--- conflicted
+++ resolved
@@ -10,11 +10,7 @@
     </description>
     <dependencies>
       <dependency id="Microsoft.DiaSymReader" version="1.0.7" />
-<<<<<<< HEAD
-      <dependency id="System.Reflection.Metadata" version="1.2.0-rc2-23826" />
-=======
       <dependency id="System.Reflection.Metadata" version="1.2.0" />
->>>>>>> 42321199
       <dependency id="System.Collections.Immutable" version="1.1.37" />
     </dependencies>
     <language>en-US</language>
