' Copyright (c) Microsoft.  All Rights Reserved.  Licensed under the Apache License, Version 2.0.  See License.txt in the project root for license information.

Namespace Microsoft.VisualStudio.LanguageServices.VisualBasic.Options
    Friend Module AdvancedOptionPageStrings

        Public ReadOnly Property Option_AllowMovingDeclaration As String
            Get
                Return BasicVSResources.Move_local_declaration_to_the_extracted_method_if_it_is_not_used_elsewhere
            End Get
        End Property

        Public ReadOnly Property Option_AutomaticInsertionOfInterfaceAndMustOverrideMembers As String
            Get
                Return BasicVSResources.Automatic_insertion_of_Interface_and_MustOverride_members
            End Get
        End Property

        Public ReadOnly Property Option_ClosedFileDiagnostics As String
            Get
                Return BasicVSResources.Enable_full_solution_analysis
            End Get
        End Property

        Public ReadOnly Property Option_DisplayLineSeparators As String
            Get
                Return BasicVSResources.Show_procedure_line_separators
            End Get
        End Property

        Public ReadOnly Property Option_DontPutOutOrRefOnStruct As String
            Get
                Return BasicVSResources.Don_t_put_ByRef_on_custom_structure
            End Get
        End Property

        Public ReadOnly Property Option_EditorHelp As String
            Get
                Return BasicVSResources.Editor_Help
            End Get
        End Property

        Public ReadOnly Property Option_EnableEndConstruct As String
            Get
                Return BasicVSResources.A_utomatic_insertion_of_end_constructs
            End Get
        End Property

        Public ReadOnly Property Option_EnableHighlightKeywords As String
            Get
                Return BasicVSResources.Highlight_related_keywords_under_cursor
            End Get
        End Property

        Public ReadOnly Property Option_EnableHighlightReferences As String
            Get
                Return BasicVSResources.Highlight_references_to_symbol_under_cursor
            End Get
        End Property

        Public ReadOnly Property Option_EnableLineCommit As String
            Get
                Return BasicVSResources.Pretty_listing_reformatting_of_code
            End Get
        End Property

        Public ReadOnly Property Option_EnableOutlining As String
            Get
                Return BasicVSResources.Enter_outlining_mode_when_files_open
            End Get
        End Property

        Public ReadOnly Property Option_ExtractMethod As String
            Get
                Return BasicVSResources.Extract_Method
            End Get
        End Property

        Public ReadOnly Property Option_Implement_Interface_or_Abstract_Class As String =
            ServicesVSResources.Implement_Interface_or_Abstract_Class

<<<<<<< HEAD
        Public ReadOnly Property Option_Keep_properties_events_and_methods_grouped_when_implementing_types As String =
            ServicesVSResources.Keep_properties_events_and_methods_grouped_when_implementing_types
=======
        Public ReadOnly Property Option_When_inserting_properties_events_and_methods_place_them As String =
            ServicesVSResources.When_inserting_properties_events_and_methods_place_them

        Public ReadOnly Property Option_with_other_members_of_the_same_kind As String =
            ServicesVSResources.with_other_members_of_the_same_kind

        Public ReadOnly Property Option_at_the_end As String =
            ServicesVSResources.at_the_end
>>>>>>> 2763f99b

        Public ReadOnly Property Option_GenerateXmlDocCommentsForTripleApostrophes As String
            Get
                Return BasicVSResources.Generate_XML_documentation_comments_for
            End Get
        End Property

        Public ReadOnly Property Option_GoToDefinition As String
            Get
                Return BasicVSResources.Go_to_Definition
            End Get
        End Property

        Public ReadOnly Property Option_Highlighting As String
            Get
                Return BasicVSResources.Highlighting
            End Get
        End Property

        Public ReadOnly Property Option_NavigateToObjectBrowser As String
            Get
                Return BasicVSResources.Navigate_to_Object_Browser_for_symbols_defined_in_metadata
            End Get
        End Property

        Public ReadOnly Property Option_OptimizeForSolutionSize As String
            Get
                Return BasicVSResources.Optimize_for_solution_size
            End Get
        End Property

        Public ReadOnly Property Option_OptimizeForSolutionSize_Small As String
            Get
                Return BasicVSResources.Small
            End Get
        End Property

        Public ReadOnly Property Option_OptimizeForSolutionSize_Regular As String
            Get
                Return BasicVSResources.Regular
            End Get
        End Property

        Public ReadOnly Property Option_OptimizeForSolutionSize_Large As String
            Get
                Return BasicVSResources.Large
            End Get
        End Property

        Public ReadOnly Property Option_Outlining As String = ServicesVSResources.Outlining

        Public ReadOnly Property Option_Show_outlining_for_declaration_level_constructs As String =
            ServicesVSResources.Show_outlining_for_declaration_level_constructs

        Public ReadOnly Property Option_Show_outlining_for_code_level_constructs As String =
            ServicesVSResources.Show_outlining_for_code_level_constructs

        Public ReadOnly Property Option_Show_outlining_for_comments_and_preprocessor_regions As String =
            ServicesVSResources.Show_outlining_for_comments_and_preprocessor_regions

        Public ReadOnly Property Option_Collapse_regions_when_collapsing_to_definitions As String =
            ServicesVSResources.Collapse_regions_when_collapsing_to_definitions

        Public ReadOnly Property Option_Block_Structure_Guides As String =
            ServicesVSResources.Block_Structure_Guides

        Public ReadOnly Property Option_Show_guides_for_declaration_level_constructs As String =
            ServicesVSResources.Show_guides_for_declaration_level_constructs

        Public ReadOnly Property Option_Show_guides_for_code_level_constructs As String =
            ServicesVSResources.Show_guides_for_code_level_constructs

        Public ReadOnly Property Option_Performance As String
            Get
                Return BasicVSResources.Performance
            End Get
        End Property

        Public ReadOnly Property Option_RenameTrackingPreview As String
            Get
                Return BasicVSResources.Show_preview_for_rename_tracking
            End Get
        End Property

        Public ReadOnly Property Option_Import_Directives As String
            Get
                Return BasicVSResources.Import_Directives
            End Get
        End Property

        Public ReadOnly Property Option_PlaceSystemNamespaceFirst As String
            Get
                Return BasicVSResources.Place_System_directives_first_when_sorting_imports
            End Get
        End Property

        Public ReadOnly Property Option_Suggest_imports_for_types_in_reference_assemblies As String
            Get
                Return BasicVSResources.Suggest_imports_for_types_in_reference_assemblies
            End Get
        End Property

        Public ReadOnly Property Option_Suggest_imports_for_types_in_NuGet_packages As String
            Get
                Return BasicVSResources.Suggest_imports_for_types_in_NuGet_packages
            End Get
        End Property
    End Module
End Namespace<|MERGE_RESOLUTION|>--- conflicted
+++ resolved
@@ -78,10 +78,6 @@
         Public ReadOnly Property Option_Implement_Interface_or_Abstract_Class As String =
             ServicesVSResources.Implement_Interface_or_Abstract_Class
 
-<<<<<<< HEAD
-        Public ReadOnly Property Option_Keep_properties_events_and_methods_grouped_when_implementing_types As String =
-            ServicesVSResources.Keep_properties_events_and_methods_grouped_when_implementing_types
-=======
         Public ReadOnly Property Option_When_inserting_properties_events_and_methods_place_them As String =
             ServicesVSResources.When_inserting_properties_events_and_methods_place_them
 
@@ -90,7 +86,6 @@
 
         Public ReadOnly Property Option_at_the_end As String =
             ServicesVSResources.at_the_end
->>>>>>> 2763f99b
 
         Public ReadOnly Property Option_GenerateXmlDocCommentsForTripleApostrophes As String
             Get
