--- conflicted
+++ resolved
@@ -2,10 +2,6 @@
   "dependencies": {
     "ManagedEsent": "1.9.2.0",
     "Microsoft.Composition": "1.0.27",
-<<<<<<< HEAD
-    "Microsoft.DiaSymReader": "1.0.8-rc2-60325",
-=======
->>>>>>> 4185b977
     "Microsoft.CodeAnalysis.Elfie": "0.10.6-rc2",
     "Microsoft.VisualStudio.Shell.Immutable.14.0": "14.1.24720",
     "NuGet.VisualStudio": { "version": "3.3.0", "suppressParent": "all" },
