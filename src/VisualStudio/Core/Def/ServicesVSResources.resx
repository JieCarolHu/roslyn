--- conflicted
+++ resolved
@@ -522,7 +522,6 @@
   <data name="Unknown" xml:space="preserve">
     <value>&lt;Unknown&gt;</value>
   </data>
-<<<<<<< HEAD
   <data name="No" xml:space="preserve">
     <value>No</value>
   </data>
@@ -626,7 +625,7 @@
   <data name="IdentifierWord_Identifier" xml:space="preserve">
     <value>identifier</value>
     <comment>IdentifierWord_Example and IdentifierWord_Identifier are combined (with prefixes, suffixes, and word separators) into an example identifier name in the NamingStyle UI.</comment>
-=======
+  </data>
   <data name="Install_0" xml:space="preserve">
     <value>Install '{0}'</value>
   </data>
@@ -651,6 +650,5 @@
     <value>Uninstalling '{0}' failed.
 
 Additional information: {1}</value>
->>>>>>> e4981ac8
   </data>
 </root>