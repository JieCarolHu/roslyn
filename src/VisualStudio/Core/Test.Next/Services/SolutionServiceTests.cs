--- conflicted
+++ resolved
@@ -60,13 +60,8 @@
                 var solution = workspace.CurrentSolution;
                 var solutionChecksum = await solution.State.GetChecksumAsync(CancellationToken.None);
 
-<<<<<<< HEAD
-                var service = await GetSolutionServiceAsync(solution);
-                var synched = await service.GetSolutionAsync(solutionChecksum, primary: true, cancellationToken: CancellationToken.None);
-=======
                 var service = (ISolutionController)await GetSolutionServiceAsync(solution);
                 var synched = await service.GetSolutionAsync(solutionChecksum, fromPrimaryBranch: true, cancellationToken: CancellationToken.None);
->>>>>>> 9c6b6181
                 Assert.Equal(solutionChecksum, await synched.State.GetChecksumAsync(CancellationToken.None));
                 Assert.True(synched.Workspace is RemoteWorkspace);
             }
