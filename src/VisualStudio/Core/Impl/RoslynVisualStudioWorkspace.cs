--- conflicted
+++ resolved
@@ -141,12 +141,7 @@
                 if (this.CurrentSolution.ContainsDocument(hostDocument.Id))
                 {
                     // Disable undo on generated documents
-<<<<<<< HEAD
-                    needsUndoDisabled = this.Services.GetService<IGeneratedCodeRecognitionService>().IsGeneratedCode(
-                        this.CurrentSolution.GetDocument(hostDocument.Id), CancellationToken.None);
-=======
-                    needsUndoDisabled = this.CurrentSolution.GetDocument(hostDocument.Id).IsGeneratedCode();
->>>>>>> 6fb019f2
+                    needsUndoDisabled = this.CurrentSolution.GetDocument(hostDocument.Id).IsGeneratedCode(CancellationToken.None);
                 }
                 else
                 {
@@ -236,11 +231,8 @@
         {
             var service = this.Services.GetService<IDefinitionsAndReferencesFactory>();
             var definitionsAndReferences = service.CreateDefinitionsAndReferences(
-<<<<<<< HEAD
-                solution, referencedSymbols, CancellationToken.None);
-=======
-                solution, referencedSymbols, includeHiddenLocations: false);
->>>>>>> 6fb019f2
+                solution, referencedSymbols,
+                includeHiddenLocations: false, cancellationToken: CancellationToken.None);
 
             foreach (var presenter in _referencedSymbolsPresenters)
             {
