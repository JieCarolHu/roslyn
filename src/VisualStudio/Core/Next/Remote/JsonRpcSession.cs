--- conflicted
+++ resolved
@@ -92,11 +92,7 @@
                 await _snapshotClientOpt.InvokeAsync(WellKnownServiceHubServices.ServiceHubServiceBase_Initialize, _currentSessionId, PinnedScopeOpt.Primary, PinnedScopeOpt.SolutionChecksum).ConfigureAwait(false);
             }
 
-<<<<<<< HEAD
-            await _serviceClient.InvokeAsync(WellKnownServiceHubServices.ServiceHubServiceBase_Initialize, _currentSessionId, PinnedScopeOpt?.Primary, PinnedScopeOpt?.SolutionChecksum).ConfigureAwait(false);
-=======
             await _serviceClient.InvokeAsync(WellKnownServiceHubServices.ServiceHubServiceBase_Initialize, _currentSessionId, PinnedScopeOpt?.Primary ?? false, PinnedScopeOpt?.SolutionChecksum).ConfigureAwait(false);
->>>>>>> ddd68b6e
         }
 
         public override Task InvokeAsync(string targetName, params object[] arguments)
