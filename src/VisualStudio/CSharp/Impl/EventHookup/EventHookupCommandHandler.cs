--- conflicted
+++ resolved
@@ -51,16 +51,9 @@
         [ImportingConstructor]
         public EventHookupCommandHandler(
             IInlineRenameService inlineRenameService,
-<<<<<<< HEAD
-#pragma warning disable CS0618 // Type or member is obsolete
-            IQuickInfoBroker quickInfoBroker,
-#pragma warning restore CS0618 // Type or member is obsolete
-=======
-            Microsoft.CodeAnalysis.Editor.Host.IWaitIndicator waitIndicator,
 #pragma warning disable CS0618 // IQuickInfo* is obsolete
             IQuickInfoBroker quickInfoBroker,
 #pragma warning restore CS0618 // IQuickInfo* is obsolete
->>>>>>> 86921238
             [Import(AllowDefault = true)] IHACK_EventHookupDismissalOnBufferChangePreventerService prematureDismissalPreventer,
             [ImportMany] IEnumerable<Lazy<IAsynchronousOperationListener, FeatureMetadata>> asyncListeners)
         {
