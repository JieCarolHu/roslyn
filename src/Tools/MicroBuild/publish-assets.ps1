# Publishes our build assets to nuget, myget, dotnet/versions, etc ..
#
# The publish operation is best visioned as an optional yet repeatable post build operation. It can be 
# run anytime after build or automatically as a post build step. But it is an operation that focuses on 
# build outputs and hence can't rely on source code from the build being available
#
# Repeatable is important here because we have to assume that publishes can and will fail with some 
# degree of regularity. 
[CmdletBinding(PositionalBinding=$false)]
Param(
    # Standard options
    [string]$configDir = "",
    [string]$branchName = "",
    [string]$releaseName = "",
    [switch]$test,

    # Credentials 
    [string]$gitHubUserName = "",
    [string]$gitHubToken = "",
    [string]$gitHubEmail = "",
    [string]$nugetApiKey = "",
    [string]$myGetApiKey = ""
)
Set-StrictMode -version 2.0
$ErrorActionPreference="Stop"

function Get-PublishKey([string]$uploadUrl) {
    $url = New-Object Uri $uploadUrl
    switch ($url.Host) {
        "dotnet.myget.org" { return $myGetApiKey }
        "api.nuget.org" { return $nugetApiKey }
        default { throw "Cannot determine publish key for $uploadUrl" }
    }
}

# Publish the NuGet packages to the specified URL
function Publish-NuGet([string]$packageDir, [string]$uploadUrl) {
    Push-Location $packageDir
    try {
        Write-Host "Publishing $(Split-Path -leaf $packageDir) to $uploadUrl"
        $packages = [xml](Get-Content "$packageDir\myget_org-packages.config")
        $apiKey = Get-PublishKey $uploadUrl
        foreach ($package in $packages.packages.package) {
            $nupkg = $package.id + "." + $package.version + ".nupkg"
            Write-Host "  Publishing $nupkg"
            if (-not (Test-Path $nupkg)) {
                throw "$nupkg does not exist"
            }

            if (-not $test) {
                Exec-Console $nuget "push $nupkg -Source $uploadUrl -ApiKey $apiKey -NonInteractive -Verbosity quiet"
            }
        }
    } 
    finally {
        Pop-Location
    }
}

function Publish-Vsix([string]$uploadUrl) {
    Push-Location $configDir
    try { 
        Write-Host "Publishing VSIX to $uploadUrl"
        $apiKey = Get-PublishKey $uploadUrl
        $extensions = [xml](Get-Content (Join-Path $configDir "myget_org-extensions.config"))
        foreach ($extension in $extensions.extensions.extension) {
            $vsix = Join-Path $extension.path ($extension.id + ".vsix")
            if (-not (Test-Path $vsix)) {
                throw "VSIX $vsix does not exist"
            }

            Write-Host "  Publishing '$vsix'"
            if (-not $test) { 
                $response = Invoke-WebRequest -Uri $uploadUrl -Headers @{"X-NuGet-ApiKey"=$apiKey} -ContentType 'multipart/form-data' -InFile $vsix -Method Post -UseBasicParsing
                if ($response.StatusCode -ne 201) {
                    throw "Failed to upload VSIX extension: $vsix. Upload failed with Status code: $response.StatusCode"
                }
            }
        }
    }
    finally {
        Pop-Location
    }
}

function Publish-Channel([string]$packageDir, [string]$name) {
    $publish = Join-Path $configDir "Exes\RoslynPublish\RoslynPublish.exe"
    $args = "-nugetDir $packageDir -channel $name -gu $gitHubUserName -gt $gitHubToken -ge $githubEmail"
    Write-Host "Publishing $packageDir to channel $name"
    if (-not $test) { 
        Exec-Console $publish $args
    }
}

<<<<<<< HEAD
try
{
    Write-Host "Starting PostTest script..."

    # We need to remove 'refs/heads/' from the beginning of the string
    $branchName = $branchName -Replace "^refs/heads/"
    
    switch ($branchName)
    {
        "dev15.3.x" { }
        "master" { }
        "dev16" { }
        default
        {
            if (-not $test)
            {
                Write-Host "Branch $branchName is not supported for publishing"
                exit 1
=======
# Do basic verification on the values provided in the publish configuration
function Test-Entry($publishData, [switch]$isBranch) { 
    if ($isBranch) { 
        if ($publishData.nuget -ne $null) { 
            $kind = $publishData.nugetKind;
            if ($kind -ne "PerBuildPreRelease") {
                throw "Branches are only allowed to publish PerBuildPreRelease"
>>>>>>> 0e588a52
            }
        }
    }
}

# Publish a given entry: branch or release. 
function Publish-Entry($publishData, [switch]$isBranch) { 
    Test-Entry $publishData -isBranch:$isBranch
    $packageDir = Join-Path $nugetDir $publishData.nugetKind


    # First publish the NuGet packages to the specified feeds
    foreach ($url in $publishData.nuget) { 
        Publish-NuGet $packageDir $url
    }

    # Next publish the VSIX to the specified feeds
    $vsixData = $publishData.vsix
    if ($vsixData -ne $null) { 
        Publish-Vsix $vsixData
    }

    # Finally get our channels uploaded to versions
    foreach ($channel in $publishData.channels) {
        Publish-Channel $packageDir $channel
    }

    exit 0
}

function Test-Member($obj, [string]$name) { 
    $value = Get-Member -Name $name -InputObject $obj 
    return $value -ne $null
}

# This script is interested in the short branch name: master, dev15.x, etc ... But several
# of our publish operations specify fully branch names like /refs/heads/master. Normalizing
# those out to the short branch name here.
function Normalize-BranchName([string]$branchName) {
    switch -regex ($branchName) { 
        "refs/heads/(.*)" { return $matches[1] }
        "refs/pull/\d*/(.*)" { return $matches[1] }
        default { return $branchName }
    }
}

<<<<<<< HEAD
    if ($branchName -ne "dev16")
    {
        Write-Host "Uploading VSIX extensions..."

        $vsixPath = $binariesPath

        [xml]$extensions = Get-Content "$vsixPath\myget_org-extensions.config"

        pushd $vsixPath
        foreach ($extension in $extensions.extensions.extension)
        {
            $vsix = join-path $extension.path ($extension.id + ".vsix")
            if (-not (test-path $vsix)) 
            {
                Write-Error "VSIX $vsix does not exist"
                $exitCode = 6
            }

            $requestUrl = "https://dotnet.myget.org/F/roslyn/vsix/upload"
            
            Write-Host "  Uploading '$vsix' to '$requestUrl'"

            if (-not $test)
            { 
                $response = Invoke-WebRequest -Uri $requestUrl -Headers @{"X-NuGet-ApiKey"=$apiKey} -ContentType 'multipart/form-data' -InFile $vsix -Method Post -UseBasicParsing
                if ($response.StatusCode -ne 201)
                {
                    Write-Error "Failed to upload VSIX extension: $vsix. Upload failed with Status code: $response.StatusCode"
                    $exitCode = 4
                }
            }
        }
        popd
    }
    else
    {
        Write-Host "Skipping VSIX upload, since branch '$branchName' is excluded from uploading"
    }

    Write-Host "Completed PostTest script with an exit code of '$exitCode'"
=======
try {
    . (Join-Path $PSScriptRoot "..\..\..\build\scripts\build-utils.ps1")
    $nuget = Ensure-NuGet
    $nugetDir = Join-Path $configDir "NuGet"

    if ($configDir -eq "") {
        Write-Host "Must provide the build output with -configDir"
        exit 1
    }

    # TODO: use the live file 
    $publishFilePath = Join-Path $repoDir "build\config\PublishData.json"
    $data = ConvertFrom-Json (Get-Content -raw $publishFilePath)

    if ($branchName -ne "" -and $releaseName -ne "") {
        Write-Host "Can only specify -branchName or -releaseName, not both"
        exit 1
    }
    elseif ($branchName -ne "") {
        $branchName = Normalize-BranchName $branchName
        if (-not (Test-Member $data.branches $branchName)) { 
            Write-Host "$branchName is not listed for publishing"
            exit 0
        }

        Publish-Entry $data.branches.$branchName -isBranch:$true
    }
    elseif ($releaseName -ne "") { 
        if (-not (Test-Member $data.releases $releaseName)) { 
           Write-Host "$releaseName is not a valid release"
           exit 1
        }
>>>>>>> 0e588a52

        Publish-Entry $data.releases.$releaseName -isBranch:$false
    }
    else {
        Write-Host "Need to specify -branchName or -releaseName"
        exit 1
    }
}
catch {
    Write-Host $_
    Write-Host $_.Exception
    Write-Host $_.ScriptStackTrace
    exit 1
}<|MERGE_RESOLUTION|>--- conflicted
+++ resolved
@@ -92,26 +92,6 @@
     }
 }
 
-<<<<<<< HEAD
-try
-{
-    Write-Host "Starting PostTest script..."
-
-    # We need to remove 'refs/heads/' from the beginning of the string
-    $branchName = $branchName -Replace "^refs/heads/"
-    
-    switch ($branchName)
-    {
-        "dev15.3.x" { }
-        "master" { }
-        "dev16" { }
-        default
-        {
-            if (-not $test)
-            {
-                Write-Host "Branch $branchName is not supported for publishing"
-                exit 1
-=======
 # Do basic verification on the values provided in the publish configuration
 function Test-Entry($publishData, [switch]$isBranch) { 
     if ($isBranch) { 
@@ -119,7 +99,6 @@
             $kind = $publishData.nugetKind;
             if ($kind -ne "PerBuildPreRelease") {
                 throw "Branches are only allowed to publish PerBuildPreRelease"
->>>>>>> 0e588a52
             }
         }
     }
@@ -166,48 +145,6 @@
     }
 }
 
-<<<<<<< HEAD
-    if ($branchName -ne "dev16")
-    {
-        Write-Host "Uploading VSIX extensions..."
-
-        $vsixPath = $binariesPath
-
-        [xml]$extensions = Get-Content "$vsixPath\myget_org-extensions.config"
-
-        pushd $vsixPath
-        foreach ($extension in $extensions.extensions.extension)
-        {
-            $vsix = join-path $extension.path ($extension.id + ".vsix")
-            if (-not (test-path $vsix)) 
-            {
-                Write-Error "VSIX $vsix does not exist"
-                $exitCode = 6
-            }
-
-            $requestUrl = "https://dotnet.myget.org/F/roslyn/vsix/upload"
-            
-            Write-Host "  Uploading '$vsix' to '$requestUrl'"
-
-            if (-not $test)
-            { 
-                $response = Invoke-WebRequest -Uri $requestUrl -Headers @{"X-NuGet-ApiKey"=$apiKey} -ContentType 'multipart/form-data' -InFile $vsix -Method Post -UseBasicParsing
-                if ($response.StatusCode -ne 201)
-                {
-                    Write-Error "Failed to upload VSIX extension: $vsix. Upload failed with Status code: $response.StatusCode"
-                    $exitCode = 4
-                }
-            }
-        }
-        popd
-    }
-    else
-    {
-        Write-Host "Skipping VSIX upload, since branch '$branchName' is excluded from uploading"
-    }
-
-    Write-Host "Completed PostTest script with an exit code of '$exitCode'"
-=======
 try {
     . (Join-Path $PSScriptRoot "..\..\..\build\scripts\build-utils.ps1")
     $nuget = Ensure-NuGet
@@ -240,7 +177,6 @@
            Write-Host "$releaseName is not a valid release"
            exit 1
         }
->>>>>>> 0e588a52
 
         Publish-Entry $data.releases.$releaseName -isBranch:$false
     }
