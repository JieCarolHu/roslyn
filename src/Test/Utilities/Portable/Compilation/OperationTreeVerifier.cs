﻿// Copyright (c) Microsoft.  All Rights Reserved.  Licensed under the Apache License, Version 2.0.  See License.txt in the project root for license information.

using System;
using System.Collections.Generic;
using System.Collections.Immutable;
using System.Diagnostics;
using System.Globalization;
using System.Linq;
using System.Text;
using System.Text.RegularExpressions;
using Microsoft.CodeAnalysis.Operations;
using Microsoft.CodeAnalysis.Test.Extensions;
using Roslyn.Test.Utilities;
using Roslyn.Utilities;
using Xunit;

namespace Microsoft.CodeAnalysis.Test.Utilities
{
    public sealed class OperationTreeVerifier : OperationWalker
    {
        private readonly Compilation _compilation;
        private readonly IOperation _root;
        private readonly StringBuilder _builder;
        private readonly Dictionary<SyntaxNode, IOperation> _explictNodeMap;
        private readonly Dictionary<ILabelSymbol, uint> _labelIdMap;

        private const string indent = "  ";
        private string _currentIndent;
        private bool _pendingIndent;
        private uint _currentLabelId = 0;

        public OperationTreeVerifier(Compilation compilation, IOperation root, int initialIndent)
        {
            _compilation = compilation;
            _root = root;
            _builder = new StringBuilder();

            _currentIndent = new string(' ', initialIndent);
            _pendingIndent = true;

            _explictNodeMap = new Dictionary<SyntaxNode, IOperation>();
            _labelIdMap = new Dictionary<ILabelSymbol, uint>();
        }

        public static void Verify(Compilation compilation, IOperation operation, string expectedOperationTree, int initialIndent = 0)
        {
            var actual = GetOperationTree(compilation, operation, initialIndent);
            Assert.Equal(expectedOperationTree, actual);
        }

        public static string GetOperationTree(Compilation compilation, IOperation operation, int initialIndent = 0)
        {
            var walker = new OperationTreeVerifier(compilation, operation, initialIndent);
            walker.Visit(operation);
            return walker._builder.ToString();
        }

        public static void Verify(string expectedOperationTree, string actualOperationTree)
        {
            char[] newLineChars = Environment.NewLine.ToCharArray();
            string actual = actualOperationTree.Trim(newLineChars);
            expectedOperationTree = expectedOperationTree.Trim(newLineChars);
            expectedOperationTree = expectedOperationTree.Replace("\r\n", "\n").Replace("\n", Environment.NewLine);

            AssertEx.AreEqual(expectedOperationTree, actual);
        }

        #region Logging helpers

        private void LogCommonPropertiesAndNewLine(IOperation operation)
        {
            LogString(" (");

            // Kind
            LogString($"{nameof(OperationKind)}.{operation.Kind}");

            // Type
            LogString(", ");
            LogType(operation.Type);

            // ConstantValue
            if (operation.ConstantValue.HasValue)
            {
                LogString(", ");
                LogConstant(operation.ConstantValue);
            }

            // IsInvalid
            if (operation.HasErrors(_compilation))
            {
                LogString(", IsInvalid");
            }

            // IsImplicit
            if (operation.IsImplicit)
            {
                LogString(", IsImplicit");
            }


            LogString(")");

            // Syntax
            LogString($" (Syntax: {GetSnippetFromSyntax(operation.Syntax)})");

            LogNewLine();
        }

        private static string GetSnippetFromSyntax(SyntaxNode syntax)
        {
            if (syntax == null)
            {
                return "null";
            }

            var text = syntax.ToString();
            var lines = text.Split(new[] { Environment.NewLine, "\r", "\n" }, StringSplitOptions.RemoveEmptyEntries).Select(l => l.Trim()).ToArray();
            if (lines.Length <= 1 && text.Length < 25)
            {
                return $"'{text}'";
            }

            const int maxTokenLength = 11;
            var firstLine = lines[0];
            var lastLine = lines[lines.Length - 1];
            var prefix = firstLine.Length <= maxTokenLength ? firstLine : firstLine.Substring(0, maxTokenLength);
            var suffix = lastLine.Length <= maxTokenLength ? lastLine : lastLine.Substring(lastLine.Length - maxTokenLength, maxTokenLength);
            return $"'{prefix} ... {suffix}'";
        }

        private static bool ShouldLogType(IOperation operation)
        {
            var operationKind = (int)operation.Kind;

            // Expressions
            if (operationKind >= 0x100 && operationKind < 0x400)
            {
                return true;
            }

            return false;
        }

        private void LogString(string str)
        {
            if (_pendingIndent)
            {
                str = _currentIndent + str;
                _pendingIndent = false;
            }

            _builder.Append(str);
        }

        private void LogNewLine()
        {
            LogString(Environment.NewLine);
            _pendingIndent = true;
        }

        private void Indent()
        {
            _currentIndent += indent;
        }

        private void Unindent()
        {
            _currentIndent = _currentIndent.Substring(indent.Length);
        }

        private void LogConstant(Optional<object> constant, string header = "Constant")
        {
            if (constant.HasValue)
            {
                LogConstant(constant.Value, header);
            }
        }

        private static string ConstantToString(object constant, bool quoteString = true)
        {
            switch (constant)
            {
                case null:
                    return "null";
                case string s:
                    if (quoteString)
                    {
                        return @"""" + s + @"""";
                    }
                    return s;
                case IFormattable formattable:
                    return formattable.ToString(null, CultureInfo.InvariantCulture);
                default:
                    return constant.ToString();
            }
        }

        private void LogConstant(object constant, string header = "Constant")
        {
            string valueStr = ConstantToString(constant);

            LogString($"{header}: {valueStr}");
        }

        private void LogConversion(CommonConversion conversion, string header = "Conversion")
        {
            var exists = FormatBoolProperty(nameof(conversion.Exists), conversion.Exists);

            if (conversion.IsLanguageAgnostic)
            {
                Assert.False(conversion.IsIdentity);
                Assert.False(conversion.IsNumeric);
                Assert.False(conversion.IsReference);
                Assert.False(conversion.IsUserDefined);
                Assert.Null(conversion.MethodSymbol);

                LogString($"{header}: {nameof(CommonConversion)} ({exists})");
            }
            else
            {
                var isIdentity = FormatBoolProperty(nameof(conversion.IsIdentity), conversion.IsIdentity);
                var isNumeric = FormatBoolProperty(nameof(conversion.IsNumeric), conversion.IsNumeric);
                var isReference = FormatBoolProperty(nameof(conversion.IsReference), conversion.IsReference);
                var isUserDefined = FormatBoolProperty(nameof(conversion.IsUserDefined), conversion.IsUserDefined);

                LogString($"{header}: {nameof(CommonConversion)} ({exists}, {isIdentity}, {isNumeric}, {isReference}, {isUserDefined}) (");
                LogSymbol(conversion.MethodSymbol, nameof(conversion.MethodSymbol));
                LogString(")");
            }
        }

        private void LogSymbol(ISymbol symbol, string header, bool logDisplayString = true)
        {
            if (!string.IsNullOrEmpty(header))
            {
                LogString($"{header}: ");
            }

            var symbolStr = symbol != null ? (logDisplayString ? symbol.ToTestDisplayString() : symbol.Name) : "null";
            LogString($"{symbolStr}");
        }

        private void LogType(ITypeSymbol type, string header = "Type")
        {
            var typeStr = type != null ? type.ToTestDisplayString() : "null";
            LogString($"{header}: {typeStr}");
        }

        private uint GetLabelId(ILabelSymbol symbol)
        {
            if (_labelIdMap.ContainsKey(symbol))
            {
                return _labelIdMap[symbol];
            }

            var id = _currentLabelId++;
            _labelIdMap[symbol] = id;
            return id;
        }

        private static string FormatBoolProperty(string propertyName, bool value) => $"{propertyName}: {(value ? "True" : "False")}";

        #endregion

        #region Visit methods

        public override void Visit(IOperation operation)
        {
            if (operation == null)
            {
                Indent();
                LogString("null");
                LogNewLine();
                Unindent();
                return;
            }

            if (!operation.IsImplicit)
            {
                try
                {
                    _explictNodeMap.Add(operation.Syntax, operation);
                }
                catch (ArgumentException)
                {
                    Assert.False(true, $"Duplicate explicit node for syntax ({operation.Syntax.RawKind}): {operation.Syntax.ToString()}");
                }
            }

            Assert.True(operation.Type == null || !operation.MustHaveNullType(), $"Unexpected non-null type: {operation.Type}");

            if (operation != _root)
            {
                Indent();
            }

            base.Visit(operation);

            if (operation != _root)
            {
                Unindent();
            }
            Assert.True(operation.Syntax.Language == operation.Language);
        }

        private void Visit(IOperation operation, string header)
        {
            Debug.Assert(!string.IsNullOrEmpty(header));

            Indent();
            LogString($"{header}: ");
            LogNewLine();
            Visit(operation);
            Unindent();
        }

        private void VisitArrayCommon<T>(ImmutableArray<T> list, string header, bool logElementCount, bool logNullForDefault, Action<T> arrayElementVisitor)
        {
            Debug.Assert(!string.IsNullOrEmpty(header));

            Indent();
            if (!list.IsDefaultOrEmpty)
            {
                var elementCount = logElementCount ? $"({list.Count()})" : string.Empty;
                LogString($"{header}{elementCount}:");
                LogNewLine();
                Indent();
                foreach (var element in list)
                {
                    arrayElementVisitor(element);
                }
                Unindent();
            }
            else
            {
                var suffix = logNullForDefault && list.IsDefault ? ": null" : "(0)";
                LogString($"{header}{suffix}");
                LogNewLine();
            }

            Unindent();
        }

        internal void VisitSymbolArrayElement(ISymbol element)
        {
            LogSymbol(element, header: "Symbol");
            LogNewLine();
        }

        internal void VisitStringArrayElement(string element)
        {
            var valueStr = element != null ? element.ToString() : "null";
            valueStr = @"""" + valueStr + @"""";
            LogString(valueStr);
            LogNewLine();
        }

        internal void VisitRefKindArrayElement(RefKind element)
        {
            LogString(element.ToString());
            LogNewLine();
        }

        private void VisitChildren(IOperation operation)
        {
            Debug.Assert(operation.Children.All(o => o != null));

            var children = operation.Children.ToImmutableArray();
            if (!children.IsEmpty || operation.Kind != OperationKind.None)
            {
                VisitArray(children, "Children", logElementCount: true);
            }
        }

        private void VisitArray<T>(ImmutableArray<T> list, string header, bool logElementCount, bool logNullForDefault = false)
            where T : IOperation
        {
            VisitArrayCommon(list, header, logElementCount, logNullForDefault, VisitOperationArrayElement);
        }

        private void VisitArray(ImmutableArray<ISymbol> list, string header, bool logElementCount, bool logNullForDefault = false)
        {
            VisitArrayCommon(list, header, logElementCount, logNullForDefault, VisitSymbolArrayElement);
        }

        private void VisitArray(ImmutableArray<string> list, string header, bool logElementCount, bool logNullForDefault = false)
        {
            VisitArrayCommon(list, header, logElementCount, logNullForDefault, VisitStringArrayElement);
        }

        private void VisitArray(ImmutableArray<RefKind> list, string header, bool logElementCount, bool logNullForDefault = false)
        {
            VisitArrayCommon(list, header, logElementCount, logNullForDefault, VisitRefKindArrayElement);
        }

        private void VisitInstance(IOperation instance)
        {
            Visit(instance, header: "Instance Receiver");
        }

        internal override void VisitNoneOperation(IOperation operation)
        {
            LogString("IOperation: ");
            LogCommonPropertiesAndNewLine(operation);

            VisitChildren(operation);
        }

        public override void VisitBlock(IBlockOperation operation)
        {
            LogString(nameof(IBlockOperation));

            var statementsStr = $"{operation.Operations.Length} statements";
            var localStr = !operation.Locals.IsEmpty ? $", {operation.Locals.Length} locals" : string.Empty;
            LogString($" ({statementsStr}{localStr})");
            LogCommonPropertiesAndNewLine(operation);

            if (operation.Operations.IsEmpty)
            {
                return;
            }

            LogLocals(operation.Locals);
            base.VisitBlock(operation);
        }

        public override void VisitVariableDeclarationGroup(IVariableDeclarationGroupOperation operation)
        {
            var variablesCountStr = $"{operation.Declarations.Length} declarations";
            LogString($"{nameof(IVariableDeclarationGroupOperation)} ({variablesCountStr})");
            LogCommonPropertiesAndNewLine(operation);

            base.VisitVariableDeclarationGroup(operation);
        }

        public override void VisitVariableDeclarator(IVariableDeclaratorOperation operation)
        {
            LogString($"{nameof(IVariableDeclaratorOperation)} (");
            LogSymbol(operation.Symbol, "Symbol");
            LogString(")");
            LogCommonPropertiesAndNewLine(operation);

            Visit(operation.Initializer, "Initializer");
            if (!operation.IgnoredArguments.IsEmpty)
            {
                VisitArray(operation.IgnoredArguments, "IgnoredArguments", logElementCount: true);
            }
        }

        public override void VisitVariableDeclaration(IVariableDeclarationOperation operation)
        {
            var variableCount = operation.Declarators.Length;
            LogString($"{nameof(IVariableDeclarationOperation)} ({variableCount} declarators)");
            LogCommonPropertiesAndNewLine(operation);

            VisitArray(operation.Declarators, "Declarators", false);
            Visit(operation.Initializer, "Initializer");
        }

        public override void VisitSwitch(ISwitchOperation operation)
        {
            var caseCountStr = $"{operation.Cases.Length} cases";
            var exitLabelStr = operation.ExitLabel != null ? $", Exit Label Id: {GetLabelId(operation.ExitLabel)}" :
                                                             string.Empty;
            LogString($"{nameof(ISwitchOperation)} ({caseCountStr}{exitLabelStr})");
            LogCommonPropertiesAndNewLine(operation);

            Visit(operation.Value, header: "Switch expression");
            VisitArray(operation.Cases, "Sections", logElementCount: false);
        }

        public override void VisitSwitchCase(ISwitchCaseOperation operation)
        {
            var caseClauseCountStr = $"{operation.Clauses.Length} case clauses";
            var statementCountStr = $"{operation.Body.Length} statements";
            LogString($"{nameof(ISwitchCaseOperation)} ({caseClauseCountStr}, {statementCountStr})");
            LogCommonPropertiesAndNewLine(operation);

            Indent();
            VisitArray(operation.Clauses, "Clauses", logElementCount: false);
            VisitArray(operation.Body, "Body", logElementCount: false);
            Unindent();
        }

        public override void VisitWhileLoop(IWhileLoopOperation operation)
        {
            LogString(nameof(IWhileLoopOperation));
            LogString($" (ConditionIsTop: {operation.ConditionIsTop}, ConditionIsUntil: {operation.ConditionIsUntil})");
            LogLoopStatementHeader(operation);

            Visit(operation.Condition, "Condition");
            Visit(operation.Body, "Body");
            Visit(operation.IgnoredCondition, "IgnoredCondition");
        }

        public override void VisitForLoop(IForLoopOperation operation)
        {
            LogString(nameof(IForLoopOperation));
            LogLoopStatementHeader(operation);

            Visit(operation.Condition, "Condition");
            VisitArray(operation.Before, "Before", logElementCount: false);
            VisitArray(operation.AtLoopBottom, "AtLoopBottom", logElementCount: false);
            Visit(operation.Body, "Body");
        }

        public override void VisitForToLoop(IForToLoopOperation operation)
        {
            LogString(nameof(IForToLoopOperation));
            LogLoopStatementHeader(operation);

            Visit(operation.LoopControlVariable, "LoopControlVariable");
            Visit(operation.InitialValue, "InitialValue");
            Visit(operation.LimitValue, "LimitValue");
            Visit(operation.StepValue, "StepValue");
            Visit(operation.Body, "Body");
            VisitArray(operation.NextVariables, "NextVariables", logElementCount: true);
        }

        private void LogLocals(IEnumerable<ILocalSymbol> locals, string header = "Locals")
        {
            if (!locals.Any())
            {
                return;
            }

            Indent();

            LogString($"{header}: ");
            Indent();

            int localIndex = 1;
            foreach (var local in locals)
            {
                LogSymbol(local, header: $"Local_{localIndex++}");
                LogNewLine();
            }

            Unindent();
            Unindent();
        }

        private void LogLoopStatementHeader(ILoopOperation operation)
        {
            var propertyStringBuilder = new StringBuilder();
            propertyStringBuilder.Append(" (");
            propertyStringBuilder.Append($"{nameof(LoopKind)}.{operation.LoopKind}");
            if (operation.ContinueLabel != null)
            {
                propertyStringBuilder.Append($", Continue Label Id: {GetLabelId(operation.ContinueLabel)}");
            }
            if (operation.ExitLabel != null)
            {
                propertyStringBuilder.Append($", Exit Label Id: {GetLabelId(operation.ExitLabel)}");
            }
            propertyStringBuilder.Append(")");
            LogString(propertyStringBuilder.ToString());
            LogCommonPropertiesAndNewLine(operation);

            LogLocals(operation.Locals);
        }

        public override void VisitForEachLoop(IForEachLoopOperation operation)
        {
            LogString(nameof(IForEachLoopOperation));
            LogLoopStatementHeader(operation);

            Assert.NotNull(operation.LoopControlVariable);
            Visit(operation.LoopControlVariable, "LoopControlVariable");
            Visit(operation.Collection, "Collection");
            Visit(operation.Body, "Body");
            VisitArray(operation.NextVariables, "NextVariables", logElementCount: true);
        }

        public override void VisitLabeled(ILabeledOperation operation)
        {
            LogString(nameof(ILabeledOperation));

            if (!operation.Label.IsImplicitlyDeclared)
            {
                LogString($" (Label: {operation.Label.Name})");
            }
            else
            {
                LogString($" (Label Id: {GetLabelId(operation.Label)})");
            }

            LogCommonPropertiesAndNewLine(operation);

            Visit(operation.Operation, "Statement");
        }

        public override void VisitBranch(IBranchOperation operation)
        {
            LogString(nameof(IBranchOperation));
            var kindStr = $"{nameof(BranchKind)}.{operation.BranchKind}";
            // If the label is implicit, or if it has been assigned an id (such as VB Exit Do/While/Switch labels) then print the id, instead of the name.
            var labelStr = !(operation.Target.IsImplicitlyDeclared || _labelIdMap.ContainsKey(operation.Target)) ? $", Label: {operation.Target.Name}" : $", Label Id: {GetLabelId(operation.Target)}";
            LogString($" ({kindStr}{labelStr})");
            LogCommonPropertiesAndNewLine(operation);

            base.VisitBranch(operation);
        }

        public override void VisitEmpty(IEmptyOperation operation)
        {
            LogString(nameof(IEmptyOperation));
            LogCommonPropertiesAndNewLine(operation);
        }

        public override void VisitReturn(IReturnOperation operation)
        {
            LogString(nameof(IReturnOperation));
            LogCommonPropertiesAndNewLine(operation);

            Visit(operation.ReturnedValue, "ReturnedValue");
        }

        public override void VisitLock(ILockOperation operation)
        {
            LogString(nameof(ILockOperation));
            LogCommonPropertiesAndNewLine(operation);

            Visit(operation.LockedValue, "Expression");
            Visit(operation.Body, "Body");
        }

        public override void VisitTry(ITryOperation operation)
        {
            LogString(nameof(ITryOperation));
            if (operation.ExitLabel != null)
            {
                LogString($" (Exit Label Id: {GetLabelId(operation.ExitLabel)})");
            }
            LogCommonPropertiesAndNewLine(operation);

            Visit(operation.Body, "Body");
            VisitArray(operation.Catches, "Catch clauses", logElementCount: true);
            Visit(operation.Finally, "Finally");
        }

        public override void VisitCatchClause(ICatchClauseOperation operation)
        {
            LogString(nameof(ICatchClauseOperation));
            var exceptionTypeStr = operation.ExceptionType != null ? operation.ExceptionType.ToTestDisplayString() : "null";
            LogString($" (Exception type: {exceptionTypeStr})");
            LogCommonPropertiesAndNewLine(operation);

            LogLocals(operation.Locals);
            Visit(operation.ExceptionDeclarationOrExpression, "ExceptionDeclarationOrExpression");
            Visit(operation.Filter, "Filter");
            Visit(operation.Handler, "Handler");
        }

        public override void VisitUsing(IUsingOperation operation)
        {
            LogString(nameof(IUsingOperation));
            LogCommonPropertiesAndNewLine(operation);

            Visit(operation.Resources, "Resources");
            Visit(operation.Body, "Body");

            Assert.NotEqual(OperationKind.VariableDeclaration, operation.Resources.Kind);
            Assert.NotEqual(OperationKind.VariableDeclarator, operation.Resources.Kind);
        }

        // https://github.com/dotnet/roslyn/issues/21281
        internal override void VisitFixed(IFixedOperation operation)
        {
            LogString(nameof(IFixedOperation));
            LogCommonPropertiesAndNewLine(operation);

            Visit(operation.Variables, "Declaration");
            Visit(operation.Body, "Body");
        }

        public override void VisitExpressionStatement(IExpressionStatementOperation operation)
        {
            LogString(nameof(IExpressionStatementOperation));
            LogCommonPropertiesAndNewLine(operation);

            Visit(operation.Operation, "Expression");
        }

        internal override void VisitWith(IWithOperation operation)
        {
            LogString(nameof(IWithOperation));
            LogCommonPropertiesAndNewLine(operation);

            Visit(operation.Value, "Value");
            Visit(operation.Body, "Body");
        }

        public override void VisitStop(IStopOperation operation)
        {
            LogString(nameof(IStopOperation));
            LogCommonPropertiesAndNewLine(operation);
        }

        public override void VisitEnd(IEndOperation operation)
        {
            LogString(nameof(IEndOperation));
            LogCommonPropertiesAndNewLine(operation);
        }

        public override void VisitInvocation(IInvocationOperation operation)
        {
            LogString(nameof(IInvocationOperation));

            var isVirtualStr = operation.IsVirtual ? "virtual " : string.Empty;
            var spacing = !operation.IsVirtual && operation.Instance != null ? " " : string.Empty;
            LogString($" ({isVirtualStr}{spacing}");
            LogSymbol(operation.TargetMethod, header: string.Empty);
            LogString(")");
            LogCommonPropertiesAndNewLine(operation);

            VisitInstance(operation.Instance);
            VisitArguments(operation.Arguments);
        }

        private void VisitArguments(ImmutableArray<IArgumentOperation> arguments)
        {
            VisitArray(arguments, "Arguments", logElementCount: true);
        }

        private void VisitDynamicArguments(HasDynamicArgumentsExpression operation)
        {
            VisitArray(operation.Arguments, "Arguments", logElementCount: true);
            VisitArray(operation.ArgumentNames, "ArgumentNames", logElementCount: true);
            VisitArray(operation.ArgumentRefKinds, "ArgumentRefKinds", logElementCount: true, logNullForDefault: true);

            VerifyGetArgumentNamePublicApi(operation, operation.ArgumentNames);
            VerifyGetArgumentRefKindPublicApi(operation, operation.ArgumentRefKinds);
        }

        private static void VerifyGetArgumentNamePublicApi(HasDynamicArgumentsExpression operation, ImmutableArray<string> argumentNames)
        {
            var length = operation.Arguments.Length;
            if (argumentNames.IsDefaultOrEmpty)
            {
                for (int i = 0; i < length; i++)
                {
                    Assert.Null(operation.GetArgumentName(i));
                }
            }
            else
            {
                Assert.Equal(length, argumentNames.Length);
                for (var i = 0; i < length; i++)
                {
                    Assert.Equal(argumentNames[i], operation.GetArgumentName(i));
                }
            }
        }

        private static void VerifyGetArgumentRefKindPublicApi(HasDynamicArgumentsExpression operation, ImmutableArray<RefKind> argumentRefKinds)
        {
            var length = operation.Arguments.Length;
            if (argumentRefKinds.IsDefault)
            {
                for (int i = 0; i < length; i++)
                {
                    Assert.Null(operation.GetArgumentRefKind(i));
                }
            }
            else if (argumentRefKinds.IsEmpty)
            {
                for (int i = 0; i < length; i++)
                {
                    Assert.Equal(RefKind.None, operation.GetArgumentRefKind(i));
                }
            }
            else
            {
                Assert.Equal(length, argumentRefKinds.Length);
                for (var i = 0; i < length; i++)
                {
                    Assert.Equal(argumentRefKinds[i], operation.GetArgumentRefKind(i));
                }
            }
        }

        public override void VisitArgument(IArgumentOperation operation)
        {
            LogString($"{nameof(IArgumentOperation)} (");
            LogString($"{nameof(ArgumentKind)}.{operation.ArgumentKind}, ");
            LogSymbol(operation.Parameter, header: "Matching Parameter", logDisplayString: false);
            LogString(")");
            LogCommonPropertiesAndNewLine(operation);

            Visit(operation.Value);

            Indent();
            LogConversion(operation.InConversion, "InConversion");
            LogNewLine();
            LogConversion(operation.OutConversion, "OutConversion");
            LogNewLine();
            Unindent();
        }

        public override void VisitOmittedArgument(IOmittedArgumentOperation operation)
        {
            LogString(nameof(IOmittedArgumentOperation));
            LogCommonPropertiesAndNewLine(operation);
        }

        public override void VisitArrayElementReference(IArrayElementReferenceOperation operation)
        {
            LogString(nameof(IArrayElementReferenceOperation));
            LogCommonPropertiesAndNewLine(operation);

            Visit(operation.ArrayReference, "Array reference");
            VisitArray(operation.Indices, "Indices", logElementCount: true);
        }

        internal override void VisitPointerIndirectionReference(IPointerIndirectionReferenceOperation operation)
        {
            LogString(nameof(IPointerIndirectionReferenceOperation));
            LogCommonPropertiesAndNewLine(operation);

            Visit(operation.Pointer, "Pointer");
        }

        public override void VisitLocalReference(ILocalReferenceOperation operation)
        {
            LogString(nameof(ILocalReferenceOperation));
            LogString($": {operation.Local.Name}");
            if (operation.IsDeclaration)
            {
                LogString($" (IsDeclaration: {operation.IsDeclaration})");
            }
            LogCommonPropertiesAndNewLine(operation);
        }

        public override void VisitFlowCapture(IFlowCaptureOperation operation)
        {
            LogString(nameof(IFlowCaptureOperation));
            LogString($": {operation.Id}");
            LogCommonPropertiesAndNewLine(operation);

            Visit(operation.Value, "Value");
        }

        public override void VisitFlowCaptureReference(IFlowCaptureReferenceOperation operation)
        {
            LogString(nameof(IFlowCaptureReferenceOperation));
            LogString($": {operation.Id}");
            LogCommonPropertiesAndNewLine(operation);
        }

        public override void VisitIsNull(IIsNullOperation operation)
        {
            LogString(nameof(IIsNullOperation));
            LogCommonPropertiesAndNewLine(operation);

            Visit(operation.Operand, "Operand");
        }

        public override void VisitCaughtException(ICaughtExceptionOperation operation)
        {
            LogString(nameof(ICaughtExceptionOperation));
            LogCommonPropertiesAndNewLine(operation);
        }

        public override void VisitParameterReference(IParameterReferenceOperation operation)
        {
            LogString(nameof(IParameterReferenceOperation));
            LogString($": {operation.Parameter.Name}");
            LogCommonPropertiesAndNewLine(operation);
        }

        public override void VisitInstanceReference(IInstanceReferenceOperation operation)
        {
            LogString(nameof(IInstanceReferenceOperation));
            LogCommonPropertiesAndNewLine(operation);

            if (operation.IsImplicit)
            {
                if (operation.Parent is IMemberReferenceOperation memberReference && memberReference.Instance == operation)
                {
                    Assert.False(memberReference.Member.IsStatic);
                }
                else if (operation.Parent is IInvocationOperation invocation && invocation.Instance == operation)
                {
                    Assert.False(invocation.TargetMethod.IsStatic);
                }
            }
        }

        private void VisitMemberReferenceExpressionCommon(IMemberReferenceOperation operation)
        {
            if (operation.Member.IsStatic)
            {
                LogString(" (Static)");
            }

            LogCommonPropertiesAndNewLine(operation);
            VisitInstance(operation.Instance);
        }

        public override void VisitFieldReference(IFieldReferenceOperation operation)
        {
            LogString(nameof(IFieldReferenceOperation));
            LogString($": {operation.Field.ToTestDisplayString()}");
            if (operation.IsDeclaration)
            {
                LogString($" (IsDeclaration: {operation.IsDeclaration})");
            }

            VisitMemberReferenceExpressionCommon(operation);
        }

        public override void VisitMethodReference(IMethodReferenceOperation operation)
        {
            LogString(nameof(IMethodReferenceOperation));
            LogString($": {operation.Method.ToTestDisplayString()}");

            if (operation.IsVirtual)
            {
                LogString(" (IsVirtual)");
            }

            Assert.Null(operation.Type);

            VisitMemberReferenceExpressionCommon(operation);
        }

        public override void VisitPropertyReference(IPropertyReferenceOperation operation)
        {
            LogString(nameof(IPropertyReferenceOperation));
            LogString($": {operation.Property.ToTestDisplayString()}");

            VisitMemberReferenceExpressionCommon(operation);

            if (operation.Arguments.Length > 0)
            {
                VisitArguments(operation.Arguments);
            }
        }

        public override void VisitEventReference(IEventReferenceOperation operation)
        {
            LogString(nameof(IEventReferenceOperation));
            LogString($": {operation.Event.ToTestDisplayString()}");

            VisitMemberReferenceExpressionCommon(operation);
        }

        public override void VisitEventAssignment(IEventAssignmentOperation operation)
        {
            var kindStr = operation.Adds ? "EventAdd" : "EventRemove";
            LogString($"{nameof(IEventAssignmentOperation)} ({kindStr})");
            LogCommonPropertiesAndNewLine(operation);

            Visit(operation.EventReference, header: "Event Reference");
            Visit(operation.HandlerValue, header: "Handler");
        }

        public override void VisitConditionalAccess(IConditionalAccessOperation operation)
        {
            LogString(nameof(IConditionalAccessOperation));
            LogCommonPropertiesAndNewLine(operation);

            Visit(operation.Operation, header: nameof(operation.Operation));
            Visit(operation.WhenNotNull, header: nameof(operation.WhenNotNull));
        }

        public override void VisitConditionalAccessInstance(IConditionalAccessInstanceOperation operation)
        {
            LogString(nameof(IConditionalAccessInstanceOperation));
            LogCommonPropertiesAndNewLine(operation);
        }

        internal override void VisitPlaceholder(IPlaceholderOperation operation)
        {
            LogString(nameof(IPlaceholderOperation));
            LogCommonPropertiesAndNewLine(operation);
        }

        public override void VisitUnaryOperator(IUnaryOperation operation)
        {
            LogString(nameof(IUnaryOperation));

            var kindStr = $"{nameof(UnaryOperatorKind)}.{operation.OperatorKind}";
            if (operation.IsLifted)
            {
                kindStr += ", IsLifted";
            }

            if (operation.IsChecked)
            {
                kindStr += ", Checked";
            }

            LogString($" ({kindStr})");
            LogHasOperatorMethodExpressionCommon(operation.OperatorMethod);
            LogCommonPropertiesAndNewLine(operation);

            Visit(operation.Operand, "Operand");
        }

        public override void VisitBinaryOperator(IBinaryOperation operation)
        {
            LogString(nameof(IBinaryOperation));

            var kindStr = $"{nameof(BinaryOperatorKind)}.{operation.OperatorKind}";
            if (operation.IsLifted)
            {
                kindStr += ", IsLifted";
            }

            if (operation.IsChecked)
            {
                kindStr += ", Checked";
            }

            if (operation.IsCompareText)
            {
                kindStr += ", CompareText";
            }

            LogString($" ({kindStr})");
            LogHasOperatorMethodExpressionCommon(operation.OperatorMethod);
            LogCommonPropertiesAndNewLine(operation);

            Visit(operation.LeftOperand, "Left");
            Visit(operation.RightOperand, "Right");
        }

        public override void VisitTupleBinaryOperator(ITupleBinaryOperation operation)
        {
            LogString(nameof(ITupleBinaryOperation));
            var kindStr = $"{nameof(BinaryOperatorKind)}.{operation.OperatorKind}";

            LogString($" ({kindStr})");
            LogCommonPropertiesAndNewLine(operation);

            Visit(operation.LeftOperand, "Left");
            Visit(operation.RightOperand, "Right");
        }

        private void LogHasOperatorMethodExpressionCommon(IMethodSymbol operatorMethodOpt)
        {
            if (operatorMethodOpt != null)
            {
                LogSymbol(operatorMethodOpt, header: " (OperatorMethod");
                LogString(")");
            }
        }

        public override void VisitConversion(IConversionOperation operation)
        {
            LogString(nameof(IConversionOperation));

            var isTryCast = $"TryCast: {(operation.IsTryCast ? "True" : "False")}";
            var isChecked = operation.IsChecked ? "Checked" : "Unchecked";
            LogString($" ({isTryCast}, {isChecked})");

            LogHasOperatorMethodExpressionCommon(operation.OperatorMethod);
            LogCommonPropertiesAndNewLine(operation);
            Indent();
            LogConversion(operation.Conversion);

            if (((Operation)operation).SemanticModel == null && !operation.Conversion.IsLanguageAgnostic)
            {
                LogNewLine();
                Indent();
                LogString($"({((BaseConversionExpression)operation).ConvertibleConversion})");
                Unindent();
            }

            Unindent();
            LogNewLine();

            Visit(operation.Operand, "Operand");
        }

        public override void VisitConditional(IConditionalOperation operation)
        {
            LogString(nameof(IConditionalOperation));

            if (operation.IsRef)
            {
                LogString(" (IsRef)");
            }

            LogCommonPropertiesAndNewLine(operation);

            Visit(operation.Condition, "Condition");
            Visit(operation.WhenTrue, "WhenTrue");
            Visit(operation.WhenFalse, "WhenFalse");
        }

        public override void VisitCoalesce(ICoalesceOperation operation)
        {
            LogString(nameof(ICoalesceOperation));
            LogCommonPropertiesAndNewLine(operation);

            Visit(operation.Value, "Expression");
            Indent();
            LogConversion(operation.ValueConversion, "ValueConversion");
            LogNewLine();
            Indent();
            LogString($"({((BaseCoalesceExpression)operation).ConvertibleValueConversion})");
            Unindent();
            LogNewLine();
            Unindent();

            Visit(operation.WhenNull, "WhenNull");
        }

        public override void VisitIsType(IIsTypeOperation operation)
        {
            LogString(nameof(IIsTypeOperation));
            if (operation.IsNegated)
            {
                LogString(" (IsNotExpression)");
            }

            LogCommonPropertiesAndNewLine(operation);

            Visit(operation.ValueOperand, "Operand");

            Indent();
            LogType(operation.TypeOperand, "IsType");
            LogNewLine();
            Unindent();
        }

        public override void VisitSizeOf(ISizeOfOperation operation)
        {
            LogString(nameof(ISizeOfOperation));
            LogCommonPropertiesAndNewLine(operation);

            Indent();
            LogType(operation.TypeOperand, "TypeOperand");
            LogNewLine();
            Unindent();
        }

        public override void VisitTypeOf(ITypeOfOperation operation)
        {
            LogString(nameof(ITypeOfOperation));
            LogCommonPropertiesAndNewLine(operation);

            Indent();
            LogType(operation.TypeOperand, "TypeOperand");
            LogNewLine();
            Unindent();
        }

        public override void VisitAnonymousFunction(IAnonymousFunctionOperation operation)
        {
            LogString(nameof(IAnonymousFunctionOperation));

            LogSymbol(operation.Symbol, header: " (Symbol");
            LogString(")");
            LogCommonPropertiesAndNewLine(operation);

            base.VisitAnonymousFunction(operation);
        }

        public override void VisitDelegateCreation(IDelegateCreationOperation operation)
        {
            LogString(nameof(IDelegateCreationOperation));
            LogCommonPropertiesAndNewLine(operation);

            Visit(operation.Target, nameof(operation.Target));
        }

        public override void VisitLiteral(ILiteralOperation operation)
        {
            LogString(nameof(ILiteralOperation));
            LogCommonPropertiesAndNewLine(operation);
        }

        public override void VisitAwait(IAwaitOperation operation)
        {
            LogString(nameof(IAwaitOperation));
            LogCommonPropertiesAndNewLine(operation);

            Visit(operation.Operation, "Expression");
        }

        public override void VisitNameOf(INameOfOperation operation)
        {
            LogString(nameof(INameOfOperation));
            LogCommonPropertiesAndNewLine(operation);

            Visit(operation.Argument);
        }

        public override void VisitThrow(IThrowOperation operation)
        {
            LogString(nameof(IThrowOperation));
            LogCommonPropertiesAndNewLine(operation);

            Visit(operation.Exception);
        }

        public override void VisitAddressOf(IAddressOfOperation operation)
        {
            LogString(nameof(IAddressOfOperation));
            LogCommonPropertiesAndNewLine(operation);

            Visit(operation.Reference, "Reference");
        }

        public override void VisitObjectCreation(IObjectCreationOperation operation)
        {
            LogString(nameof(IObjectCreationOperation));
            LogString($" (Constructor: {operation.Constructor.ToTestDisplayString()})");
            LogCommonPropertiesAndNewLine(operation);

            VisitArguments(operation.Arguments);
            Visit(operation.Initializer, "Initializer");
        }

        public override void VisitAnonymousObjectCreation(IAnonymousObjectCreationOperation operation)
        {
            LogString(nameof(IAnonymousObjectCreationOperation));
            LogCommonPropertiesAndNewLine(operation);

            VisitArray(operation.Initializers, "Initializers", logElementCount: true);
        }

        public override void VisitDynamicObjectCreation(IDynamicObjectCreationOperation operation)
        {
            LogString(nameof(IDynamicObjectCreationOperation));
            LogCommonPropertiesAndNewLine(operation);

            VisitDynamicArguments((HasDynamicArgumentsExpression)operation);
            Visit(operation.Initializer, "Initializer");
        }

        public override void VisitDynamicInvocation(IDynamicInvocationOperation operation)
        {
            LogString(nameof(IDynamicInvocationOperation));
            LogCommonPropertiesAndNewLine(operation);

            Visit(operation.Operation, "Expression");
            VisitDynamicArguments((HasDynamicArgumentsExpression)operation);
        }

        public override void VisitDynamicIndexerAccess(IDynamicIndexerAccessOperation operation)
        {
            LogString(nameof(IDynamicIndexerAccessOperation));
            LogCommonPropertiesAndNewLine(operation);

            Visit(operation.Operation, "Expression");
            VisitDynamicArguments((HasDynamicArgumentsExpression)operation);
        }

        public override void VisitObjectOrCollectionInitializer(IObjectOrCollectionInitializerOperation operation)
        {
            LogString(nameof(IObjectOrCollectionInitializerOperation));
            LogCommonPropertiesAndNewLine(operation);

            VisitArray(operation.Initializers, "Initializers", logElementCount: true);
        }

        public override void VisitMemberInitializer(IMemberInitializerOperation operation)
        {
            LogString(nameof(IMemberInitializerOperation));
            LogCommonPropertiesAndNewLine(operation);

            Visit(operation.InitializedMember, "InitializedMember");
            Visit(operation.Initializer, "Initializer");
        }

        public override void VisitCollectionElementInitializer(ICollectionElementInitializerOperation operation)
        {
            LogString(nameof(ICollectionElementInitializerOperation));
            if (operation.AddMethod != null)
            {
                LogString($" (AddMethod: {operation.AddMethod.ToTestDisplayString()})");
            }
            LogString($" (IsDynamic: {operation.IsDynamic})");
            LogCommonPropertiesAndNewLine(operation);

            VisitArray(operation.Arguments, "Arguments", logElementCount: true);
        }

        public override void VisitFieldInitializer(IFieldInitializerOperation operation)
        {
            LogString(nameof(IFieldInitializerOperation));

            if (operation.InitializedFields.Length <= 1)
            {
                if (operation.InitializedFields.Length == 1)
                {
                    LogSymbol(operation.InitializedFields[0], header: " (Field");
                    LogString(")");
                }

                LogCommonPropertiesAndNewLine(operation);
            }
            else
            {
                LogString($" ({operation.InitializedFields.Length} initialized fields)");
                LogCommonPropertiesAndNewLine(operation);

                Indent();

                int index = 1;
                foreach (var local in operation.InitializedFields)
                {
                    LogSymbol(local, header: $"Field_{index++}");
                    LogNewLine();
                }

                Unindent();
            }

            LogLocals(operation.Locals);
            base.VisitFieldInitializer(operation);
        }

        public override void VisitVariableInitializer(IVariableInitializerOperation operation)
        {
            LogString(nameof(IVariableInitializerOperation));
            LogCommonPropertiesAndNewLine(operation);
            Assert.Empty(operation.Locals);
            base.VisitVariableInitializer(operation);
        }

        public override void VisitPropertyInitializer(IPropertyInitializerOperation operation)
        {
            LogString(nameof(IPropertyInitializerOperation));

            if (operation.InitializedProperties.Length <= 1)
            {
                if (operation.InitializedProperties.Length == 1)
                {
                    LogSymbol(operation.InitializedProperties[0], header: " (Property");
                    LogString(")");
                }

                LogCommonPropertiesAndNewLine(operation);
            }
            else
            {
                LogString($" ({operation.InitializedProperties.Length} initialized properties)");
                LogCommonPropertiesAndNewLine(operation);

                Indent();

                int index = 1;
                foreach (var property in operation.InitializedProperties)
                {
                    LogSymbol(property, header: $"Property_{index++}");
                    LogNewLine();
                }

                Unindent();
            }

<<<<<<< HEAD
=======
            LogLocals(operation.Locals);
>>>>>>> 902e9024
            base.VisitPropertyInitializer(operation);
        }

        public override void VisitParameterInitializer(IParameterInitializerOperation operation)
        {
            LogString(nameof(IParameterInitializerOperation));
            LogSymbol(operation.Parameter, header: " (Parameter");
            LogString(")");
            LogCommonPropertiesAndNewLine(operation);

            LogLocals(operation.Locals);
            base.VisitParameterInitializer(operation);
        }

        public override void VisitArrayCreation(IArrayCreationOperation operation)
        {
            LogString(nameof(IArrayCreationOperation));
            LogCommonPropertiesAndNewLine(operation);

            VisitArray(operation.DimensionSizes, "Dimension Sizes", logElementCount: true);
            Visit(operation.Initializer, "Initializer");
        }

        public override void VisitArrayInitializer(IArrayInitializerOperation operation)
        {
            LogString(nameof(IArrayInitializerOperation));
            LogString($" ({operation.ElementValues.Length} elements)");
            LogCommonPropertiesAndNewLine(operation);

            VisitArray(operation.ElementValues, "Element Values", logElementCount: true);
        }

        public override void VisitSimpleAssignment(ISimpleAssignmentOperation operation)
        {
            LogString(nameof(ISimpleAssignmentOperation));

            if (operation.IsRef)
            {
                LogString(" (IsRef)");
            }

            LogCommonPropertiesAndNewLine(operation);

            Visit(operation.Target, "Left");
            Visit(operation.Value, "Right");
        }

        public override void VisitDeconstructionAssignment(IDeconstructionAssignmentOperation operation)
        {
            LogString(nameof(IDeconstructionAssignmentOperation));
            LogCommonPropertiesAndNewLine(operation);

            Visit(operation.Target, "Left");
            Visit(operation.Value, "Right");
        }

        public override void VisitDeclarationExpression(IDeclarationExpressionOperation operation)
        {
            LogString(nameof(IDeclarationExpressionOperation));
            LogCommonPropertiesAndNewLine(operation);

            Visit(operation.Expression);
        }

        public override void VisitCompoundAssignment(ICompoundAssignmentOperation operation)
        {
            LogString(nameof(ICompoundAssignmentOperation));

            var kindStr = $"{nameof(BinaryOperatorKind)}.{operation.OperatorKind}";
            if (operation.IsLifted)
            {
                kindStr += ", IsLifted";
            }

            if (operation.IsChecked)
            {
                kindStr += ", Checked";
            }

            LogString($" ({kindStr})");
            LogHasOperatorMethodExpressionCommon(operation.OperatorMethod);
            LogCommonPropertiesAndNewLine(operation);
            Indent();
            LogConversion(operation.InConversion, "InConversion");
            LogNewLine();
            LogConversion(operation.OutConversion, "OutConversion");
            LogNewLine();
            Unindent();

            Visit(operation.Target, "Left");
            Visit(operation.Value, "Right");
        }

        public override void VisitIncrementOrDecrement(IIncrementOrDecrementOperation operation)
        {
            LogString(nameof(IIncrementOrDecrementOperation));

            var kindStr = operation.IsPostfix ? "Postfix" : "Prefix";
            if (operation.IsLifted)
            {
                kindStr += ", IsLifted";
            }

            if (operation.IsChecked)
            {
                kindStr += ", Checked";
            }

            LogString($" ({kindStr})");
            LogHasOperatorMethodExpressionCommon(operation.OperatorMethod);
            LogCommonPropertiesAndNewLine(operation);

            Visit(operation.Target, "Target");
        }

        public override void VisitParenthesized(IParenthesizedOperation operation)
        {
            LogString(nameof(IParenthesizedOperation));
            LogCommonPropertiesAndNewLine(operation);

            Visit(operation.Operand, "Operand");
        }

        public override void VisitDynamicMemberReference(IDynamicMemberReferenceOperation operation)
        {
            LogString(nameof(IDynamicMemberReferenceOperation));
            // (Member Name: "quoted name", Containing Type: type)
            LogString(" (");
            LogConstant((object)operation.MemberName, "Member Name");
            LogString(", ");
            LogType(operation.ContainingType, "Containing Type");
            LogString(")");
            LogCommonPropertiesAndNewLine(operation);

            VisitArrayCommon(operation.TypeArguments, "Type Arguments", logElementCount: true, logNullForDefault: false, arrayElementVisitor: VisitSymbolArrayElement);

            VisitInstance(operation.Instance);
        }

        public override void VisitDefaultValue(IDefaultValueOperation operation)
        {
            LogString(nameof(IDefaultValueOperation));
            LogCommonPropertiesAndNewLine(operation);
        }

        public override void VisitTypeParameterObjectCreation(ITypeParameterObjectCreationOperation operation)
        {
            LogString(nameof(ITypeParameterObjectCreationOperation));
            LogCommonPropertiesAndNewLine(operation);

            Visit(operation.Initializer, "Initializer");
        }

        public override void VisitInvalid(IInvalidOperation operation)
        {
            LogString(nameof(IInvalidOperation));
            LogCommonPropertiesAndNewLine(operation);

            VisitChildren(operation);
        }

        public override void VisitLocalFunction(ILocalFunctionOperation operation)
        {
            LogString(nameof(ILocalFunctionOperation));

            LogSymbol(operation.Symbol, header: " (Symbol");
            LogString(")");
            LogCommonPropertiesAndNewLine(operation);

            if (operation.Body != null)
            {
                if (operation.IgnoredBody != null)
                {
                    Visit(operation.Body, "Body");
                    Visit(operation.IgnoredBody, "IgnoredBody");

                }
                else
                {
                    Visit(operation.Body);
                }
            }
            else
            {
                Assert.Null(operation.IgnoredBody);
            }
        }

        private void LogCaseClauseCommon(ICaseClauseOperation operation)
        {
            var kindStr = $"{nameof(CaseKind)}.{operation.CaseKind}";
            LogString($" ({kindStr})");
            LogCommonPropertiesAndNewLine(operation);
        }

        public override void VisitSingleValueCaseClause(ISingleValueCaseClauseOperation operation)
        {
            LogString(nameof(ISingleValueCaseClauseOperation));
            LogCaseClauseCommon(operation);

            Visit(operation.Value, "Value");
        }

        public override void VisitRelationalCaseClause(IRelationalCaseClauseOperation operation)
        {
            LogString(nameof(IRelationalCaseClauseOperation));
            var kindStr = $"{nameof(BinaryOperatorKind)}.{operation.Relation}";
            LogString($" (Relational operator kind: {kindStr})");
            LogCaseClauseCommon(operation);

            Visit(operation.Value, "Value");
        }

        public override void VisitRangeCaseClause(IRangeCaseClauseOperation operation)
        {
            LogString(nameof(IRangeCaseClauseOperation));
            LogCaseClauseCommon(operation);

            Visit(operation.MinimumValue, "Min");
            Visit(operation.MaximumValue, "Max");
        }

        public override void VisitDefaultCaseClause(IDefaultCaseClauseOperation operation)
        {
            LogString(nameof(IDefaultCaseClauseOperation));
            LogCaseClauseCommon(operation);
        }

        public override void VisitTuple(ITupleOperation operation)
        {
            LogString(nameof(ITupleOperation));
            LogCommonPropertiesAndNewLine(operation);
            Indent();
            LogType(operation.NaturalType, nameof(operation.NaturalType));
            LogNewLine();
            Unindent();

            VisitArray(operation.Elements, "Elements", logElementCount: true);
        }

        public override void VisitInterpolatedString(IInterpolatedStringOperation operation)
        {
            LogString(nameof(IInterpolatedStringOperation));
            LogCommonPropertiesAndNewLine(operation);

            VisitArray(operation.Parts, "Parts", logElementCount: true);
        }

        public override void VisitInterpolatedStringText(IInterpolatedStringTextOperation operation)
        {
            LogString(nameof(IInterpolatedStringTextOperation));
            LogCommonPropertiesAndNewLine(operation);

            Visit(operation.Text, "Text");
        }

        public override void VisitInterpolation(IInterpolationOperation operation)
        {
            LogString(nameof(IInterpolationOperation));
            LogCommonPropertiesAndNewLine(operation);

            Visit(operation.Expression, "Expression");
            Visit(operation.Alignment, "Alignment");
            Visit(operation.FormatString, "FormatString");
        }

        public override void VisitConstantPattern(IConstantPatternOperation operation)
        {
            LogString(nameof(IConstantPatternOperation));
            LogCommonPropertiesAndNewLine(operation);

            Visit(operation.Value, "Value");
        }

        public override void VisitDeclarationPattern(IDeclarationPatternOperation operation)
        {
            LogString(nameof(IDeclarationPatternOperation));
            LogSymbol(operation.DeclaredSymbol, " (Declared Symbol");
            LogString(")");
            LogCommonPropertiesAndNewLine(operation);
        }

        public override void VisitIsPattern(IIsPatternOperation operation)
        {
            LogString(nameof(IIsPatternOperation));
            LogCommonPropertiesAndNewLine(operation);

            Visit(operation.Value, "Expression");
            Visit(operation.Pattern, "Pattern");
        }

        public override void VisitPatternCaseClause(IPatternCaseClauseOperation operation)
        {
            LogString(nameof(IPatternCaseClauseOperation));
            LogSymbol(operation.Label, " (Label Symbol");
            LogString(")");
            LogCaseClauseCommon(operation);

            Visit(operation.Pattern, "Pattern");
            Visit(operation.Guard, "Guard Expression");
        }

        public override void VisitTranslatedQuery(ITranslatedQueryOperation operation)
        {
            LogString(nameof(ITranslatedQueryOperation));
            LogCommonPropertiesAndNewLine(operation);

            Visit(operation.Operation, "Expression");
        }

        public override void VisitRaiseEvent(IRaiseEventOperation operation)
        {
            LogString(nameof(IRaiseEventOperation));
            LogCommonPropertiesAndNewLine(operation);

            Visit(operation.EventReference, header: "Event Reference");
            VisitArguments(operation.Arguments);
        }

<<<<<<< HEAD
        public override void VisitStaticLocalInitialzationSemaphore(IStaticLocalInitializationSemaphoreOperation operation)
        {
            LogString(nameof(IStaticLocalInitializationSemaphoreOperation));
            LogSymbol(operation.Local, " (Local Symbol");
=======
        public override void VisitConstructorBodyOperation(IConstructorBodyOperation operation)
        {
            LogString(nameof(IConstructorBodyOperation));
            LogCommonPropertiesAndNewLine(operation);

            LogLocals(operation.Locals);
            Visit(operation.Initializer, "Initializer");
            Visit(operation.BlockBody, "BlockBody");
            Visit(operation.ExpressionBody, "ExpressionBody");
        }

        public override void VisitMethodBodyOperation(IMethodBodyOperation operation)
        {
            LogString(nameof(IMethodBodyOperation));
            LogCommonPropertiesAndNewLine(operation);
            Visit(operation.BlockBody, "BlockBody");
            Visit(operation.ExpressionBody, "ExpressionBody");
        }

        public override void VisitDiscardOperation(IDiscardOperation operation)
        {
            LogString(nameof(IDiscardOperation));
            LogString(" (");
            LogSymbol(operation.DiscardSymbol, "Symbol");
>>>>>>> 902e9024
            LogString(")");
            LogCommonPropertiesAndNewLine(operation);
        }

        #endregion
    }
}<|MERGE_RESOLUTION|>--- conflicted
+++ resolved
@@ -1355,10 +1355,7 @@
                 Unindent();
             }
 
-<<<<<<< HEAD
-=======
             LogLocals(operation.Locals);
->>>>>>> 902e9024
             base.VisitPropertyInitializer(operation);
         }
 
@@ -1678,12 +1675,6 @@
             VisitArguments(operation.Arguments);
         }
 
-<<<<<<< HEAD
-        public override void VisitStaticLocalInitialzationSemaphore(IStaticLocalInitializationSemaphoreOperation operation)
-        {
-            LogString(nameof(IStaticLocalInitializationSemaphoreOperation));
-            LogSymbol(operation.Local, " (Local Symbol");
-=======
         public override void VisitConstructorBodyOperation(IConstructorBodyOperation operation)
         {
             LogString(nameof(IConstructorBodyOperation));
@@ -1708,7 +1699,14 @@
             LogString(nameof(IDiscardOperation));
             LogString(" (");
             LogSymbol(operation.DiscardSymbol, "Symbol");
->>>>>>> 902e9024
+            LogString(")");
+            LogCommonPropertiesAndNewLine(operation);
+        }
+
+        public override void VisitStaticLocalInitialzationSemaphore(IStaticLocalInitializationSemaphoreOperation operation)
+        {
+            LogString(nameof(IStaticLocalInitializationSemaphoreOperation));
+            LogSymbol(operation.Local, " (Local Symbol");
             LogString(")");
             LogCommonPropertiesAndNewLine(operation);
         }
