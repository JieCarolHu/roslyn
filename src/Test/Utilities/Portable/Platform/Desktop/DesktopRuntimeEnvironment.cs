﻿// Copyright (c) Microsoft.  All Rights Reserved.  Licensed under the Apache License, Version 2.0.  See License.txt in the project root for license information.

#if NET46

using System;
using System.Collections.Generic;
using System.Collections.Immutable;
using System.IO;
using System.Linq;
using System.Reflection;
using System.Threading;
using Microsoft.CodeAnalysis;
using Microsoft.CodeAnalysis.CodeGen;
using Microsoft.CodeAnalysis.Emit;
using Microsoft.CodeAnalysis.Test.Utilities;
using Roslyn.Test.Utilities;
using Roslyn.Utilities;
using static Roslyn.Test.Utilities.RuntimeEnvironmentUtilities;

namespace Roslyn.Test.Utilities.Desktop
{
    public sealed class DesktopRuntimeEnvironment : IDisposable, IRuntimeEnvironment, IInternalRuntimeEnvironment
    {
        private sealed class RuntimeData : IDisposable
        {
            internal RuntimeAssemblyManager Manager { get; }
            internal AppDomain AppDomain { get; }
            internal bool PeverifyRequested { get; set; }
            internal bool ExecuteRequested { get; set; }
            internal bool Disposed { get; set; }
            internal int ConflictCount { get; set; }

            internal RuntimeData(RuntimeAssemblyManager manager, AppDomain appDomain)
            {
                Manager = manager;
                AppDomain = appDomain;
            }

            public void Dispose()
            {
                if (Disposed)
                {
                    return;
                }

                Manager.Dispose();

                // A workaround for known bug DevDiv 369979 - don't unload the AppDomain if we may have loaded a module
                var safeToUnload = !(Manager.ContainsNetModules() && (PeverifyRequested || ExecuteRequested));
                if (safeToUnload && AppDomain != null)
                {
                    AppDomain.Unload(AppDomain);
                }

                Disposed = true;
            }
        }

        private sealed class EmitData
        {
            internal RuntimeData RuntimeData;

            internal RuntimeAssemblyManager Manager => RuntimeData?.Manager;

            // All of the <see cref="ModuleData"/> created for this Emit
            internal List<ModuleData> AllModuleData;

            // Main module for this emit
            internal ModuleData MainModule;
            internal ImmutableArray<byte> MainModulePdb;

            internal ImmutableArray<Diagnostic> Diagnostics;

            internal EmitData()
            {
            }
        }

        /// <summary>
        /// Profiling demonstrates the creation of AppDomains take up a significant amount of time in the
        /// test run time.  Hence we re-use them so long as there are no conflicts with the existing loaded
        /// modules.
        /// </summary>
        private static readonly List<RuntimeData> s_runtimeDataCache = new List<RuntimeData>();
        private const int MaxCachedRuntimeData = 5;

        private EmitData _emitData;
        private bool _disposed;
        private readonly CompilationTestData _testData = new CompilationTestData();
        private readonly IEnumerable<ModuleData> _additionalDependencies;

        public DesktopRuntimeEnvironment(IEnumerable<ModuleData> additionalDependencies = null)
        {
            _additionalDependencies = additionalDependencies;
        }

        private RuntimeData CreateAndInitializeRuntimeData(IEnumerable<ModuleData> compilationDependencies, ModuleDataId mainModuleId)
        {
            var allModules = compilationDependencies;
            if (_additionalDependencies != null)
            {
                allModules = allModules.Concat(_additionalDependencies);
            }

            allModules = allModules.ToArray();

            var runtimeData = GetOrCreateRuntimeData(allModules);

            // Many prominent assemblys like mscorlib are already in the RuntimeAssemblyManager.  Only
            // add in the delta values to reduce serialization overhead going across AppDomains.
            var manager = runtimeData.Manager;
            var missingList = manager
                .GetMissing(allModules.Select(x => new RuntimeModuleDataId(x.Id)).ToList())
                .Select(x => x.Id);
            var deltaList = allModules
                .Where(x => missingList.Contains(x.Id))
                .Select(x => new RuntimeModuleData(x))
                .ToList();
            manager.AddModuleData(deltaList);
            manager.AddMainModuleMvid(mainModuleId.Mvid);

            return runtimeData;
        }

        private static RuntimeData GetOrCreateRuntimeData(IEnumerable<ModuleData> modules)
        {
            var data = TryGetCachedRuntimeData(modules);
            if (data != null)
            {
                return data;
            }

            return CreateRuntimeData();
        }

        private static RuntimeData TryGetCachedRuntimeData(IEnumerable<ModuleData> modules)
        {
            lock (s_runtimeDataCache)
            {
                var i = 0;
                while (i < s_runtimeDataCache.Count)
                {
                    var data = s_runtimeDataCache[i];
                    var manager = data.Manager;
                    if (!manager.HasConflicts(modules.Select(x => new RuntimeModuleDataId(x.Id)).ToList()))
                    {
                        s_runtimeDataCache.RemoveAt(i);
                        return data;
                    }

                    data.ConflictCount++;
                    if (data.ConflictCount > 5)
                    {
                        // Once a RuntimeAssemblyManager is proven to have conflicts it's likely subsequent runs
                        // will also have conflicts.  Take it out of the cache.
                        data.Dispose();
                        s_runtimeDataCache.RemoveAt(i);
                    }
                    else
                    {
                        i++;
                    }
                }
            }

            return null;
        }

        private static RuntimeData CreateRuntimeData()
        {
            AppDomain appDomain = null;
            try
            {
                var appDomainProxyType = typeof(RuntimeAssemblyManager);
                var thisAssembly = appDomainProxyType.Assembly;
                appDomain = AppDomainUtils.Create("HostedRuntimeEnvironment");
                var manager = (RuntimeAssemblyManager)appDomain.CreateInstanceAndUnwrap(thisAssembly.FullName, appDomainProxyType.FullName);
                return new RuntimeData(manager, appDomain);
            }
            catch
            {
                if (appDomain != null)
                {
                    AppDomain.Unload(appDomain);
                }
                throw;
            }
        }

        public void Emit(
            Compilation mainCompilation,
            IEnumerable<ResourceDescription> manifestResources,
            EmitOptions emitOptions,
            bool usePdbForDebugging = false)
        {
            _testData.Methods.Clear();

            var diagnostics = DiagnosticBag.GetInstance();
            var dependencies = new List<ModuleData>();
            var mainOutput = EmitCompilation(mainCompilation, manifestResources, dependencies, diagnostics, _testData, emitOptions);

            _emitData = new EmitData();
            _emitData.Diagnostics = diagnostics.ToReadOnlyAndFree();

            if (mainOutput.HasValue)
            {
                var mainImage = mainOutput.Value.Assembly;
                var mainPdb = mainOutput.Value.Pdb;
                _emitData.MainModule = new ModuleData(
                    mainCompilation.Assembly.Identity,
                    mainCompilation.Options.OutputKind,
                    mainImage,
                    pdb: usePdbForDebugging ? mainPdb : default(ImmutableArray<byte>),
                    inMemoryModule: true);
                _emitData.MainModulePdb = mainPdb;
                _emitData.AllModuleData = dependencies;

                // We need to add the main module so that it gets checked against already loaded assembly names.
                // If an assembly is loaded directly via PEVerify(image) another assembly of the same full name
                // can't be loaded as a dependency (via Assembly.ReflectionOnlyLoad) in the same domain.
                _emitData.AllModuleData.Insert(0, _emitData.MainModule);
                _emitData.RuntimeData = CreateAndInitializeRuntimeData(dependencies, _emitData.MainModule.Id);
            }
            else
            {
                DumpAssemblyData(dependencies, out var dumpDir);

                // This method MUST throw if compilation did not succeed.  If compilation succeeded and there were errors, that is bad.
                // Please see KevinH if you intend to change this behavior as many tests expect the Exception to indicate failure.
                throw new EmitException(_emitData.Diagnostics, dumpDir);
            }
        }

        public int Execute(string moduleName, string[] args, string expectedOutput)
        {
            try
            {
                var emitData = GetEmitData();
                emitData.RuntimeData.ExecuteRequested = true;
                var resultCode = emitData.Manager.Execute(moduleName, args, expectedOutput?.Length, out var output);

                if (expectedOutput != null && expectedOutput.Trim() != output.Trim())
                {
                    GetEmitData().Manager.DumpAssemblyData(out var dumpDir);
                    throw new ExecutionException(expectedOutput, output, dumpDir);
                }

                return resultCode;
            }
            catch (TargetInvocationException tie)
            {
                if (_emitData.Manager == null)
                {
                    throw;
                }

                _emitData.Manager.DumpAssemblyData(out var dumpDir);
                throw new ExecutionException(tie.InnerException, dumpDir);
            }
        }

        private EmitData GetEmitData()
        {
            if (_emitData == null)
            {
                throw new InvalidOperationException("You must call Emit before calling this method.");
            }

            return _emitData;
        }

        public ImmutableArray<Diagnostic> GetDiagnostics()
        {
            return GetEmitData().Diagnostics;
        }

        public ImmutableArray<byte> GetMainImage()
        {
            return GetEmitData().MainModule.Image;
        }

        public ImmutableArray<byte> GetMainPdb()
        {
            return GetEmitData().MainModulePdb;
        }

        public IList<ModuleData> GetAllModuleData()
        {
            return GetEmitData().AllModuleData;
        }

        public void Verify(Verification verification)
        {
            // Verification is only done on windows desktop 
            if (!ExecutionConditionUtil.IsWindowsDesktop)
            {
                return;
            }

            if (verification == Verification.Skipped)
            {
                return;
            }

            var shouldSucceed = verification == Verification.Passes;
            var emitData = GetEmitData();
            try
            {
                emitData.RuntimeData.PeverifyRequested = true;
                emitData.Manager.PeVerifyModules(new[] { emitData.MainModule.FullName }, throwOnError: true);
                if (!shouldSucceed)
                {
                    throw new Exception("Verification succeeded unexpectedly");
                }
            }
            catch (RuntimePeVerifyException ex)
            {
                if (shouldSucceed)
                {
<<<<<<< HEAD
                    DumpAssemblyData(emitData.AllModuleData, out var dumpDir);
                    throw new Exception("Verification failed: " + dumpDir);
=======
                    throw new Exception($"Verification failed: {ex.Message}");
>>>>>>> 4c065fae
                }
            }
        }

        public string[] VerifyModules(string[] modulesToVerify)
        {
            var emitData = GetEmitData();
            emitData.RuntimeData.PeverifyRequested = true;
            return emitData.Manager.PeVerifyModules(modulesToVerify, throwOnError: false);
        }

        public SortedSet<string> GetMemberSignaturesFromMetadata(string fullyQualifiedTypeName, string memberName)
        {
            var emitData = GetEmitData();
            var searchIds = emitData.AllModuleData.Select(x => new RuntimeModuleDataId(x.Id)).ToList();
            return GetEmitData().Manager.GetMemberSignaturesFromMetadata(fullyQualifiedTypeName, memberName, searchIds);
        }

        void IDisposable.Dispose()
        {
            if (_disposed)
            {
                return;
            }

            if (_emitData != null)
            {
                lock (s_runtimeDataCache)
                {
                    if (_emitData.RuntimeData != null && s_runtimeDataCache.Count < MaxCachedRuntimeData)
                    {
                        s_runtimeDataCache.Add(_emitData.RuntimeData);
                        _emitData.RuntimeData = null;
                    }
                }

                if (_emitData.RuntimeData != null)
                {
                    _emitData.RuntimeData.Dispose();
                }

                _emitData = null;
            }

            _disposed = true;
        }

        CompilationTestData IInternalRuntimeEnvironment.GetCompilationTestData()
        {
            if (_testData.Module == null)
            {
                throw new InvalidOperationException("You must call Emit before calling GetCompilationTestData.");
            }
            return _testData;
        }

        private static readonly object s_consoleGuard = new object();

        internal static void Capture(Action action, int expectedLength, out string output, out string errorOutput)
        {
            TextWriter errorOutputWriter = new CappedStringWriter(expectedLength);
            TextWriter outputWriter = new CappedStringWriter(expectedLength);

            lock (s_consoleGuard)
            {
                TextWriter originalOut = Console.Out;
                TextWriter originalError = Console.Error;
                try
                {
                    Console.SetOut(outputWriter);
                    Console.SetError(errorOutputWriter);
                    action();
                }
                finally
                {
                    Console.SetOut(originalOut);
                    Console.SetError(originalError);
                }
            }

            output = outputWriter.ToString();
            errorOutput = errorOutputWriter.ToString();
        }

        public void CaptureOutput(Action action, int expectedLength, out string output, out string errorOutput) =>
            Capture(action, expectedLength, out output, out errorOutput);
    }
}
#endif<|MERGE_RESOLUTION|>--- conflicted
+++ resolved
@@ -317,12 +317,7 @@
             {
                 if (shouldSucceed)
                 {
-<<<<<<< HEAD
-                    DumpAssemblyData(emitData.AllModuleData, out var dumpDir);
-                    throw new Exception("Verification failed: " + dumpDir);
-=======
                     throw new Exception($"Verification failed: {ex.Message}");
->>>>>>> 4c065fae
                 }
             }
         }
