﻿// Copyright (c) Microsoft.  All Rights Reserved.  Licensed under the Apache License, Version 2.0.  See License.txt in the project root for license information.

using Microsoft.CodeAnalysis.Diagnostics;
using Microsoft.CodeAnalysis.Options;
using Microsoft.CodeAnalysis.Serialization;
using Microsoft.CodeAnalysis.Text;
using Roslyn.Utilities;

namespace Microsoft.CodeAnalysis.Execution
{
    internal static class Extensions
    {
        public static T[] ReadArray<T>(this ObjectReader reader)
        {
            return (T[])reader.ReadValue();
        }

<<<<<<< HEAD
        public static WellKnownSynchronizationKinds GetWellKnownSynchronizationKind(this object value)
        {
            switch (value)
            {
                case SolutionStateChecksums _: return WellKnownSynchronizationKinds.SolutionState;
                case ProjectStateChecksums _: return WellKnownSynchronizationKinds.ProjectState;
                case DocumentStateChecksums _: return WellKnownSynchronizationKinds.DocumentState;
                case ProjectChecksumCollection _: return WellKnownSynchronizationKinds.Projects;
                case DocumentChecksumCollection _: return WellKnownSynchronizationKinds.Documents;
                case TextDocumentChecksumCollection _: return WellKnownSynchronizationKinds.TextDocuments;
                case ProjectReferenceChecksumCollection _: return WellKnownSynchronizationKinds.ProjectReferences;
                case MetadataReferenceChecksumCollection _: return WellKnownSynchronizationKinds.MetadataReferences;
                case AnalyzerReferenceChecksumCollection _: return WellKnownSynchronizationKinds.AnalyzerReferences;
                case SolutionInfo.SolutionAttributes _: return WellKnownSynchronizationKinds.SolutionAttributes;
                case ProjectInfo.ProjectAttributes _: return WellKnownSynchronizationKinds.ProjectAttributes;
                case DocumentInfo.DocumentAttributes _: return WellKnownSynchronizationKinds.DocumentAttributes;
                case CompilationOptions _: return WellKnownSynchronizationKinds.CompilationOptions;
                case ParseOptions _: return WellKnownSynchronizationKinds.ParseOptions;
                case ProjectReference _: return WellKnownSynchronizationKinds.ProjectReference;
                case MetadataReference _: return WellKnownSynchronizationKinds.MetadataReference;
                case AnalyzerReference _: return WellKnownSynchronizationKinds.AnalyzerReference;
                case TextDocumentState _: return WellKnownSynchronizationKinds.RecoverableSourceText;
                case SourceText _: return WellKnownSynchronizationKinds.SourceText;
                case OptionSet _: return WellKnownSynchronizationKinds.OptionSet;
=======
        public static WellKnownSynchronizationKind GetWellKnownSynchronizationKind(this object value)
        {
            switch (value)
            {
                case SolutionStateChecksums _: return WellKnownSynchronizationKind.SolutionState;
                case ProjectStateChecksums _: return WellKnownSynchronizationKind.ProjectState;
                case DocumentStateChecksums _: return WellKnownSynchronizationKind.DocumentState;
                case ProjectChecksumCollection _: return WellKnownSynchronizationKind.Projects;
                case DocumentChecksumCollection _: return WellKnownSynchronizationKind.Documents;
                case TextDocumentChecksumCollection _: return WellKnownSynchronizationKind.TextDocuments;
                case ProjectReferenceChecksumCollection _: return WellKnownSynchronizationKind.ProjectReferences;
                case MetadataReferenceChecksumCollection _: return WellKnownSynchronizationKind.MetadataReferences;
                case AnalyzerReferenceChecksumCollection _: return WellKnownSynchronizationKind.AnalyzerReferences;
                case SolutionInfo.SolutionAttributes _: return WellKnownSynchronizationKind.SolutionAttributes;
                case ProjectInfo.ProjectAttributes _: return WellKnownSynchronizationKind.ProjectAttributes;
                case DocumentInfo.DocumentAttributes _: return WellKnownSynchronizationKind.DocumentAttributes;
                case CompilationOptions _: return WellKnownSynchronizationKind.CompilationOptions;
                case ParseOptions _: return WellKnownSynchronizationKind.ParseOptions;
                case ProjectReference _: return WellKnownSynchronizationKind.ProjectReference;
                case MetadataReference _: return WellKnownSynchronizationKind.MetadataReference;
                case AnalyzerReference _: return WellKnownSynchronizationKind.AnalyzerReference;
                case TextDocumentState _: return WellKnownSynchronizationKind.RecoverableSourceText;
                case SourceText _: return WellKnownSynchronizationKind.SourceText;
                case OptionSet _: return WellKnownSynchronizationKind.OptionSet;
>>>>>>> 8262112e
            }

            throw ExceptionUtilities.UnexpectedValue(value);
        }
    }
}<|MERGE_RESOLUTION|>--- conflicted
+++ resolved
@@ -15,32 +15,6 @@
             return (T[])reader.ReadValue();
         }
 
-<<<<<<< HEAD
-        public static WellKnownSynchronizationKinds GetWellKnownSynchronizationKind(this object value)
-        {
-            switch (value)
-            {
-                case SolutionStateChecksums _: return WellKnownSynchronizationKinds.SolutionState;
-                case ProjectStateChecksums _: return WellKnownSynchronizationKinds.ProjectState;
-                case DocumentStateChecksums _: return WellKnownSynchronizationKinds.DocumentState;
-                case ProjectChecksumCollection _: return WellKnownSynchronizationKinds.Projects;
-                case DocumentChecksumCollection _: return WellKnownSynchronizationKinds.Documents;
-                case TextDocumentChecksumCollection _: return WellKnownSynchronizationKinds.TextDocuments;
-                case ProjectReferenceChecksumCollection _: return WellKnownSynchronizationKinds.ProjectReferences;
-                case MetadataReferenceChecksumCollection _: return WellKnownSynchronizationKinds.MetadataReferences;
-                case AnalyzerReferenceChecksumCollection _: return WellKnownSynchronizationKinds.AnalyzerReferences;
-                case SolutionInfo.SolutionAttributes _: return WellKnownSynchronizationKinds.SolutionAttributes;
-                case ProjectInfo.ProjectAttributes _: return WellKnownSynchronizationKinds.ProjectAttributes;
-                case DocumentInfo.DocumentAttributes _: return WellKnownSynchronizationKinds.DocumentAttributes;
-                case CompilationOptions _: return WellKnownSynchronizationKinds.CompilationOptions;
-                case ParseOptions _: return WellKnownSynchronizationKinds.ParseOptions;
-                case ProjectReference _: return WellKnownSynchronizationKinds.ProjectReference;
-                case MetadataReference _: return WellKnownSynchronizationKinds.MetadataReference;
-                case AnalyzerReference _: return WellKnownSynchronizationKinds.AnalyzerReference;
-                case TextDocumentState _: return WellKnownSynchronizationKinds.RecoverableSourceText;
-                case SourceText _: return WellKnownSynchronizationKinds.SourceText;
-                case OptionSet _: return WellKnownSynchronizationKinds.OptionSet;
-=======
         public static WellKnownSynchronizationKind GetWellKnownSynchronizationKind(this object value)
         {
             switch (value)
@@ -65,7 +39,6 @@
                 case TextDocumentState _: return WellKnownSynchronizationKind.RecoverableSourceText;
                 case SourceText _: return WellKnownSynchronizationKind.SourceText;
                 case OptionSet _: return WellKnownSynchronizationKind.OptionSet;
->>>>>>> 8262112e
             }
 
             throw ExceptionUtilities.UnexpectedValue(value);
