--- conflicted
+++ resolved
@@ -156,11 +156,7 @@
                           Instance Receiver: 
                             IInstanceReferenceOperation (OperationKind.InstanceReference, Type: F, IsInvalid, IsImplicit) (Syntax: 'New F() Wit ... perty2 = 1}')
                       Right: 
-<<<<<<< HEAD
-                        IConversionExpression (TryCast: False, Unchecked) (OperationKind.ConversionExpression, Type: B, IsInvalid, IsImplicit) (Syntax: '1')
-=======
-                        IConversionOperation (Implicit, TryCast: False, Unchecked) (OperationKind.Conversion, Type: B, IsInvalid, IsImplicit) (Syntax: '1')
->>>>>>> 9c82aed5
+                        IConversionOperation (TryCast: False, Unchecked) (OperationKind.Conversion, Type: B, IsInvalid, IsImplicit) (Syntax: '1')
                           Conversion: CommonConversion (Exists: False, IsIdentity: False, IsNumeric: False, IsReference: False, IsUserDefined: False) (MethodSymbol: null)
                           Operand: 
                             ILiteralOperation (OperationKind.Literal, Type: System.Int32, Constant: 1, IsInvalid) (Syntax: '1')
@@ -262,11 +258,7 @@
             Arguments(1):
                 IInvocationOperation ( Function System.Collections.Generic.IEnumerable(Of System.Int32).ToList() As System.Collections.Generic.List(Of System.Int32)) (OperationKind.Invocation, Type: System.Collections.Generic.List(Of System.Int32)) (Syntax: '{x, y}.ToList')
                   Instance Receiver: 
-<<<<<<< HEAD
-                    IConversionExpression (TryCast: False, Unchecked) (OperationKind.ConversionExpression, Type: System.Collections.Generic.IEnumerable(Of System.Int32), IsImplicit) (Syntax: '{x, y}')
-=======
-                    IConversionOperation (Implicit, TryCast: False, Unchecked) (OperationKind.Conversion, Type: System.Collections.Generic.IEnumerable(Of System.Int32), IsImplicit) (Syntax: '{x, y}')
->>>>>>> 9c82aed5
+                    IConversionOperation (TryCast: False, Unchecked) (OperationKind.Conversion, Type: System.Collections.Generic.IEnumerable(Of System.Int32), IsImplicit) (Syntax: '{x, y}')
                       Conversion: CommonConversion (Exists: True, IsIdentity: False, IsNumeric: False, IsReference: True, IsUserDefined: False) (MethodSymbol: null)
                       Operand: 
                         IArrayCreationOperation (OperationKind.ArrayCreation, Type: System.Int32()) (Syntax: '{x, y}')
