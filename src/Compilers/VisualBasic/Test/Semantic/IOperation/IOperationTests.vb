--- conflicted
+++ resolved
@@ -296,11 +296,7 @@
   LimitValue: 
     ILiteralOperation (OperationKind.Literal, Type: System.Int32, Constant: 10) (Syntax: '10')
   StepValue: 
-<<<<<<< HEAD
-    IConversionExpression (TryCast: False, Unchecked) (OperationKind.ConversionExpression, Type: System.Int32, Constant: 1, IsImplicit) (Syntax: 'For i = 0 T ... Next')
-=======
-    IConversionOperation (Explicit, TryCast: False, Unchecked) (OperationKind.Conversion, Type: System.Int32, Constant: 1, IsImplicit) (Syntax: 'For i = 0 T ... Next')
->>>>>>> 9c82aed5
+    IConversionOperation (TryCast: False, Unchecked) (OperationKind.Conversion, Type: System.Int32, Constant: 1, IsImplicit) (Syntax: 'For i = 0 T ... Next')
       Conversion: CommonConversion (Exists: True, IsIdentity: True, IsNumeric: False, IsReference: False, IsUserDefined: False) (MethodSymbol: null)
       Operand: 
         ILiteralOperation (OperationKind.Literal, Type: System.Int32, Constant: 1, IsImplicit) (Syntax: 'For i = 0 T ... Next')
@@ -375,13 +371,8 @@
   Instance Receiver: 
     null
   Arguments(1):
-<<<<<<< HEAD
-      IArgument (ArgumentKind.Explicit, Matching Parameter: x) (OperationKind.Argument) (Syntax: 'Nothing')
-        IConversionExpression (TryCast: False, Unchecked) (OperationKind.ConversionExpression, Type: System.Int32(), Constant: null, IsImplicit) (Syntax: 'Nothing')
-=======
       IArgumentOperation (ArgumentKind.Explicit, Matching Parameter: x) (OperationKind.Argument, Type: null) (Syntax: 'Nothing')
-        IConversionOperation (Implicit, TryCast: False, Unchecked) (OperationKind.Conversion, Type: System.Int32(), Constant: null, IsImplicit) (Syntax: 'Nothing')
->>>>>>> 9c82aed5
+        IConversionOperation (TryCast: False, Unchecked) (OperationKind.Conversion, Type: System.Int32(), Constant: null, IsImplicit) (Syntax: 'Nothing')
           Conversion: CommonConversion (Exists: True, IsIdentity: False, IsNumeric: False, IsReference: False, IsUserDefined: False) (MethodSymbol: null)
           Operand: 
             ILiteralOperation (OperationKind.Literal, Type: null, Constant: null) (Syntax: 'Nothing')
@@ -691,20 +682,12 @@
   Filter: 
     IBinaryOperation (BinaryOperatorKind.Equals) (OperationKind.BinaryOperator, Type: System.Boolean) (Syntax: 'ex Is Nothing')
       Left: 
-<<<<<<< HEAD
-        IConversionExpression (TryCast: False, Unchecked) (OperationKind.ConversionExpression, Type: System.Object, IsImplicit) (Syntax: 'ex')
-=======
-        IConversionOperation (Implicit, TryCast: False, Unchecked) (OperationKind.Conversion, Type: System.Object, IsImplicit) (Syntax: 'ex')
->>>>>>> 9c82aed5
+        IConversionOperation (TryCast: False, Unchecked) (OperationKind.Conversion, Type: System.Object, IsImplicit) (Syntax: 'ex')
           Conversion: CommonConversion (Exists: True, IsIdentity: False, IsNumeric: False, IsReference: True, IsUserDefined: False) (MethodSymbol: null)
           Operand: 
             ILocalReferenceOperation: ex (OperationKind.LocalReference, Type: System.Exception) (Syntax: 'ex')
       Right: 
-<<<<<<< HEAD
-        IConversionExpression (TryCast: False, Unchecked) (OperationKind.ConversionExpression, Type: System.Object, Constant: null, IsImplicit) (Syntax: 'Nothing')
-=======
-        IConversionOperation (Implicit, TryCast: False, Unchecked) (OperationKind.Conversion, Type: System.Object, Constant: null, IsImplicit) (Syntax: 'Nothing')
->>>>>>> 9c82aed5
+        IConversionOperation (TryCast: False, Unchecked) (OperationKind.Conversion, Type: System.Object, Constant: null, IsImplicit) (Syntax: 'Nothing')
           Conversion: CommonConversion (Exists: True, IsIdentity: False, IsNumeric: False, IsReference: False, IsUserDefined: False) (MethodSymbol: null)
           Operand: 
             ILiteralOperation (OperationKind.Literal, Type: null, Constant: null) (Syntax: 'Nothing')
