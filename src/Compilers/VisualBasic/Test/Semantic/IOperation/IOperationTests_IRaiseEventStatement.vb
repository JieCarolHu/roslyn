﻿' Copyright (c) Microsoft.  All Rights Reserved.  Licensed under the Apache License, Version 2.0.  See License.txt in the project root for license information.

Imports Microsoft.CodeAnalysis.Test.Utilities
Imports Microsoft.CodeAnalysis.VisualBasic.Syntax

Namespace Microsoft.CodeAnalysis.VisualBasic.UnitTests.Semantics

    Partial Public Class IOperationTests
        Inherits SemanticModelTestBase        

        <CompilerTrait(CompilerFeature.IOperation)>
        <Fact>
        Public Sub RaiseInstanceEvent()
            Dim source = <![CDATA[
Imports System

Class TestClass
    
    Event TestEvent As Action

    Sub M()
        RaiseEvent TestEvent()'BIND:"RaiseEvent TestEvent()"
    End Sub
End Class]]>.Value

            Dim expectedOperationTree = <![CDATA[
IRaiseEventOperation (OperationKind.RaiseEvent, Type: null) (Syntax: 'RaiseEvent TestEvent()')
  Event Reference: 
    IEventReferenceOperation: Event TestClass.TestEvent As System.Action (OperationKind.EventReference, Type: System.Action) (Syntax: 'TestEvent')
      Instance Receiver: 
        IInstanceReferenceOperation (OperationKind.InstanceReference, Type: TestClass, IsImplicit) (Syntax: 'TestEvent')
  Arguments(0)
]]>.Value

            Dim expectedDiagnostics = String.Empty
            VerifyOperationTreeAndDiagnosticsForTest(Of RaiseEventStatementSyntax)(source, expectedOperationTree, expectedDiagnostics)
        End Sub

        <CompilerTrait(CompilerFeature.IOperation)>
        <Fact>
        Public Sub RaiseInstanceEventWithArguments()
            Dim source = <![CDATA[
Imports System

Class TestClass
    
    Public Event MyEvent(x As String, y As Integer)

    Sub M()
        RaiseEvent MyEvent(y:=1, x:=String.Empty)'BIND:"RaiseEvent MyEvent(y:=1, x:=String.Empty)"
    End Sub
End Class]]>.Value

            Dim expectedOperationTree = <![CDATA[
IRaiseEventOperation (OperationKind.RaiseEvent, Type: null) (Syntax: 'RaiseEvent  ... ring.Empty)')
  Event Reference: 
    IEventReferenceOperation: Event TestClass.MyEvent(x As System.String, y As System.Int32) (OperationKind.EventReference, Type: TestClass.MyEventEventHandler) (Syntax: 'MyEvent')
      Instance Receiver: 
        IInstanceReferenceOperation (OperationKind.InstanceReference, Type: TestClass, IsImplicit) (Syntax: 'MyEvent')
  Arguments(2):
      IArgumentOperation (ArgumentKind.Explicit, Matching Parameter: x) (OperationKind.Argument, Type: null) (Syntax: 'x:=String.Empty')
        IFieldReferenceOperation: System.String.Empty As System.String (Static) (OperationKind.FieldReference, Type: System.String) (Syntax: 'String.Empty')
          Instance Receiver: 
            null
        InConversion: CommonConversion (Exists: True, IsIdentity: True, IsNumeric: False, IsReference: False, IsUserDefined: False) (MethodSymbol: null)
        OutConversion: CommonConversion (Exists: True, IsIdentity: True, IsNumeric: False, IsReference: False, IsUserDefined: False) (MethodSymbol: null)
      IArgumentOperation (ArgumentKind.Explicit, Matching Parameter: y) (OperationKind.Argument, Type: null) (Syntax: 'y:=1')
        ILiteralOperation (OperationKind.Literal, Type: System.Int32, Constant: 1) (Syntax: '1')
        InConversion: CommonConversion (Exists: True, IsIdentity: True, IsNumeric: False, IsReference: False, IsUserDefined: False) (MethodSymbol: null)
        OutConversion: CommonConversion (Exists: True, IsIdentity: True, IsNumeric: False, IsReference: False, IsUserDefined: False) (MethodSymbol: null)
]]>.Value

            Dim expectedDiagnostics = String.Empty
            VerifyOperationTreeAndDiagnosticsForTest(Of RaiseEventStatementSyntax)(source, expectedOperationTree, expectedDiagnostics)
        End Sub

        <CompilerTrait(CompilerFeature.IOperation)>
        <Fact>
        Public Sub RaiseSharedEvent()
            Dim source = <![CDATA[
Imports System

Class TestClass
    
    Shared Event TestEvent As Action

    Sub M()
        RaiseEvent TestEvent()'BIND:"RaiseEvent TestEvent()"
    End Sub
End Class]]>.Value

            Dim expectedOperationTree = <![CDATA[
IRaiseEventOperation (OperationKind.RaiseEvent, Type: null) (Syntax: 'RaiseEvent TestEvent()')
  Event Reference: 
    IEventReferenceOperation: Event TestClass.TestEvent As System.Action (Static) (OperationKind.EventReference, Type: System.Action) (Syntax: 'TestEvent')
      Instance Receiver: 
        null
  Arguments(0)
]]>.Value

            Dim expectedDiagnostics = String.Empty
            VerifyOperationTreeAndDiagnosticsForTest(Of RaiseEventStatementSyntax)(source, expectedOperationTree, expectedDiagnostics)
        End Sub

        <CompilerTrait(CompilerFeature.IOperation)>
        <Fact>
        Public Sub RaiseInstanceEventWithExtraArgument()
            Dim source = <![CDATA[
Imports System

Class TestClass
    
    Event TestEvent As Action

    Sub M()
        RaiseEvent TestEvent(1)'BIND:"RaiseEvent TestEvent(1)"
    End Sub
End Class]]>.Value

            Dim expectedOperationTree = <![CDATA[
IInvalidOperation (OperationKind.Invalid, Type: null, IsInvalid) (Syntax: 'RaiseEvent TestEvent(1)')
  Children(1):
      IInvalidOperation (OperationKind.Invalid, Type: System.Void, IsInvalid, IsImplicit) (Syntax: 'RaiseEvent TestEvent(1)')
        Children(2):
<<<<<<< HEAD
            IOperation:  (OperationKind.None, Type: null, IsInvalid) (Syntax: 'RaiseEvent TestEvent(1)')
=======
            IOperation:  (OperationKind.None, IsInvalid, IsImplicit) (Syntax: 'RaiseEvent TestEvent(1)')
>>>>>>> 7cdd69e7
              Children(1):
                  IFieldReferenceOperation: TestClass.TestEventEvent As System.Action (OperationKind.FieldReference, Type: System.Action, IsImplicit) (Syntax: 'TestEvent')
                    Instance Receiver: 
                      IInstanceReferenceOperation (OperationKind.InstanceReference, Type: TestClass, IsImplicit) (Syntax: 'TestEvent')
            ILiteralOperation (OperationKind.Literal, Type: System.Int32, Constant: 1, IsInvalid) (Syntax: '1')
]]>.Value

            Dim expectedDiagnostics = <![CDATA[
BC30057: Too many arguments to 'Public Event TestEvent As Action'.
        RaiseEvent TestEvent(1)'BIND:"RaiseEvent TestEvent(1)"
                             ~
]]>.Value
            VerifyOperationTreeAndDiagnosticsForTest(Of RaiseEventStatementSyntax)(source, expectedOperationTree, expectedDiagnostics)
        End Sub

        <CompilerTrait(CompilerFeature.IOperation)>
        <Fact>
        Public Sub RaiseUndefinedEvent()
            Dim source = <![CDATA[
Imports System

Class TestClass
    
    Event TestEvent As Action

    Sub M()
        RaiseEvent TestEvent2()'BIND:"RaiseEvent TestEvent2()"
    End Sub
End Class]]>.Value

            Dim expectedOperationTree = <![CDATA[
IInvalidOperation (OperationKind.Invalid, Type: null, IsInvalid) (Syntax: 'RaiseEvent TestEvent2()')
  Children(1):
      IInvalidOperation (OperationKind.Invalid, Type: ?, IsInvalid) (Syntax: 'TestEvent2')
        Children(0)
]]>.Value

            Dim expectedDiagnostics = <![CDATA[
BC30451: 'TestEvent2' is not declared. It may be inaccessible due to its protection level.
        RaiseEvent TestEvent2()'BIND:"RaiseEvent TestEvent2()"
                   ~~~~~~~~~~
]]>.Value
            VerifyOperationTreeAndDiagnosticsForTest(Of RaiseEventStatementSyntax)(source, expectedOperationTree, expectedDiagnostics)
        End Sub

        <CompilerTrait(CompilerFeature.IOperation)>
        <Fact>
        Public Sub RaiseEventThroughField1()
            Dim source = <![CDATA[
Imports System

Class TestClass
    
    Event TestEvent As Action

    Sub M()
        TestEventEvent()'BIND:"TestEventEvent()"
    End Sub
End Class]]>.Value

            Dim expectedOperationTree = <![CDATA[
IInvocationOperation (virtual Sub System.Action.Invoke()) (OperationKind.Invocation, Type: System.Void) (Syntax: 'TestEventEvent()')
  Instance Receiver: 
    IFieldReferenceOperation: TestClass.TestEventEvent As System.Action (OperationKind.FieldReference, Type: System.Action) (Syntax: 'TestEventEvent')
      Instance Receiver: 
        IInstanceReferenceOperation (OperationKind.InstanceReference, Type: TestClass, IsImplicit) (Syntax: 'TestEventEvent')
  Arguments(0)
]]>.Value

            Dim expectedDiagnostics = String.Empty
            VerifyOperationTreeAndDiagnosticsForTest(Of InvocationExpressionSyntax)(source, expectedOperationTree, expectedDiagnostics)
        End Sub

        <CompilerTrait(CompilerFeature.IOperation)>
        <Fact>
        Public Sub RaiseEventThroughField2()
            Dim source = <![CDATA[
Imports System

Class TestClass
    
    Event TestEvent As Action

    Sub M()
        TestEventEvent.Invoke()'BIND:"TestEventEvent.Invoke()"
    End Sub
End Class]]>.Value

            Dim expectedOperationTree = <![CDATA[
IInvocationOperation (virtual Sub System.Action.Invoke()) (OperationKind.Invocation, Type: System.Void) (Syntax: 'TestEventEvent.Invoke()')
  Instance Receiver: 
    IFieldReferenceOperation: TestClass.TestEventEvent As System.Action (OperationKind.FieldReference, Type: System.Action) (Syntax: 'TestEventEvent')
      Instance Receiver: 
        IInstanceReferenceOperation (OperationKind.InstanceReference, Type: TestClass, IsImplicit) (Syntax: 'TestEventEvent')
  Arguments(0)
]]>.Value

            Dim expectedDiagnostics = String.Empty
            VerifyOperationTreeAndDiagnosticsForTest(Of InvocationExpressionSyntax)(source, expectedOperationTree, expectedDiagnostics)
        End Sub

        <CompilerTrait(CompilerFeature.IOperation)>
        <Fact>
        Public Sub RaiseCustomEvent()
            Dim source = <![CDATA[
Imports System

Class TestClass   
    Public Custom Event TestEvent As Action
        AddHandler(value As Action)
        End AddHandler

        RemoveHandler(value As Action)
        End RemoveHandler

        RaiseEvent()
        End RaiseEvent
	End Event

    Sub M()
        RaiseEvent TestEvent()'BIND:"RaiseEvent TestEvent()"
    End Sub
End Class]]>.Value

            Dim expectedOperationTree = <![CDATA[
IRaiseEventOperation (OperationKind.RaiseEvent, Type: null) (Syntax: 'RaiseEvent TestEvent()')
  Event Reference: 
    IEventReferenceOperation: Event TestClass.TestEvent As System.Action (OperationKind.EventReference, Type: System.Action) (Syntax: 'TestEvent')
      Instance Receiver: 
        IInstanceReferenceOperation (OperationKind.InstanceReference, Type: TestClass, IsImplicit) (Syntax: 'TestEvent')
  Arguments(0)
]]>.Value

            Dim expectedDiagnostics = String.Empty
            VerifyOperationTreeAndDiagnosticsForTest(Of RaiseEventStatementSyntax)(source, expectedOperationTree, expectedDiagnostics)
        End Sub

        <CompilerTrait(CompilerFeature.IOperation)>
        <Fact>
        Public Sub RaiseCustomEventWithArguments()
            Dim source = <![CDATA[
Imports System

Class TestClass   
    Public Custom Event TestEvent As Eventhandler
        AddHandler(value As Eventhandler)
        End AddHandler

        RemoveHandler(value As Eventhandler)
        End RemoveHandler

        RaiseEvent(sender As Object, e As EventArgs)
        End RaiseEvent
	End Event

    Sub M()
        RaiseEvent TestEvent(Nothing, Nothing)'BIND:"RaiseEvent TestEvent(Nothing, Nothing)"
    End Sub
End Class]]>.Value

            Dim expectedOperationTree = <![CDATA[
IRaiseEventOperation (OperationKind.RaiseEvent, Type: null) (Syntax: 'RaiseEvent  ... g, Nothing)')
  Event Reference: 
    IEventReferenceOperation: Event TestClass.TestEvent As System.EventHandler (OperationKind.EventReference, Type: System.EventHandler) (Syntax: 'TestEvent')
      Instance Receiver: 
        IInstanceReferenceOperation (OperationKind.InstanceReference, Type: TestClass, IsImplicit) (Syntax: 'TestEvent')
  Arguments(2):
      IArgumentOperation (ArgumentKind.Explicit, Matching Parameter: sender) (OperationKind.Argument, Type: null) (Syntax: 'Nothing')
        IConversionOperation (Implicit, TryCast: False, Unchecked) (OperationKind.Conversion, Type: System.Object, Constant: null, IsImplicit) (Syntax: 'Nothing')
          Conversion: CommonConversion (Exists: True, IsIdentity: False, IsNumeric: False, IsReference: False, IsUserDefined: False) (MethodSymbol: null)
          Operand: 
            ILiteralOperation (OperationKind.Literal, Type: null, Constant: null) (Syntax: 'Nothing')
        InConversion: CommonConversion (Exists: True, IsIdentity: True, IsNumeric: False, IsReference: False, IsUserDefined: False) (MethodSymbol: null)
        OutConversion: CommonConversion (Exists: True, IsIdentity: True, IsNumeric: False, IsReference: False, IsUserDefined: False) (MethodSymbol: null)
      IArgumentOperation (ArgumentKind.Explicit, Matching Parameter: e) (OperationKind.Argument, Type: null) (Syntax: 'Nothing')
        IConversionOperation (Implicit, TryCast: False, Unchecked) (OperationKind.Conversion, Type: System.EventArgs, Constant: null, IsImplicit) (Syntax: 'Nothing')
          Conversion: CommonConversion (Exists: True, IsIdentity: False, IsNumeric: False, IsReference: False, IsUserDefined: False) (MethodSymbol: null)
          Operand: 
            ILiteralOperation (OperationKind.Literal, Type: null, Constant: null) (Syntax: 'Nothing')
        InConversion: CommonConversion (Exists: True, IsIdentity: True, IsNumeric: False, IsReference: False, IsUserDefined: False) (MethodSymbol: null)
        OutConversion: CommonConversion (Exists: True, IsIdentity: True, IsNumeric: False, IsReference: False, IsUserDefined: False) (MethodSymbol: null)
]]>.Value

            Dim expectedDiagnostics = String.Empty
            VerifyOperationTreeAndDiagnosticsForTest(Of RaiseEventStatementSyntax)(source, expectedOperationTree, expectedDiagnostics)
        End Sub
        
        <CompilerTrait(CompilerFeature.IOperation)>
        <Fact>
        Public Sub EventAccessFromRaiseEventShouldReturnEventReference()
            Dim source = <![CDATA[
Imports System

Class TestClass   
   Event TestEvent As Action

    Sub M()
        RaiseEvent TestEvent()'BIND:"TestEvent"
    End Sub
End Class]]>.Value
            
            Dim expectedOperationTree = <![CDATA[
IEventReferenceOperation: Event TestClass.TestEvent As System.Action (OperationKind.EventReference, Type: System.Action) (Syntax: 'TestEvent')
  Instance Receiver: 
    IInstanceReferenceOperation (OperationKind.InstanceReference, Type: TestClass, IsImplicit) (Syntax: 'TestEvent')
]]>.Value
            Dim expectedDiagnostics = String.Empty
            VerifyOperationTreeAndDiagnosticsForTest(Of IdentifierNameSyntax)(source, expectedOperationTree, expectedDiagnostics)
        End Sub

        <CompilerTrait(CompilerFeature.IOperation)>
        <Fact>
        Public Sub EventAccessFromRaiseCustomEventShouldReturnEventReference()
            Dim source = <![CDATA[
Imports System

Class TestClass   
    Public Custom Event TestEvent As Action
        AddHandler(value As Action)
        End AddHandler

        RemoveHandler(value As Action)
        End RemoveHandler

        RaiseEvent()
        End RaiseEvent
	End Event

    Sub M()
        RaiseEvent TestEvent()'BIND:"TestEvent"
    End Sub
End Class]]>.Value
            
            Dim expectedOperationTree = <![CDATA[
IEventReferenceOperation: Event TestClass.TestEvent As System.Action (OperationKind.EventReference, Type: System.Action) (Syntax: 'TestEvent')
  Instance Receiver: 
    IInstanceReferenceOperation (OperationKind.InstanceReference, Type: TestClass, IsImplicit) (Syntax: 'TestEvent')
]]>.Value
            Dim expectedDiagnostics = String.Empty
            VerifyOperationTreeAndDiagnosticsForTest(Of IdentifierNameSyntax)(source, expectedOperationTree, expectedDiagnostics)
        End Sub
    End Class
End Namespace<|MERGE_RESOLUTION|>--- conflicted
+++ resolved
@@ -122,11 +122,7 @@
   Children(1):
       IInvalidOperation (OperationKind.Invalid, Type: System.Void, IsInvalid, IsImplicit) (Syntax: 'RaiseEvent TestEvent(1)')
         Children(2):
-<<<<<<< HEAD
-            IOperation:  (OperationKind.None, Type: null, IsInvalid) (Syntax: 'RaiseEvent TestEvent(1)')
-=======
-            IOperation:  (OperationKind.None, IsInvalid, IsImplicit) (Syntax: 'RaiseEvent TestEvent(1)')
->>>>>>> 7cdd69e7
+            IOperation:  (OperationKind.None, Type: null, IsInvalid, IsImplicit) (Syntax: 'RaiseEvent TestEvent(1)')
               Children(1):
                   IFieldReferenceOperation: TestClass.TestEventEvent As System.Action (OperationKind.FieldReference, Type: System.Action, IsImplicit) (Syntax: 'TestEvent')
                     Instance Receiver: 
