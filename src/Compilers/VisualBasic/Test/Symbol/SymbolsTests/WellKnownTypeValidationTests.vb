﻿' Copyright (c) Microsoft.  All Rights Reserved.  Licensed under the Apache License, Version 2.0.  See License.txt in the project root for license information.

Imports System.Xml.Linq
Imports Microsoft.CodeAnalysis.Test.Utilities
Imports Roslyn.Test.Utilities

Namespace Microsoft.CodeAnalysis.VisualBasic.UnitTests

    Public Class WellKnownTypeValidationTests
        Inherits BasicTestBase

        <Fact>
        <WorkItem(530436, "http://vstfdevdiv:8080/DevDiv2/DevDiv/_workitems/edit/530436")>
        Public Sub NonPublicSpecialType()
            Dim source = <![CDATA[
Namespace System
    Public Class [Object]
        Public Sub New()
        End Sub
    End Class

    Friend Class [String]
    End Class

    Public Class ValueType
    End Class

    Public Structure Void
    End Structure
End Namespace
]]>.Value.Replace(vbLf, vbCrLf).Trim

            Dim validate As Action(Of VisualBasicCompilation) =
                Sub(comp)
                    Dim special = comp.GetSpecialType(SpecialType.System_String)
                    Assert.Equal(TypeKind.Error, special.TypeKind)
                    Assert.Equal(SpecialType.System_String, special.SpecialType)
                    Assert.Equal(Accessibility.Public, special.DeclaredAccessibility)

                    Dim lookup = comp.GetTypeByMetadataName("System.String")
                    Assert.Equal(TypeKind.Class, lookup.TypeKind)
                    Assert.Equal(SpecialType.None, lookup.SpecialType)
                    Assert.Equal(Accessibility.Internal, lookup.DeclaredAccessibility)
                End Sub

            ValidateSourceAndMetadata(source, validate)
        End Sub

        <Fact>
        <WorkItem(530436, "http://vstfdevdiv:8080/DevDiv2/DevDiv/_workitems/edit/530436")>
        Public Sub NonPublicSpecialTypeMember()
            Dim sourceTemplate = <![CDATA[
Namespace System
    Public Class [Object]
        Public Sub New()
        End Sub

        {0} Overridable Function ToString() As [String]
            Return Nothing
        End Function
    End Class

    {0} Class [String]
        Public Shared Function Concat(s1 As [String], s2 As [String]) As [String]
            Return Nothing
        End Function
    End Class

    Public Class ValueType
    End Class

    Public Structure Void
    End Structure
End Namespace
]]>.Value.Replace(vbLf, vbCrLf).Trim

            Dim validatePresent As Action(Of VisualBasicCompilation) =
                Sub(comp)
                    Assert.NotNull(comp.GetSpecialTypeMember(SpecialMember.System_Object__ToString))
                    Assert.NotNull(comp.GetSpecialTypeMember(SpecialMember.System_String__ConcatStringString))
                    comp.GetDiagnostics()
                End Sub

            Dim validateMissing As Action(Of VisualBasicCompilation) =
                Sub(comp)
                    Assert.Null(comp.GetSpecialTypeMember(SpecialMember.System_Object__ToString))
                    Assert.Null(comp.GetSpecialTypeMember(SpecialMember.System_String__ConcatStringString))
                    comp.GetDiagnostics()
                End Sub

            ValidateSourceAndMetadata(String.Format(sourceTemplate, "Public"), validatePresent)
            ValidateSourceAndMetadata(String.Format(sourceTemplate, "Friend"), validateMissing)
        End Sub

        ' Document the fact that we don't reject type parameters with constraints (yet?).
        <Fact>
        <WorkItem(530436, "http://vstfdevdiv:8080/DevDiv2/DevDiv/_workitems/edit/530436")>
        Public Sub GenericConstraintsOnSpecialType()
            Dim source = <![CDATA[
Namespace System
    Public Class [Object]
        Public Sub New()
        End Sub
    End Class

    Public Structure Nullable(Of T As New)
    End Structure

    Public Class ValueType
    End Class

    Public Structure Void
    End Structure
End Namespace
]]>.Value.Replace(vbLf, vbCrLf).Trim

            Dim validate As Action(Of VisualBasicCompilation) =
                Sub(comp)
                    Dim special = comp.GetSpecialType(SpecialType.System_Nullable_T)
                    Assert.Equal(TypeKind.Structure, special.TypeKind)
                    Assert.Equal(SpecialType.System_Nullable_T, special.SpecialType)

                    Dim lookup = comp.GetTypeByMetadataName("System.Nullable`1")
                    Assert.Equal(TypeKind.Structure, lookup.TypeKind)
                    Assert.Equal(SpecialType.System_Nullable_T, lookup.SpecialType)
                End Sub

            ValidateSourceAndMetadata(source, validate)
        End Sub

        ' No special type members have type parameters that could (incorrectly) be constrained.

        <Fact>
        <WorkItem(530436, "http://vstfdevdiv:8080/DevDiv2/DevDiv/_workitems/edit/530436")>
        Public Sub NonPublicWellKnownType()
            Dim source = <![CDATA[
Namespace System
    Public Class [Object]
        Public Sub New()
        End Sub
    End Class

    Friend Class Type
    End Class

    Public Class ValueType
    End Class

    Public Structure Void
    End Structure
End Namespace
]]>.Value.Replace(vbLf, vbCrLf).Trim

            Dim validate As Action(Of VisualBasicCompilation) =
                Sub(comp)
                    Dim wellKnown = comp.GetWellKnownType(WellKnownType.System_Type)
                    If wellKnown.DeclaringCompilation Is comp Then
                        Assert.Equal(TypeKind.Class, wellKnown.TypeKind)
                        Assert.Equal(Accessibility.Internal, wellKnown.DeclaredAccessibility)
                    Else
                        Assert.Equal(TypeKind.Error, wellKnown.TypeKind)
                        Assert.Equal(Accessibility.Public, wellKnown.DeclaredAccessibility)
                    End If

                    Dim lookup = comp.GetTypeByMetadataName("System.Type")
                    Assert.Equal(TypeKind.Class, lookup.TypeKind)
                    Assert.Equal(Accessibility.Internal, lookup.DeclaredAccessibility)
                End Sub

            ValidateSourceAndMetadata(source, validate)
        End Sub

        <Fact>
        <WorkItem(530436, "http://vstfdevdiv:8080/DevDiv2/DevDiv/_workitems/edit/530436")>
        Public Sub NonPublicWellKnownType_Nested()
            Dim sourceTemplate = <![CDATA[
Namespace System.Diagnostics
    {0} Class DebuggableAttribute
        {1} Enum DebuggingModes
            Mode
        End Enum
    End Class
End Namespace

Namespace System
    Public Class [Object]
        Public Sub New()
        End Sub
    End Class

    Public Class ValueType
    End Class

    Public Class [Enum]
    End Class

    Public Structure Void
    End Structure

    Public Structure [Int32]
    End Structure
End Namespace
]]>.Value.Replace(vbLf, vbCrLf).Trim

            Dim validate As Action(Of VisualBasicCompilation) =
                Sub(comp)
                    Dim wellKnown = comp.GetWellKnownType(WellKnownType.System_Diagnostics_DebuggableAttribute__DebuggingModes)
                    Assert.Equal(If(wellKnown.DeclaringCompilation Is comp, TypeKind.Enum, TypeKind.Error), wellKnown.TypeKind)

                    Dim lookup = comp.GetTypeByMetadataName("System.Diagnostics.DebuggableAttribute+DebuggingModes")
                    Assert.Equal(TypeKind.Enum, lookup.TypeKind)
                End Sub

            ValidateSourceAndMetadata(String.Format(sourceTemplate, "Public", "Friend"), validate)
            ValidateSourceAndMetadata(String.Format(sourceTemplate, "Friend", "Public"), validate)
        End Sub

        <Fact>
        <WorkItem(530436, "http://vstfdevdiv:8080/DevDiv2/DevDiv/_workitems/edit/530436")>
        Public Sub NonPublicWellKnownTypeMember()
            Dim sourceTemplate = <![CDATA[
Namespace System
    Public Class [Object]
        Public Sub New()
        End Sub
    End Class

    Public Class [String]
    End Class

    {0} Class Type
        Public Shared ReadOnly Missing As [Object]
    End Class

    Public Class FlagsAttribute
        {0} Sub New()
        End Sub
    End Class 

    Public Class ValueType
    End Class

    Public Structure Void
    End Structure
End Namespace
]]>.Value.Replace(vbLf, vbCrLf).Trim

            Dim validatePresent As Action(Of VisualBasicCompilation) =
                Sub(comp)
                    Assert.NotNull(comp.GetWellKnownTypeMember(WellKnownMember.System_Type__Missing))
                    Assert.NotNull(comp.GetWellKnownTypeMember(WellKnownMember.System_FlagsAttribute__ctor))
                    comp.GetDiagnostics()
                End Sub

            Dim validateMissing As Action(Of VisualBasicCompilation) =
                Sub(comp)
                    If comp.Assembly.CorLibrary Is comp.Assembly Then
                        Assert.NotNull(comp.GetWellKnownTypeMember(WellKnownMember.System_Type__Missing))
                        Assert.NotNull(comp.GetWellKnownTypeMember(WellKnownMember.System_FlagsAttribute__ctor))
                    Else
                        Assert.Null(comp.GetWellKnownTypeMember(WellKnownMember.System_Type__Missing))
                        Assert.Null(comp.GetWellKnownTypeMember(WellKnownMember.System_FlagsAttribute__ctor))
                    End If
                    comp.GetDiagnostics()
                End Sub

            ValidateSourceAndMetadata(String.Format(sourceTemplate, "Public"), validatePresent)
            ValidateSourceAndMetadata(String.Format(sourceTemplate, "Friend"), validateMissing)
        End Sub

        ' Document the fact that we don't reject type parameters with constraints (yet?).
        <Fact>
        <WorkItem(530436, "http://vstfdevdiv:8080/DevDiv2/DevDiv/_workitems/edit/530436")>
        Public Sub GenericConstraintsOnWellKnownType()
            Dim source = <![CDATA[
Namespace System
    Public Class [Object]
        Public Sub New()
        End Sub
    End Class

    Public Class ValueType
    End Class

    Public Structure Void
    End Structure
End Namespace

Namespace System.Threading.Tasks
    Public Class Task(Of T As New)
    End Class
End Namespace
]]>.Value.Replace(vbLf, vbCrLf).Trim

            Dim validate As Action(Of VisualBasicCompilation) =
                Sub(comp)
                    Dim wellKnown = comp.GetWellKnownType(WellKnownType.System_Threading_Tasks_Task_T)
                    Assert.Equal(TypeKind.Class, wellKnown.TypeKind)

                    Dim lookup = comp.GetTypeByMetadataName("System.Threading.Tasks.Task`1")
                    Assert.Equal(TypeKind.Class, lookup.TypeKind)
                End Sub

            ValidateSourceAndMetadata(source, validate)
        End Sub

        ' Document the fact that we don't reject type parameters with constraints (yet?).
        <Fact>
        <WorkItem(530436, "http://vstfdevdiv:8080/DevDiv2/DevDiv/_workitems/edit/530436")>
        Public Sub GenericConstraintsOnWellKnownTypeMember()
            Dim sourceTemplate = <![CDATA[
Namespace System
    Public Class [Object]
        Public Sub New()
        End Sub
    End Class

    Public Class Activator
        Public Shared Function CreateInstance(Of T{0})() As T
            Throw New Exception()
        End Function
    End Class

    Public Class Exception
        Public Sub New()
        End Sub
    End Class

    Public Class ValueType
    End Class

    Public Structure Void
    End Structure
End Namespace
]]>.Value.Replace(vbLf, vbCrLf).Trim

            Dim validate As Action(Of VisualBasicCompilation) =
                Sub(comp)
                    Assert.NotNull(comp.GetWellKnownTypeMember(WellKnownMember.System_Activator__CreateInstance_T))
                    comp.GetDiagnostics()
                End Sub

            ValidateSourceAndMetadata(String.Format(sourceTemplate, ""), validate)
            ValidateSourceAndMetadata(String.Format(sourceTemplate, " As New"), validate)
        End Sub

        Private Shared Sub ValidateSourceAndMetadata(source As String, validate As Action(Of VisualBasicCompilation))
            Dim comp1 = CreateCompilationWithoutReferences(WrapInCompilationXml(source))
            validate(comp1)

            Dim reference = comp1.EmitToImageReference()
            Dim comp2 = CreateCompilationWithReferences(<compilation/>, {reference})
            validate(comp2)
        End Sub

        Private Shared Function WrapInCompilationXml(source As String) As XElement
            Return <compilation>
                       <file name="a.vb">
                           <%= source %>
                       </file>
                   </compilation>
        End Function

        <Fact>
        <WorkItem(530436, "http://vstfdevdiv:8080/DevDiv2/DevDiv/_workitems/edit/530436")>
        Public Sub PublicVersusInternalWellKnownType()
            Dim corlibSource =
                <compilation>
                    <file name="a.vb">
Namespace System
    Public Class [Object]
        Public Sub New()
        End Sub
    End Class

    Public Class [String]
    End Class

    Public Class Attribute
    End Class

    Public Class ValueType
    End Class

    Public Structure Void
    End Structure
End Namespace

Namespace System.Runtime.CompilerServices
    Public Class InternalsVisibleToAttribute : Inherits System.Attribute
        Public Sub New(s As [String])
        End Sub
    End Class
End Namespace
                    </file>
                </compilation>

            If True Then
                Dim libSourceTemplate = <![CDATA[
Namespace System
    {0} Class Type
    End Class
End Namespace
]]>.Value.Replace(vbLf, vbCrLf).Trim

                Dim corlibRef = CreateCompilationWithoutReferences(corlibSource).EmitToImageReference()
                Dim publicLibRef = CreateCompilationWithReferences(WrapInCompilationXml(String.Format(libSourceTemplate, "Public")), {corlibRef}).EmitToImageReference()
                Dim internalLibRef = CreateCompilationWithReferences(WrapInCompilationXml(String.Format(libSourceTemplate, "Friend")), {corlibRef}).EmitToImageReference()

                Dim comp = CreateCompilationWithReferences({}, {corlibRef, publicLibRef, internalLibRef}, assemblyName:="Test")

                Dim wellKnown = comp.GetWellKnownType(WellKnownType.System_Type)
                Assert.NotNull(wellKnown)
                Assert.Equal(TypeKind.Class, wellKnown.TypeKind)
                Assert.Equal(Accessibility.Public, wellKnown.DeclaredAccessibility)

                Dim Lookup = comp.GetTypeByMetadataName("System.Type")
                Assert.Null(Lookup) ' Ambiguous
            End If

            If True Then
                Dim libSourceTemplate = <![CDATA[
<Assembly: System.Runtime.CompilerServices.InternalsVisibleTo("Test")>

Namespace System
    {0} Class Type
    End Class
End Namespace
]]>.Value.Replace(vbLf, vbCrLf).Trim

                Dim corlibRef = CreateCompilationWithoutReferences(corlibSource).EmitToImageReference()
                Dim publicLibRef = CreateCompilationWithReferences(WrapInCompilationXml(String.Format(libSourceTemplate, "Public")), {corlibRef}).EmitToImageReference()
                Dim internalLibRef = CreateCompilationWithReferences(WrapInCompilationXml(String.Format(libSourceTemplate, "Friend")), {corlibRef}).EmitToImageReference()

                Dim comp = CreateCompilationWithReferences({}, {corlibRef, publicLibRef, internalLibRef}, assemblyName:="Test")

                Dim wellKnown = comp.GetWellKnownType(WellKnownType.System_Type)
                Assert.NotNull(wellKnown)
                Assert.Equal(TypeKind.Error, wellKnown.TypeKind)

                Dim Lookup = comp.GetTypeByMetadataName("System.Type")
                Assert.Null(Lookup) ' Ambiguous
            End If
        End Sub

        <Fact>
        <WorkItem(530436, "http://vstfdevdiv:8080/DevDiv2/DevDiv/_workitems/edit/530436")>
        Public Sub AllSpecialTypes()
            Dim comp = CreateCompilationWithReferences((<compilation/>), {MscorlibRef_v4_0_30316_17626})

            For special As SpecialType = CType(SpecialType.None + 1, SpecialType) To SpecialType.Count
                Dim symbol = comp.GetSpecialType(special)
                Assert.NotNull(symbol)
                Assert.NotEqual(SymbolKind.ErrorType, symbol.Kind)
            Next
        End Sub

        <Fact>
        <WorkItem(530436, "http://vstfdevdiv:8080/DevDiv2/DevDiv/_workitems/edit/530436")>
        Public Sub AllSpecialTypeMembers()
            Dim comp = CreateCompilationWithReferences((<compilation/>), {MscorlibRef_v4_0_30316_17626})

            For Each special As SpecialMember In [Enum].GetValues(GetType(SpecialMember))
                Select Case special
                    Case SpecialMember.System_IntPtr__op_Explicit_ToPointer,
                         SpecialMember.System_IntPtr__op_Explicit_FromPointer,
                         SpecialMember.System_UIntPtr__op_Explicit_ToPointer,
                         SpecialMember.System_UIntPtr__op_Explicit_FromPointer
                        ' VB doesn't have pointer types.
                        Continue For
                    Case SpecialMember.Count
                        ' Not a real value.
                        Continue For
                End Select

                Dim symbol = comp.GetSpecialTypeMember(special)
                Assert.NotNull(symbol)
            Next
        End Sub

        <Fact>
        <WorkItem(530436, "http://vstfdevdiv:8080/DevDiv2/DevDiv/_workitems/edit/530436")>
        Public Sub AllWellKnownTypes()
            Dim refs As MetadataReference() =
            {
                MscorlibRef_v4_0_30316_17626,
                SystemRef_v4_0_30319_17929,
                SystemCoreRef_v4_0_30319_17929,
                CSharpRef,
                SystemXmlRef,
                SystemXmlLinqRef,
                SystemWindowsFormsRef,
                ValueTupleRef
            }.Concat(WinRtRefs).ToArray()

            Dim lastType = CType(WellKnownType.NextAvailable - 1, WellKnownType)
            Dim comp = CreateCompilationWithReferences((<compilation/>), refs.Concat(MsvbRef_v4_0_30319_17929).ToArray())
            For wkt = WellKnownType.First To lastType
                Select Case wkt
                    Case WellKnownType.Microsoft_VisualBasic_CompilerServices_EmbeddedOperators
                        ' Only present when embedding VB Core.
                        Continue For
                    Case WellKnownType.System_FormattableString,
                         WellKnownType.System_Runtime_CompilerServices_FormattableStringFactory
                        ' Not available on all platforms.
                        Continue For
                    Case WellKnownType.ExtSentinel
                        ' Not a real type
                        Continue For
                    Case WellKnownType.Microsoft_CodeAnalysis_Runtime_Instrumentation,
                         WellKnownType.System_Runtime_CompilerServices_IsReadOnlyAttribute,
                         WellKnownType.System_Runtime_CompilerServices_IsByRefLikeAttribute
                        ' Not always available.
                        Continue For
                End Select

                Dim symbol = comp.GetWellKnownType(wkt)
                Assert.NotNull(symbol)
                Assert.NotEqual(SymbolKind.ErrorType, symbol.Kind)
            Next

            comp = CreateCompilationWithReferences(<compilation/>, refs, TestOptions.ReleaseDll.WithEmbedVbCoreRuntime(True))
            For wkt = WellKnownType.First To lastType
                Select Case wkt
                    Case WellKnownType.Microsoft_VisualBasic_CallType,
                         WellKnownType.Microsoft_VisualBasic_CompilerServices_Operators,
                         WellKnownType.Microsoft_VisualBasic_CompilerServices_NewLateBinding,
                         WellKnownType.Microsoft_VisualBasic_CompilerServices_LikeOperator,
                         WellKnownType.Microsoft_VisualBasic_CompilerServices_StringType,
                         WellKnownType.Microsoft_VisualBasic_CompilerServices_Versioned,
                         WellKnownType.Microsoft_VisualBasic_CompareMethod,
                         WellKnownType.Microsoft_VisualBasic_ErrObject,
                         WellKnownType.Microsoft_VisualBasic_FileSystem,
                         WellKnownType.Microsoft_VisualBasic_ApplicationServices_ApplicationBase,
                         WellKnownType.Microsoft_VisualBasic_ApplicationServices_WindowsFormsApplicationBase,
                         WellKnownType.Microsoft_VisualBasic_Information,
                         WellKnownType.Microsoft_VisualBasic_Interaction
                        ' Not embedded, so not available.
                        Continue For
                    Case WellKnownType.System_FormattableString,
                         WellKnownType.System_Runtime_CompilerServices_FormattableStringFactory
                        ' Not available on all platforms.
                        Continue For
                    Case WellKnownType.ExtSentinel
                        ' Not a real type
                        Continue For
                    Case WellKnownType.Microsoft_CodeAnalysis_Runtime_Instrumentation,
                         WellKnownType.System_Runtime_CompilerServices_IsReadOnlyAttribute,
                         WellKnownType.System_Runtime_CompilerServices_IsByRefLikeAttribute
                        ' Not always available.
                        Continue For
                End Select

                Dim symbol = comp.GetWellKnownType(wkt)
                Assert.NotNull(symbol)
                Assert.NotEqual(SymbolKind.ErrorType, symbol.Kind)
            Next
        End Sub

        <Fact>
        <WorkItem(530436, "http://vstfdevdiv:8080/DevDiv2/DevDiv/_workitems/edit/530436")>
        Public Sub AllWellKnownTypeMembers()
            Dim refs As MetadataReference() =
            {
                MscorlibRef_v4_0_30316_17626,
                SystemRef_v4_0_30319_17929,
                SystemCoreRef_v4_0_30319_17929,
                CSharpRef,
                SystemXmlRef,
                SystemXmlLinqRef,
                SystemWindowsFormsRef,
                ValueTupleRef
            }.Concat(WinRtRefs).ToArray()

            Dim comp = CreateCompilationWithReferences((<compilation/>), refs.Concat(MsvbRef_v4_0_30319_17929).ToArray())
            For Each wkm As WellKnownMember In [Enum].GetValues(GetType(WellKnownMember))
                Select Case wkm
                    Case WellKnownMember.Microsoft_VisualBasic_CompilerServices_EmbeddedOperators__CompareStringStringStringBoolean
                        ' Only present when embedding VB Core.
                        Continue For
                    Case WellKnownMember.Count
                        ' Not a real value.
                        Continue For
                    Case WellKnownMember.System_Array__Empty
                        ' Not available yet, but will be in upcoming release.
                        Continue For
<<<<<<< HEAD
                    Case WellKnownMember.Microsoft_CodeAnalysis_Runtime_Instrumentation__CreatePayload,
                         WellKnownMember.System_Runtime_CompilerServices_IsReadOnlyAttribute__ctor,
                         WellKnownMember.System_Runtime_CompilerServices_IsByRefLikeAttribute__ctor
=======
                    Case WellKnownMember.Microsoft_CodeAnalysis_Runtime_Instrumentation__CreatePayloadForMethodsSpanningSingleFile,
                         WellKnownMember.Microsoft_CodeAnalysis_Runtime_Instrumentation__CreatePayloadForMethodsSpanningMultipleFiles
>>>>>>> 56045e8e
                        ' Not always available.
                        Continue For
                End Select

                Dim symbol = comp.GetWellKnownTypeMember(wkm)
                Assert.NotNull(symbol)
            Next

            comp = CreateCompilationWithReferences(<compilation/>, refs, TestOptions.ReleaseDll.WithEmbedVbCoreRuntime(True))
            For Each wkm As WellKnownMember In [Enum].GetValues(GetType(WellKnownMember))
                Select Case wkm
                    Case WellKnownMember.Count
                        ' Not a real value.
                        Continue For
                    Case WellKnownMember.Microsoft_VisualBasic_CompilerServices_Conversions__ChangeType,
                         WellKnownMember.Microsoft_VisualBasic_CompilerServices_ObjectFlowControl_ForLoopControl__ForLoopInitObj,
                         WellKnownMember.Microsoft_VisualBasic_CompilerServices_ObjectFlowControl_ForLoopControl__ForNextCheckObj,
                         WellKnownMember.Microsoft_VisualBasic_CompilerServices_ObjectFlowControl__CheckForSyncLockOnValueType,
                         WellKnownMember.Microsoft_VisualBasic_CompilerServices_ProjectData__CreateProjectError,
                         WellKnownMember.Microsoft_VisualBasic_CompilerServices_ProjectData__EndApp,
                         WellKnownMember.Microsoft_VisualBasic_Strings__AscCharInt32,
                         WellKnownMember.Microsoft_VisualBasic_Strings__AscStringInt32,
                         WellKnownMember.Microsoft_VisualBasic_Strings__ChrInt32Char
                        ' Even though the containing type is embedded, the specific member is not.
                        Continue For
                    Case WellKnownMember.Microsoft_VisualBasic_CompilerServices_Operators__PlusObjectObject,
                         WellKnownMember.Microsoft_VisualBasic_CompilerServices_Operators__NegateObjectObject,
                         WellKnownMember.Microsoft_VisualBasic_CompilerServices_Operators__NotObjectObject,
                         WellKnownMember.Microsoft_VisualBasic_CompilerServices_Operators__AndObjectObjectObject,
                         WellKnownMember.Microsoft_VisualBasic_CompilerServices_Operators__OrObjectObjectObject,
                         WellKnownMember.Microsoft_VisualBasic_CompilerServices_Operators__XorObjectObjectObject,
                         WellKnownMember.Microsoft_VisualBasic_CompilerServices_Operators__AddObjectObjectObject,
                         WellKnownMember.Microsoft_VisualBasic_CompilerServices_Operators__SubtractObjectObjectObject,
                         WellKnownMember.Microsoft_VisualBasic_CompilerServices_Operators__MultiplyObjectObjectObject,
                         WellKnownMember.Microsoft_VisualBasic_CompilerServices_Operators__DivideObjectObjectObject,
                         WellKnownMember.Microsoft_VisualBasic_CompilerServices_Operators__ExponentObjectObjectObject,
                         WellKnownMember.Microsoft_VisualBasic_CompilerServices_Operators__ModObjectObjectObject,
                         WellKnownMember.Microsoft_VisualBasic_CompilerServices_Operators__IntDivideObjectObjectObject,
                         WellKnownMember.Microsoft_VisualBasic_CompilerServices_Operators__LeftShiftObjectObjectObject,
                         WellKnownMember.Microsoft_VisualBasic_CompilerServices_Operators__RightShiftObjectObjectObject,
                         WellKnownMember.Microsoft_VisualBasic_CompilerServices_Operators__ConcatenateObjectObjectObject,
                         WellKnownMember.Microsoft_VisualBasic_CompilerServices_Operators__CompareObjectEqualObjectObjectBoolean,
                         WellKnownMember.Microsoft_VisualBasic_CompilerServices_Operators__CompareObjectNotEqualObjectObjectBoolean,
                         WellKnownMember.Microsoft_VisualBasic_CompilerServices_Operators__CompareObjectLessObjectObjectBoolean,
                         WellKnownMember.Microsoft_VisualBasic_CompilerServices_Operators__CompareObjectLessEqualObjectObjectBoolean,
                         WellKnownMember.Microsoft_VisualBasic_CompilerServices_Operators__CompareObjectGreaterEqualObjectObjectBoolean,
                         WellKnownMember.Microsoft_VisualBasic_CompilerServices_Operators__CompareObjectGreaterObjectObjectBoolean,
                         WellKnownMember.Microsoft_VisualBasic_CompilerServices_Operators__ConditionalCompareObjectEqualObjectObjectBoolean,
                         WellKnownMember.Microsoft_VisualBasic_CompilerServices_Operators__ConditionalCompareObjectNotEqualObjectObjectBoolean,
                         WellKnownMember.Microsoft_VisualBasic_CompilerServices_Operators__ConditionalCompareObjectLessObjectObjectBoolean,
                         WellKnownMember.Microsoft_VisualBasic_CompilerServices_Operators__ConditionalCompareObjectLessEqualObjectObjectBoolean,
                         WellKnownMember.Microsoft_VisualBasic_CompilerServices_Operators__ConditionalCompareObjectGreaterEqualObjectObjectBoolean,
                         WellKnownMember.Microsoft_VisualBasic_CompilerServices_Operators__ConditionalCompareObjectGreaterObjectObjectBoolean,
                         WellKnownMember.Microsoft_VisualBasic_CompilerServices_Operators__CompareStringStringStringBoolean,
                         WellKnownMember.Microsoft_VisualBasic_CompilerServices_NewLateBinding__LateCall,
                         WellKnownMember.Microsoft_VisualBasic_CompilerServices_NewLateBinding__LateGet,
                         WellKnownMember.Microsoft_VisualBasic_CompilerServices_NewLateBinding__LateSet,
                         WellKnownMember.Microsoft_VisualBasic_CompilerServices_NewLateBinding__LateSetComplex,
                         WellKnownMember.Microsoft_VisualBasic_CompilerServices_NewLateBinding__LateIndexGet,
                         WellKnownMember.Microsoft_VisualBasic_CompilerServices_NewLateBinding__LateIndexSet,
                         WellKnownMember.Microsoft_VisualBasic_CompilerServices_NewLateBinding__LateIndexSetComplex,
                         WellKnownMember.Microsoft_VisualBasic_CompilerServices_StringType__MidStmtStr,
                         WellKnownMember.Microsoft_VisualBasic_CompilerServices_LikeOperator__LikeStringStringStringCompareMethod,
                         WellKnownMember.Microsoft_VisualBasic_CompilerServices_LikeOperator__LikeObjectObjectObjectCompareMethod,
                         WellKnownMember.Microsoft_VisualBasic_CompilerServices_Versioned__CallByName,
                         WellKnownMember.Microsoft_VisualBasic_CompilerServices_Versioned__IsNumeric,
                         WellKnownMember.Microsoft_VisualBasic_CompilerServices_Versioned__SystemTypeName,
                         WellKnownMember.Microsoft_VisualBasic_CompilerServices_Versioned__TypeName,
                         WellKnownMember.Microsoft_VisualBasic_CompilerServices_Versioned__VbTypeName,
                         WellKnownMember.Microsoft_VisualBasic_Information__IsNumeric,
                         WellKnownMember.Microsoft_VisualBasic_Information__SystemTypeName,
                         WellKnownMember.Microsoft_VisualBasic_Information__TypeName,
                         WellKnownMember.Microsoft_VisualBasic_Information__VbTypeName,
                         WellKnownMember.Microsoft_VisualBasic_Interaction__CallByName
                        ' The type is not embedded, so the member is not available.
                        Continue For
                    Case WellKnownMember.System_Array__Empty
                        ' Not available yet, but will be in upcoming release.
                        Continue For
<<<<<<< HEAD
                    Case WellKnownMember.Microsoft_CodeAnalysis_Runtime_Instrumentation__CreatePayload,
                         WellKnownMember.System_Runtime_CompilerServices_IsReadOnlyAttribute__ctor,
                         WellKnownMember.System_Runtime_CompilerServices_IsByRefLikeAttribute__ctor
=======
                    Case WellKnownMember.Microsoft_CodeAnalysis_Runtime_Instrumentation__CreatePayloadForMethodsSpanningSingleFile,
                         WellKnownMember.Microsoft_CodeAnalysis_Runtime_Instrumentation__CreatePayloadForMethodsSpanningMultipleFiles
>>>>>>> 56045e8e
                        ' Not always available.
                        Continue For
                End Select

                Dim symbol = comp.GetWellKnownTypeMember(wkm)
                Assert.NotNull(symbol)
            Next
        End Sub
    End Class
End Namespace<|MERGE_RESOLUTION|>--- conflicted
+++ resolved
@@ -584,14 +584,10 @@
                     Case WellKnownMember.System_Array__Empty
                         ' Not available yet, but will be in upcoming release.
                         Continue For
-<<<<<<< HEAD
-                    Case WellKnownMember.Microsoft_CodeAnalysis_Runtime_Instrumentation__CreatePayload,
+                    Case WellKnownMember.Microsoft_CodeAnalysis_Runtime_Instrumentation__CreatePayloadForMethodsSpanningSingleFile,
+                         WellKnownMember.Microsoft_CodeAnalysis_Runtime_Instrumentation__CreatePayloadForMethodsSpanningMultipleFiles,
                          WellKnownMember.System_Runtime_CompilerServices_IsReadOnlyAttribute__ctor,
                          WellKnownMember.System_Runtime_CompilerServices_IsByRefLikeAttribute__ctor
-=======
-                    Case WellKnownMember.Microsoft_CodeAnalysis_Runtime_Instrumentation__CreatePayloadForMethodsSpanningSingleFile,
-                         WellKnownMember.Microsoft_CodeAnalysis_Runtime_Instrumentation__CreatePayloadForMethodsSpanningMultipleFiles
->>>>>>> 56045e8e
                         ' Not always available.
                         Continue For
                 End Select
@@ -671,14 +667,10 @@
                     Case WellKnownMember.System_Array__Empty
                         ' Not available yet, but will be in upcoming release.
                         Continue For
-<<<<<<< HEAD
-                    Case WellKnownMember.Microsoft_CodeAnalysis_Runtime_Instrumentation__CreatePayload,
+                    Case WellKnownMember.Microsoft_CodeAnalysis_Runtime_Instrumentation__CreatePayloadForMethodsSpanningSingleFile,
+                         WellKnownMember.Microsoft_CodeAnalysis_Runtime_Instrumentation__CreatePayloadForMethodsSpanningMultipleFiles,
                          WellKnownMember.System_Runtime_CompilerServices_IsReadOnlyAttribute__ctor,
                          WellKnownMember.System_Runtime_CompilerServices_IsByRefLikeAttribute__ctor
-=======
-                    Case WellKnownMember.Microsoft_CodeAnalysis_Runtime_Instrumentation__CreatePayloadForMethodsSpanningSingleFile,
-                         WellKnownMember.Microsoft_CodeAnalysis_Runtime_Instrumentation__CreatePayloadForMethodsSpanningMultipleFiles
->>>>>>> 56045e8e
                         ' Not always available.
                         Continue For
                 End Select
