﻿' Copyright (c) Microsoft.  All Rights Reserved.  Licensed under the Apache License, Version 2.0.  See License.txt in the project root for license information.

Imports System.Collections.Concurrent
Imports System.Collections.Immutable
Imports System.IO
Imports System.Reflection.Metadata
Imports System.Runtime.InteropServices
Imports System.Threading
Imports System.Threading.Tasks
Imports Microsoft.Cci
Imports Microsoft.CodeAnalysis.CodeGen
Imports Microsoft.CodeAnalysis.Diagnostics
Imports Microsoft.CodeAnalysis.Emit
Imports Microsoft.CodeAnalysis.InternalUtilities
Imports Microsoft.CodeAnalysis.PooledObjects
Imports Microsoft.CodeAnalysis.Symbols
Imports Microsoft.CodeAnalysis.Text
Imports Microsoft.CodeAnalysis.VisualBasic.Emit
Imports Microsoft.CodeAnalysis.VisualBasic.Symbols
Imports Microsoft.CodeAnalysis.VisualBasic.Syntax

Namespace Microsoft.CodeAnalysis.VisualBasic

    ''' <summary>
    ''' The Compilation object is an immutable representation of a single invocation of the
    ''' compiler. Although immutable, a Compilation is also on-demand, in that a compilation can be
    ''' created quickly, but will that compiler parts or all of the code in order to respond to
    ''' method or properties. Also, a compilation can produce a new compilation with a small change
    ''' from the current compilation. This is, in many cases, more efficient than creating a new
    ''' compilation from scratch, as the new compilation can share information from the old
    ''' compilation.
    ''' </summary>
    Public NotInheritable Class VisualBasicCompilation
        Inherits Compilation

        ' !!!!!!!!!!!!!!!!!!!!!!!!!!!!!!!!!!!!!!!!!!!!
        '
        ' Changes to the public interface of this class should remain synchronized with the C#
        ' version. Do not make any changes to the public interface without making the corresponding
        ' change to the C# version.
        '
        ' !!!!!!!!!!!!!!!!!!!!!!!!!!!!!!!!!!!!!!!!!!!!

        ''' <summary>
        ''' most of time all compilation would use same MyTemplate. no reason to create (reparse) one for each compilation
        ''' as long as its parse option is same
        ''' </summary>
        Private Shared ReadOnly s_myTemplateCache As ConcurrentLruCache(Of VisualBasicParseOptions, SyntaxTree) =
            New ConcurrentLruCache(Of VisualBasicParseOptions, SyntaxTree)(capacity:=5)

        ''' <summary>
        ''' The SourceAssemblySymbol for this compilation. Do not access directly, use Assembly
        ''' property instead. This field is lazily initialized by ReferenceManager,
        ''' ReferenceManager.CacheLockObject must be locked while ReferenceManager "calculates" the
        ''' value and assigns it, several threads must not perform duplicate "calculation"
        ''' simultaneously.
        ''' </summary>
        Private _lazyAssemblySymbol As SourceAssemblySymbol

        ''' <summary>
        ''' Holds onto data related to reference binding.
        ''' The manager is shared among multiple compilations that we expect to have the same result of reference binding.
        ''' In most cases this can be determined without performing the binding. If the compilation however contains a circular 
        ''' metadata reference (a metadata reference that refers back to the compilation) we need to avoid sharing of the binding results.
        ''' We do so by creating a new reference manager for such compilation. 
        ''' </summary>
        Private _referenceManager As ReferenceManager

        ''' <summary>
        ''' The options passed to the constructor of the Compilation
        ''' </summary>
        Private ReadOnly _options As VisualBasicCompilationOptions

        ''' <summary>
        ''' The global namespace symbol. Lazily populated on first access.
        ''' </summary>
        Private _lazyGlobalNamespace As NamespaceSymbol

        ''' <summary>
        ''' The syntax trees explicitly given to the compilation at creation, in ordinal order.
        ''' </summary>
        Private ReadOnly _syntaxTrees As ImmutableArray(Of SyntaxTree)

        Private ReadOnly _syntaxTreeOrdinalMap As ImmutableDictionary(Of SyntaxTree, Integer)

        ''' <summary>
        ''' The syntax trees of this compilation plus all 'hidden' trees 
        ''' added to the compilation by compiler, e.g. Vb Core Runtime.
        ''' </summary>
        Private _lazyAllSyntaxTrees As ImmutableArray(Of SyntaxTree)

        ''' <summary>
        ''' A map between syntax trees and the root declarations in the declaration table.
        ''' Incrementally updated between compilation versions when source changes are made.
        ''' </summary>
        Private ReadOnly _rootNamespaces As ImmutableDictionary(Of SyntaxTree, DeclarationTableEntry)

        ''' <summary>
        ''' Imports appearing in <see cref="SyntaxTree"/>s in this compilation.
        ''' </summary>
        ''' <remarks>
        ''' Unlike in C#, we don't need to use a set because the <see cref="SourceFile"/> objects
        ''' that record the imports are persisted.
        ''' </remarks>
        Private _lazyImportInfos As ConcurrentQueue(Of ImportInfo)

        ''' <summary>
        ''' Cache the CLS diagnostics for the whole compilation so they aren't computed repeatedly.
        ''' </summary>
        ''' <remarks>
        ''' NOTE: Presently, we do not cache the per-tree diagnostics.
        ''' </remarks>
        Private _lazyClsComplianceDiagnostics As ImmutableArray(Of Diagnostic)

        ''' <summary>
        ''' A SyntaxTree and the associated RootSingleNamespaceDeclaration for an embedded
        ''' syntax tree in the Compilation. Unlike the entries in m_rootNamespaces, the
        ''' SyntaxTree here is lazy since the tree cannot be evaluated until the references
        ''' have been resolved (as part of binding the source module), and at that point, the
        ''' SyntaxTree may be Nothing if the embedded tree is not needed for the Compilation.
        ''' </summary>
        Private Structure EmbeddedTreeAndDeclaration
            Public ReadOnly Tree As Lazy(Of SyntaxTree)
            Public ReadOnly DeclarationEntry As DeclarationTableEntry

            Public Sub New(treeOpt As Func(Of SyntaxTree), rootNamespaceOpt As Func(Of RootSingleNamespaceDeclaration))
                Me.Tree = New Lazy(Of SyntaxTree)(treeOpt)
                Me.DeclarationEntry = New DeclarationTableEntry(New Lazy(Of RootSingleNamespaceDeclaration)(rootNamespaceOpt), isEmbedded:=True)
            End Sub
        End Structure

        Private ReadOnly _embeddedTrees As ImmutableArray(Of EmbeddedTreeAndDeclaration)

        ''' <summary>
        ''' The declaration table that holds onto declarations from source. Incrementally updated
        ''' between compilation versions when source changes are made.
        ''' </summary>
        ''' <remarks></remarks>
        Private ReadOnly _declarationTable As DeclarationTable

        ''' <summary>
        ''' Manages anonymous types declared in this compilation. Unifies types that are structurally equivalent.
        ''' </summary>
        Private ReadOnly _anonymousTypeManager As AnonymousTypeManager

        ''' <summary>
        ''' Manages automatically embedded content.
        ''' </summary>
        Private _lazyEmbeddedSymbolManager As EmbeddedSymbolManager

        ''' <summary>
        ''' MyTemplate automatically embedded from resource in the compiler.
        ''' It doesn't feel like it should be managed by EmbeddedSymbolManager
        ''' because MyTemplate is treated as user code, i.e. can be extended via
        ''' partial declarations, doesn't require "on-demand" metadata generation, etc.
        ''' 
        ''' SyntaxTree.Dummy means uninitialized.
        ''' </summary>
        Private _lazyMyTemplate As SyntaxTree = VisualBasicSyntaxTree.Dummy

        Private ReadOnly _scriptClass As Lazy(Of ImplicitNamedTypeSymbol)

        ''' <summary>
        ''' Contains the main method of this assembly, if there is one.
        ''' </summary>
        Private _lazyEntryPoint As EntryPoint

        ''' <summary>
        ''' The set of trees for which a <see cref="CompilationUnitCompletedEvent"/> has been added to the queue.
        ''' </summary>
        Private _lazyCompilationUnitCompletedTrees As HashSet(Of SyntaxTree)

        ''' <summary>
        ''' The common language version among the trees of the compilation.
        ''' </summary>
        Private ReadOnly _languageVersion As LanguageVersion

        Public Overrides ReadOnly Property Language As String
            Get
                Return LanguageNames.VisualBasic
            End Get
        End Property

        Public Overrides ReadOnly Property IsCaseSensitive As Boolean
            Get
                Return False
            End Get
        End Property

        Friend ReadOnly Property Declarations As DeclarationTable
            Get
                Return _declarationTable
            End Get
        End Property

        Friend ReadOnly Property MergedRootDeclaration As MergedNamespaceDeclaration
            Get
                Return Declarations.GetMergedRoot(Me)
            End Get
        End Property

        Public Shadows ReadOnly Property Options As VisualBasicCompilationOptions
            Get
                Return _options
            End Get
        End Property

        ''' <summary>
        ''' The language version that was used to parse the syntax trees of this compilation.
        ''' </summary>
        Public ReadOnly Property LanguageVersion As LanguageVersion
            Get
                Return _languageVersion
            End Get
        End Property

        Friend ReadOnly Property AnonymousTypeManager As AnonymousTypeManager
            Get
                Return Me._anonymousTypeManager
            End Get
        End Property

        Friend Overrides ReadOnly Property CommonAnonymousTypeManager As CommonAnonymousTypeManager
            Get
                Return Me._anonymousTypeManager
            End Get
        End Property

        ''' <summary>
        ''' SyntaxTree of MyTemplate for the compilation. Settable for testing purposes only.
        ''' </summary>
        Friend Property MyTemplate As SyntaxTree
            Get
                If _lazyMyTemplate Is VisualBasicSyntaxTree.Dummy Then
                    Dim compilationOptions = Me.Options
                    If compilationOptions.EmbedVbCoreRuntime OrElse compilationOptions.SuppressEmbeddedDeclarations Then
                        _lazyMyTemplate = Nothing
                    Else
                        ' first see whether we can use one from global cache
                        Dim parseOptions = If(compilationOptions.ParseOptions, VisualBasicParseOptions.Default)

                        Dim tree As SyntaxTree = Nothing

                        If s_myTemplateCache.TryGetValue(parseOptions, tree) Then
                            Debug.Assert(tree IsNot Nothing)
                            Debug.Assert(tree IsNot VisualBasicSyntaxTree.Dummy)
                            Debug.Assert(tree.IsMyTemplate)

                            Interlocked.CompareExchange(_lazyMyTemplate, tree, VisualBasicSyntaxTree.Dummy)
                        Else
                            ' we need to make one.
                            Dim text As String = EmbeddedResources.VbMyTemplateText

                            ' The My template regularly makes use of more recent language features.  Care is
                            ' taken to ensure these are compatible with 2.0 runtimes so there is no danger
                            ' with allowing the newer syntax here.
                            Dim options = parseOptions.WithLanguageVersion(LanguageVersion.Default)
                            tree = VisualBasicSyntaxTree.ParseText(text, options:=options, isMyTemplate:=True)

                            If tree.GetDiagnostics().Any() Then
                                Throw ExceptionUtilities.Unreachable
                            End If

                            If Interlocked.CompareExchange(_lazyMyTemplate, tree, VisualBasicSyntaxTree.Dummy) Is VisualBasicSyntaxTree.Dummy Then
                                ' set global cache
                                s_myTemplateCache(parseOptions) = tree
                            End If
                        End If
                    End If
                    Debug.Assert(_lazyMyTemplate Is Nothing OrElse _lazyMyTemplate.IsMyTemplate)
                End If

                Return _lazyMyTemplate
            End Get
            Set(value As SyntaxTree)
                Debug.Assert(_lazyMyTemplate Is VisualBasicSyntaxTree.Dummy)
                Debug.Assert(value IsNot VisualBasicSyntaxTree.Dummy)
                Debug.Assert(value Is Nothing OrElse value.IsMyTemplate)

                If value?.GetDiagnostics().Any() Then
                    Throw ExceptionUtilities.Unreachable
                End If

                _lazyMyTemplate = value
            End Set
        End Property

        Friend ReadOnly Property EmbeddedSymbolManager As EmbeddedSymbolManager
            Get
                If _lazyEmbeddedSymbolManager Is Nothing Then
                    Dim embedded = If(Options.EmbedVbCoreRuntime, EmbeddedSymbolKind.VbCore, EmbeddedSymbolKind.None) Or
                                        If(IncludeInternalXmlHelper(), EmbeddedSymbolKind.XmlHelper, EmbeddedSymbolKind.None)
                    If embedded <> EmbeddedSymbolKind.None Then
                        embedded = embedded Or EmbeddedSymbolKind.EmbeddedAttribute
                    End If
                    Interlocked.CompareExchange(_lazyEmbeddedSymbolManager, New EmbeddedSymbolManager(embedded), Nothing)
                End If
                Return _lazyEmbeddedSymbolManager
            End Get
        End Property

#Region "Constructors and Factories"

        ''' <summary>
        ''' Create a new compilation from scratch.
        ''' </summary>
        ''' <param name="assemblyName">Simple assembly name.</param>
        ''' <param name="syntaxTrees">The syntax trees with the source code for the new compilation.</param>
        ''' <param name="references">The references for the new compilation.</param>
        ''' <param name="options">The compiler options to use.</param>
        ''' <returns>A new compilation.</returns>
        Public Shared Function Create(
            assemblyName As String,
            Optional syntaxTrees As IEnumerable(Of SyntaxTree) = Nothing,
            Optional references As IEnumerable(Of MetadataReference) = Nothing,
            Optional options As VisualBasicCompilationOptions = Nothing
        ) As VisualBasicCompilation
            Return Create(assemblyName,
                          options,
                          If(syntaxTrees IsNot Nothing, syntaxTrees.Cast(Of SyntaxTree), Nothing),
                          references,
                          previousSubmission:=Nothing,
                          returnType:=Nothing,
                          hostObjectType:=Nothing,
                          isSubmission:=False)
        End Function

        ''' <summary> 
        ''' Creates a new compilation that can be used in scripting. 
        ''' </summary>
        Friend Shared Function CreateScriptCompilation(
            assemblyName As String,
            Optional syntaxTree As SyntaxTree = Nothing,
            Optional references As IEnumerable(Of MetadataReference) = Nothing,
            Optional options As VisualBasicCompilationOptions = Nothing,
            Optional previousScriptCompilation As VisualBasicCompilation = Nothing,
            Optional returnType As Type = Nothing,
            Optional globalsType As Type = Nothing) As VisualBasicCompilation

            CheckSubmissionOptions(options)
            ValidateScriptCompilationParameters(previousScriptCompilation, returnType, globalsType)

            Return Create(
                assemblyName,
                If(options, New VisualBasicCompilationOptions(OutputKind.DynamicallyLinkedLibrary)).WithReferencesSupersedeLowerVersions(True),
                If((syntaxTree IsNot Nothing), {syntaxTree}, SpecializedCollections.EmptyEnumerable(Of SyntaxTree)()),
                references,
                previousScriptCompilation,
                returnType,
                globalsType,
                isSubmission:=True)
        End Function

        Private Shared Function Create(
            assemblyName As String,
            options As VisualBasicCompilationOptions,
            syntaxTrees As IEnumerable(Of SyntaxTree),
            references As IEnumerable(Of MetadataReference),
            previousSubmission As VisualBasicCompilation,
            returnType As Type,
            hostObjectType As Type,
            isSubmission As Boolean
        ) As VisualBasicCompilation
            Debug.Assert(Not isSubmission OrElse options.ReferencesSupersedeLowerVersions)

            If options Is Nothing Then
                options = New VisualBasicCompilationOptions(OutputKind.ConsoleApplication)
            End If

            Dim validatedReferences = ValidateReferences(Of VisualBasicCompilationReference)(references)

            Dim c As VisualBasicCompilation = Nothing
            Dim embeddedTrees = CreateEmbeddedTrees(New Lazy(Of VisualBasicCompilation)(Function() c))
            Dim declMap = ImmutableDictionary.Create(Of SyntaxTree, DeclarationTableEntry)()
            Dim declTable = AddEmbeddedTrees(DeclarationTable.Empty, embeddedTrees)

            c = New VisualBasicCompilation(
                assemblyName,
                options,
                validatedReferences,
                ImmutableArray(Of SyntaxTree).Empty,
                ImmutableDictionary.Create(Of SyntaxTree, Integer)(),
                declMap,
                embeddedTrees,
                declTable,
                previousSubmission,
                returnType,
                hostObjectType,
                isSubmission,
                referenceManager:=Nothing,
                reuseReferenceManager:=False)

            If syntaxTrees IsNot Nothing Then
                c = c.AddSyntaxTrees(syntaxTrees)
            End If

            Debug.Assert(c._lazyAssemblySymbol Is Nothing)

            Return c
        End Function

        Private Sub New(
            assemblyName As String,
            options As VisualBasicCompilationOptions,
            references As ImmutableArray(Of MetadataReference),
            syntaxTrees As ImmutableArray(Of SyntaxTree),
            syntaxTreeOrdinalMap As ImmutableDictionary(Of SyntaxTree, Integer),
            rootNamespaces As ImmutableDictionary(Of SyntaxTree, DeclarationTableEntry),
            embeddedTrees As ImmutableArray(Of EmbeddedTreeAndDeclaration),
            declarationTable As DeclarationTable,
            previousSubmission As VisualBasicCompilation,
            submissionReturnType As Type,
            hostObjectType As Type,
            isSubmission As Boolean,
            referenceManager As ReferenceManager,
            reuseReferenceManager As Boolean,
            Optional eventQueue As AsyncQueue(Of CompilationEvent) = Nothing
        )
            MyBase.New(assemblyName, references, SyntaxTreeCommonFeatures(syntaxTrees), isSubmission, eventQueue)

            Debug.Assert(rootNamespaces IsNot Nothing)
            Debug.Assert(declarationTable IsNot Nothing)

            Debug.Assert(syntaxTrees.All(Function(tree) syntaxTrees(syntaxTreeOrdinalMap(tree)) Is tree))
            Debug.Assert(syntaxTrees.SetEquals(rootNamespaces.Keys.AsImmutable(), EqualityComparer(Of SyntaxTree).Default))
            Debug.Assert(embeddedTrees.All(Function(treeAndDeclaration) declarationTable.Contains(treeAndDeclaration.DeclarationEntry)))

            _options = options
            _syntaxTrees = syntaxTrees
            _syntaxTreeOrdinalMap = syntaxTreeOrdinalMap
            _rootNamespaces = rootNamespaces
            _embeddedTrees = embeddedTrees
            _declarationTable = declarationTable
            _anonymousTypeManager = New AnonymousTypeManager(Me)
            _languageVersion = CommonLanguageVersion(syntaxTrees)

            _scriptClass = New Lazy(Of ImplicitNamedTypeSymbol)(AddressOf BindScriptClass)

            If isSubmission Then
                Debug.Assert(previousSubmission Is Nothing OrElse previousSubmission.HostObjectType Is hostObjectType)
                Me.ScriptCompilationInfo = New VisualBasicScriptCompilationInfo(previousSubmission, submissionReturnType, hostObjectType)
            Else
                Debug.Assert(previousSubmission Is Nothing AndAlso submissionReturnType Is Nothing AndAlso hostObjectType Is Nothing)
            End If

            If reuseReferenceManager Then
                referenceManager.AssertCanReuseForCompilation(Me)
                _referenceManager = referenceManager
            Else
                _referenceManager = New ReferenceManager(MakeSourceAssemblySimpleName(),
                                                              options.AssemblyIdentityComparer,
                                                              If(referenceManager IsNot Nothing, referenceManager.ObservedMetadata, Nothing))
            End If

            Debug.Assert(_lazyAssemblySymbol Is Nothing)
            If Me.EventQueue IsNot Nothing Then
                Me.EventQueue.TryEnqueue(New CompilationStartedEvent(Me))
            End If
        End Sub

        Friend Overrides Sub ValidateDebugEntryPoint(debugEntryPoint As IMethodSymbol, diagnostics As DiagnosticBag)
            Debug.Assert(debugEntryPoint IsNot Nothing)

            ' Debug entry point has to be a method definition from this compilation.
            Dim methodSymbol = TryCast(debugEntryPoint, MethodSymbol)
            If methodSymbol?.DeclaringCompilation IsNot Me OrElse Not methodSymbol.IsDefinition Then
                diagnostics.Add(ERRID.ERR_DebugEntryPointNotSourceMethodDefinition, Location.None)
            End If
        End Sub

        Private Function CommonLanguageVersion(syntaxTrees As ImmutableArray(Of SyntaxTree)) As LanguageVersion
            ' We don't check m_Options.ParseOptions.LanguageVersion for consistency, because
            ' it isn't consistent in practice.  In fact sometimes m_Options.ParseOptions is Nothing.
            Dim result As LanguageVersion? = Nothing
            For Each tree In syntaxTrees
                Dim version = CType(tree.Options, VisualBasicParseOptions).LanguageVersion
                If result Is Nothing Then
                    result = version
                ElseIf result <> version Then
                    Throw New ArgumentException(CodeAnalysisResources.InconsistentLanguageVersions, NameOf(syntaxTrees))
                End If
            Next

            Return If(result, LanguageVersion.Default.MapSpecifiedToEffectiveVersion)
        End Function

        ''' <summary>
        ''' Create a duplicate of this compilation with different symbol instances
        ''' </summary>
        Public Shadows Function Clone() As VisualBasicCompilation
            Return New VisualBasicCompilation(
                Me.AssemblyName,
                _options,
                Me.ExternalReferences,
                _syntaxTrees,
                _syntaxTreeOrdinalMap,
                _rootNamespaces,
                _embeddedTrees,
                _declarationTable,
                Me.PreviousSubmission,
                Me.SubmissionReturnType,
                Me.HostObjectType,
                Me.IsSubmission,
                _referenceManager,
                reuseReferenceManager:=True,
                eventQueue:=Nothing) ' no event queue when cloning
        End Function

        Private Function UpdateSyntaxTrees(
            syntaxTrees As ImmutableArray(Of SyntaxTree),
            syntaxTreeOrdinalMap As ImmutableDictionary(Of SyntaxTree, Integer),
            rootNamespaces As ImmutableDictionary(Of SyntaxTree, DeclarationTableEntry),
            declarationTable As DeclarationTable,
            referenceDirectivesChanged As Boolean) As VisualBasicCompilation

            Return New VisualBasicCompilation(
                Me.AssemblyName,
                _options,
                Me.ExternalReferences,
                syntaxTrees,
                syntaxTreeOrdinalMap,
                rootNamespaces,
                _embeddedTrees,
                declarationTable,
                Me.PreviousSubmission,
                Me.SubmissionReturnType,
                Me.HostObjectType,
                Me.IsSubmission,
                _referenceManager,
                reuseReferenceManager:=Not referenceDirectivesChanged)
        End Function

        ''' <summary>
        ''' Creates a new compilation with the specified name.
        ''' </summary>
        Public Shadows Function WithAssemblyName(assemblyName As String) As VisualBasicCompilation
            ' Can't reuse references since the source assembly name changed and the referenced symbols might 
            ' have internals-visible-to relationship with this compilation or they might had a circular reference 
            ' to this compilation.

            Return New VisualBasicCompilation(
                assemblyName,
                Me.Options,
                Me.ExternalReferences,
                _syntaxTrees,
                _syntaxTreeOrdinalMap,
                _rootNamespaces,
                _embeddedTrees,
                _declarationTable,
                Me.PreviousSubmission,
                Me.SubmissionReturnType,
                Me.HostObjectType,
                Me.IsSubmission,
                _referenceManager,
                reuseReferenceManager:=String.Equals(assemblyName, Me.AssemblyName, StringComparison.Ordinal))
        End Function

        Public Shadows Function WithReferences(ParamArray newReferences As MetadataReference()) As VisualBasicCompilation
            Return WithReferences(DirectCast(newReferences, IEnumerable(Of MetadataReference)))
        End Function

        ''' <summary>
        ''' Creates a new compilation with the specified references.
        ''' </summary>
        ''' <remarks>
        ''' The new <see cref="VisualBasicCompilation"/> will query the given <see cref="MetadataReference"/> for the underlying 
        ''' metadata as soon as the are needed. 
        ''' 
        ''' The New compilation uses whatever metadata is currently being provided by the <see cref="MetadataReference"/>.
        ''' E.g. if the current compilation references a metadata file that has changed since the creation of the compilation
        ''' the New compilation is going to use the updated version, while the current compilation will be using the previous (it doesn't change).
        ''' </remarks>
        Public Shadows Function WithReferences(newReferences As IEnumerable(Of MetadataReference)) As VisualBasicCompilation
            Dim declTable = RemoveEmbeddedTrees(_declarationTable, _embeddedTrees)
            Dim c As VisualBasicCompilation = Nothing
            Dim embeddedTrees = CreateEmbeddedTrees(New Lazy(Of VisualBasicCompilation)(Function() c))
            declTable = AddEmbeddedTrees(declTable, embeddedTrees)

            ' References might have changed, don't reuse reference manager.
            ' Don't even reuse observed metadata - let the manager query for the metadata again.

            c = New VisualBasicCompilation(
                Me.AssemblyName,
                Me.Options,
                ValidateReferences(Of VisualBasicCompilationReference)(newReferences),
                _syntaxTrees,
                _syntaxTreeOrdinalMap,
                _rootNamespaces,
                embeddedTrees,
                declTable,
                Me.PreviousSubmission,
                Me.SubmissionReturnType,
                Me.HostObjectType,
                Me.IsSubmission,
                referenceManager:=Nothing,
                reuseReferenceManager:=False)
            Return c
        End Function

        Public Shadows Function WithOptions(newOptions As VisualBasicCompilationOptions) As VisualBasicCompilation
            If newOptions Is Nothing Then
                Throw New ArgumentNullException(NameOf(newOptions))
            End If

            Dim c As VisualBasicCompilation = Nothing
            Dim embeddedTrees = _embeddedTrees
            Dim declTable = _declarationTable
            Dim declMap = Me._rootNamespaces

            If Not String.Equals(Me.Options.RootNamespace, newOptions.RootNamespace, StringComparison.Ordinal) Then
                ' If the root namespace was updated we have to update declaration table 
                ' entries for all the syntax trees of the compilation
                '
                ' NOTE: we use case-sensitive comparison so that the new compilation
                '       gets a root namespace with correct casing

                declMap = ImmutableDictionary.Create(Of SyntaxTree, DeclarationTableEntry)()
                declTable = DeclarationTable.Empty

                embeddedTrees = CreateEmbeddedTrees(New Lazy(Of VisualBasicCompilation)(Function() c))
                declTable = AddEmbeddedTrees(declTable, embeddedTrees)

                Dim discardedReferenceDirectivesChanged As Boolean = False

                For Each tree In _syntaxTrees
                    AddSyntaxTreeToDeclarationMapAndTable(tree, newOptions, Me.IsSubmission, declMap, declTable, discardedReferenceDirectivesChanged) ' declMap and declTable passed ByRef
                Next

            ElseIf Me.Options.EmbedVbCoreRuntime <> newOptions.EmbedVbCoreRuntime OrElse Me.Options.ParseOptions <> newOptions.ParseOptions Then
                declTable = RemoveEmbeddedTrees(declTable, _embeddedTrees)
                embeddedTrees = CreateEmbeddedTrees(New Lazy(Of VisualBasicCompilation)(Function() c))
                declTable = AddEmbeddedTrees(declTable, embeddedTrees)
            End If

            c = New VisualBasicCompilation(
                Me.AssemblyName,
                newOptions,
                Me.ExternalReferences,
                _syntaxTrees,
                _syntaxTreeOrdinalMap,
                declMap,
                embeddedTrees,
                declTable,
                Me.PreviousSubmission,
                Me.SubmissionReturnType,
                Me.HostObjectType,
                Me.IsSubmission,
                _referenceManager,
                reuseReferenceManager:=_options.CanReuseCompilationReferenceManager(newOptions))
            Return c
        End Function

        ''' <summary>
        ''' Returns a new compilation with the given compilation set as the previous submission. 
        ''' </summary>
        Friend Shadows Function WithScriptCompilationInfo(info As VisualBasicScriptCompilationInfo) As VisualBasicCompilation
            If info Is ScriptCompilationInfo Then
                Return Me
            End If

            ' Reference binding doesn't depend on previous submission so we can reuse it.

            Return New VisualBasicCompilation(
                Me.AssemblyName,
                Me.Options,
                Me.ExternalReferences,
                _syntaxTrees,
                _syntaxTreeOrdinalMap,
                _rootNamespaces,
                _embeddedTrees,
                _declarationTable,
                info?.PreviousScriptCompilation,
                info?.ReturnTypeOpt,
                info?.GlobalsType,
                info IsNot Nothing,
                _referenceManager,
                reuseReferenceManager:=True)
        End Function

        ''' <summary>
        ''' Returns a new compilation with a given event queue.
        ''' </summary>
        Friend Overrides Function WithEventQueue(eventQueue As AsyncQueue(Of CompilationEvent)) As Compilation
            Return New VisualBasicCompilation(
                Me.AssemblyName,
                Me.Options,
                Me.ExternalReferences,
                _syntaxTrees,
                _syntaxTreeOrdinalMap,
                _rootNamespaces,
                _embeddedTrees,
                _declarationTable,
                Me.PreviousSubmission,
                Me.SubmissionReturnType,
                Me.HostObjectType,
                Me.IsSubmission,
                _referenceManager,
                reuseReferenceManager:=True,
                eventQueue:=eventQueue)
        End Function

#End Region

#Region "Submission"

        Friend Shadows ReadOnly Property ScriptCompilationInfo As VisualBasicScriptCompilationInfo

        Friend Overrides ReadOnly Property CommonScriptCompilationInfo As ScriptCompilationInfo
            Get
                Return ScriptCompilationInfo
            End Get
        End Property

        Friend Shadows ReadOnly Property PreviousSubmission As VisualBasicCompilation
            Get
                Return ScriptCompilationInfo?.PreviousScriptCompilation
            End Get
        End Property

        Friend Overrides Function HasSubmissionResult() As Boolean
            Debug.Assert(IsSubmission)

            ' submission can be empty or comprise of a script file
            Dim tree = SyntaxTrees.SingleOrDefault()
            If tree Is Nothing Then
                Return False
            End If

            Dim root = tree.GetCompilationUnitRoot()
            If root.HasErrors Then
                Return False
            End If

            ' TODO: look for return statements
            ' https://github.com/dotnet/roslyn/issues/5773

            Dim lastStatement = root.Members.LastOrDefault()
            If lastStatement Is Nothing Then
                Return False
            End If

            Dim model = GetSemanticModel(tree)
            Select Case lastStatement.Kind
                Case SyntaxKind.PrintStatement
                    Dim expression = DirectCast(lastStatement, PrintStatementSyntax).Expression
                    Dim info = model.GetTypeInfo(expression)
                    ' always true, even for info.Type = Void
                    Return True

                Case SyntaxKind.ExpressionStatement
                    Dim expression = DirectCast(lastStatement, ExpressionStatementSyntax).Expression
                    Dim info = model.GetTypeInfo(expression)
                    Return info.Type.SpecialType <> SpecialType.System_Void

                Case SyntaxKind.CallStatement
                    Dim expression = DirectCast(lastStatement, CallStatementSyntax).Invocation
                    Dim info = model.GetTypeInfo(expression)
                    Return info.Type.SpecialType <> SpecialType.System_Void

                Case Else
                    Return False
            End Select
        End Function

        Friend Function GetSubmissionInitializer() As SynthesizedInteractiveInitializerMethod
            Return If(IsSubmission AndAlso ScriptClass IsNot Nothing,
                ScriptClass.GetScriptInitializer(),
                Nothing)
        End Function

#End Region

#Region "Syntax Trees"

        ''' <summary>
        ''' Get a read-only list of the syntax trees that this compilation was created with.
        ''' </summary>
        Public Shadows ReadOnly Property SyntaxTrees As ImmutableArray(Of SyntaxTree)
            Get
                Return _syntaxTrees
            End Get
        End Property

        ''' <summary>
        ''' Get a read-only list of the syntax trees that this compilation was created with PLUS
        ''' the trees that were automatically added to it, i.e. Vb Core Runtime tree.
        ''' </summary>
        Friend Shadows ReadOnly Property AllSyntaxTrees As ImmutableArray(Of SyntaxTree)
            Get
                If _lazyAllSyntaxTrees.IsDefault Then
                    Dim builder = ArrayBuilder(Of SyntaxTree).GetInstance()
                    builder.AddRange(_syntaxTrees)
                    For Each embeddedTree In _embeddedTrees
                        Dim tree = embeddedTree.Tree.Value
                        If tree IsNot Nothing Then
                            builder.Add(tree)
                        End If
                    Next
                    ImmutableInterlocked.InterlockedInitialize(_lazyAllSyntaxTrees, builder.ToImmutableAndFree())
                End If

                Return _lazyAllSyntaxTrees
            End Get
        End Property

        ''' <summary>
        ''' Is the passed in syntax tree in this compilation?
        ''' </summary>
        Public Shadows Function ContainsSyntaxTree(syntaxTree As SyntaxTree) As Boolean
            If syntaxTree Is Nothing Then
                Throw New ArgumentNullException(NameOf(syntaxTree))
            End If

            Dim vbtree = syntaxTree
            Return vbtree IsNot Nothing AndAlso _rootNamespaces.ContainsKey(vbtree)
        End Function

        Public Shadows Function AddSyntaxTrees(ParamArray trees As SyntaxTree()) As VisualBasicCompilation
            Return AddSyntaxTrees(DirectCast(trees, IEnumerable(Of SyntaxTree)))
        End Function

        Public Shadows Function AddSyntaxTrees(trees As IEnumerable(Of SyntaxTree)) As VisualBasicCompilation
            If trees Is Nothing Then
                Throw New ArgumentNullException(NameOf(trees))
            End If

            If Not trees.Any() Then
                Return Me
            End If

            ' We're using a try-finally for this builder because there's a test that 
            ' specifically checks for one or more of the argument exceptions below
            ' and we don't want to see console spew (even though we don't generally
            ' care about pool "leaks" in exceptional cases).  Alternatively, we
            ' could create a new ArrayBuilder.
            Dim builder = ArrayBuilder(Of SyntaxTree).GetInstance()
            Try
                builder.AddRange(_syntaxTrees)

                Dim referenceDirectivesChanged = False
                Dim oldTreeCount = _syntaxTrees.Length

                Dim ordinalMap = _syntaxTreeOrdinalMap
                Dim declMap = _rootNamespaces
                Dim declTable = _declarationTable
                Dim i = 0

                For Each tree As SyntaxTree In trees
                    If tree Is Nothing Then
                        Throw New ArgumentNullException(String.Format(VBResources.Trees0, i))
                    End If

                    If Not tree.HasCompilationUnitRoot Then
                        Throw New ArgumentException(String.Format(VBResources.TreesMustHaveRootNode, i))
                    End If

                    If tree.IsEmbeddedOrMyTemplateTree() Then
                        Throw New ArgumentException(VBResources.CannotAddCompilerSpecialTree)
                    End If

                    If declMap.ContainsKey(tree) Then
                        Throw New ArgumentException(VBResources.SyntaxTreeAlreadyPresent, String.Format(VBResources.Trees0, i))
                    End If

                    AddSyntaxTreeToDeclarationMapAndTable(tree, _options, Me.IsSubmission, declMap, declTable, referenceDirectivesChanged) ' declMap and declTable passed ByRef
                    builder.Add(tree)
                    ordinalMap = ordinalMap.Add(tree, oldTreeCount + i)
                    i += 1
                Next

                If IsSubmission AndAlso declMap.Count > 1 Then
                    Throw New ArgumentException(VBResources.SubmissionCanHaveAtMostOneSyntaxTree, NameOf(trees))
                End If

                Return UpdateSyntaxTrees(builder.ToImmutable(), ordinalMap, declMap, declTable, referenceDirectivesChanged)
            Finally
                builder.Free()
            End Try
        End Function

        Private Shared Sub AddSyntaxTreeToDeclarationMapAndTable(
                tree As SyntaxTree,
                compilationOptions As VisualBasicCompilationOptions,
                isSubmission As Boolean,
                ByRef declMap As ImmutableDictionary(Of SyntaxTree, DeclarationTableEntry),
                ByRef declTable As DeclarationTable,
                ByRef referenceDirectivesChanged As Boolean
            )

            Dim entry = New DeclarationTableEntry(New Lazy(Of RootSingleNamespaceDeclaration)(Function() ForTree(tree, compilationOptions, isSubmission)), isEmbedded:=False)
            declMap = declMap.Add(tree, entry) ' Callers are responsible for checking for existing entries.
            declTable = declTable.AddRootDeclaration(entry)
            referenceDirectivesChanged = referenceDirectivesChanged OrElse tree.HasReferenceDirectives
        End Sub

        Private Shared Function ForTree(tree As SyntaxTree, options As VisualBasicCompilationOptions, isSubmission As Boolean) As RootSingleNamespaceDeclaration
            Return DeclarationTreeBuilder.ForTree(tree, options.GetRootNamespaceParts(), If(options.ScriptClassName, ""), isSubmission)
        End Function

        Public Shadows Function RemoveSyntaxTrees(ParamArray trees As SyntaxTree()) As VisualBasicCompilation
            Return RemoveSyntaxTrees(DirectCast(trees, IEnumerable(Of SyntaxTree)))
        End Function

        Public Shadows Function RemoveSyntaxTrees(trees As IEnumerable(Of SyntaxTree)) As VisualBasicCompilation
            If trees Is Nothing Then
                Throw New ArgumentNullException(NameOf(trees))
            End If

            If Not trees.Any() Then
                Return Me
            End If

            Dim referenceDirectivesChanged = False
            Dim removeSet As New HashSet(Of SyntaxTree)()
            Dim declMap = _rootNamespaces
            Dim declTable = _declarationTable

            For Each tree As SyntaxTree In trees
                If tree.IsEmbeddedOrMyTemplateTree() Then
                    Throw New ArgumentException(VBResources.CannotRemoveCompilerSpecialTree)
                End If

                RemoveSyntaxTreeFromDeclarationMapAndTable(tree, declMap, declTable, referenceDirectivesChanged)
                removeSet.Add(tree)
            Next

            Debug.Assert(removeSet.Count > 0)

            ' We're going to have to revise the ordinals of all
            ' trees after the first one removed, so just build
            ' a new map.

            ' CONSIDER: an alternative approach would be to set the map to empty and
            ' re-calculate it the next time we need it.  This might save us time in the
            ' case where remove calls are made sequentially (rare?).

            Dim ordinalMap = ImmutableDictionary.Create(Of SyntaxTree, Integer)()
            Dim builder = ArrayBuilder(Of SyntaxTree).GetInstance()
            Dim i = 0

            For Each tree In _syntaxTrees
                If Not removeSet.Contains(tree) Then
                    builder.Add(tree)
                    ordinalMap = ordinalMap.Add(tree, i)
                    i += 1
                End If
            Next

            Return UpdateSyntaxTrees(builder.ToImmutableAndFree(), ordinalMap, declMap, declTable, referenceDirectivesChanged)
        End Function

        Private Shared Sub RemoveSyntaxTreeFromDeclarationMapAndTable(
                tree As SyntaxTree,
                ByRef declMap As ImmutableDictionary(Of SyntaxTree, DeclarationTableEntry),
            ByRef declTable As DeclarationTable,
            ByRef referenceDirectivesChanged As Boolean
            )
            Dim root As DeclarationTableEntry = Nothing
            If Not declMap.TryGetValue(tree, root) Then
                Throw New ArgumentException(String.Format(VBResources.SyntaxTreeNotFoundToRemove, tree))
            End If

            declTable = declTable.RemoveRootDeclaration(root)
            declMap = declMap.Remove(tree)
            referenceDirectivesChanged = referenceDirectivesChanged OrElse tree.HasReferenceDirectives
        End Sub

        Public Shadows Function RemoveAllSyntaxTrees() As VisualBasicCompilation
            Return UpdateSyntaxTrees(ImmutableArray(Of SyntaxTree).Empty,
                                     ImmutableDictionary.Create(Of SyntaxTree, Integer)(),
                                     ImmutableDictionary.Create(Of SyntaxTree, DeclarationTableEntry)(),
                                     AddEmbeddedTrees(DeclarationTable.Empty, _embeddedTrees),
                                     referenceDirectivesChanged:=_declarationTable.ReferenceDirectives.Any())
        End Function

        Public Shadows Function ReplaceSyntaxTree(oldTree As SyntaxTree, newTree As SyntaxTree) As VisualBasicCompilation
            If oldTree Is Nothing Then
                Throw New ArgumentNullException(NameOf(oldTree))
            End If

            If newTree Is Nothing Then
                Return Me.RemoveSyntaxTrees(oldTree)
            ElseIf newTree Is oldTree Then
                Return Me
            End If

            If Not newTree.HasCompilationUnitRoot Then
                Throw New ArgumentException(VBResources.TreeMustHaveARootNodeWithCompilationUnit, NameOf(newTree))
            End If

            Dim vbOldTree = oldTree
            Dim vbNewTree = newTree

            If vbOldTree.IsEmbeddedOrMyTemplateTree() Then
                Throw New ArgumentException(VBResources.CannotRemoveCompilerSpecialTree)
            End If

            If vbNewTree.IsEmbeddedOrMyTemplateTree() Then
                Throw New ArgumentException(VBResources.CannotAddCompilerSpecialTree)
            End If

            Dim declMap = _rootNamespaces

            If declMap.ContainsKey(vbNewTree) Then
                Throw New ArgumentException(VBResources.SyntaxTreeAlreadyPresent, NameOf(newTree))
            End If

            Dim declTable = _declarationTable
            Dim referenceDirectivesChanged = False

            ' TODO(tomat): Consider comparing #r's of the old and the new tree. If they are exactly the same we could still reuse.
            ' This could be a perf win when editing a script file in the IDE. The services create a new compilation every keystroke 
            ' that replaces the tree with a new one.

            RemoveSyntaxTreeFromDeclarationMapAndTable(vbOldTree, declMap, declTable, referenceDirectivesChanged)
            AddSyntaxTreeToDeclarationMapAndTable(vbNewTree, _options, Me.IsSubmission, declMap, declTable, referenceDirectivesChanged)

            Dim ordinalMap = _syntaxTreeOrdinalMap

            Debug.Assert(ordinalMap.ContainsKey(oldTree)) ' Checked by RemoveSyntaxTreeFromDeclarationMapAndTable
            Dim oldOrdinal = ordinalMap(oldTree)

            Dim newArray = _syntaxTrees.ToArray()
            newArray(oldOrdinal) = vbNewTree

            ' CONSIDER: should this be an operation on ImmutableDictionary?
            ordinalMap = ordinalMap.Remove(oldTree)
            ordinalMap = ordinalMap.Add(newTree, oldOrdinal)

            Return UpdateSyntaxTrees(newArray.AsImmutableOrNull(), ordinalMap, declMap, declTable, referenceDirectivesChanged)
        End Function

        Private Shared Function CreateEmbeddedTrees(compReference As Lazy(Of VisualBasicCompilation)) As ImmutableArray(Of EmbeddedTreeAndDeclaration)
            Return ImmutableArray.Create(
                New EmbeddedTreeAndDeclaration(
                    Function()
                        Dim compilation = compReference.Value
                        Return If(compilation.Options.EmbedVbCoreRuntime Or compilation.IncludeInternalXmlHelper,
                                  EmbeddedSymbolManager.EmbeddedSyntax,
                                  Nothing)
                    End Function,
                    Function()
                        Dim compilation = compReference.Value
                        Return If(compilation.Options.EmbedVbCoreRuntime Or compilation.IncludeInternalXmlHelper,
                                  ForTree(EmbeddedSymbolManager.EmbeddedSyntax, compilation.Options, isSubmission:=False),
                                  Nothing)
                    End Function),
                New EmbeddedTreeAndDeclaration(
                    Function()
                        Dim compilation = compReference.Value
                        Return If(compilation.Options.EmbedVbCoreRuntime,
                                  EmbeddedSymbolManager.VbCoreSyntaxTree,
                                  Nothing)
                    End Function,
                    Function()
                        Dim compilation = compReference.Value
                        Return If(compilation.Options.EmbedVbCoreRuntime,
                                  ForTree(EmbeddedSymbolManager.VbCoreSyntaxTree, compilation.Options, isSubmission:=False),
                                  Nothing)
                    End Function),
                New EmbeddedTreeAndDeclaration(
                    Function()
                        Dim compilation = compReference.Value
                        Return If(compilation.IncludeInternalXmlHelper(),
                                  EmbeddedSymbolManager.InternalXmlHelperSyntax,
                                  Nothing)
                    End Function,
                    Function()
                        Dim compilation = compReference.Value
                        Return If(compilation.IncludeInternalXmlHelper(),
                                  ForTree(EmbeddedSymbolManager.InternalXmlHelperSyntax, compilation.Options, isSubmission:=False),
                                  Nothing)
                    End Function),
                New EmbeddedTreeAndDeclaration(
                    Function()
                        Dim compilation = compReference.Value
                        Return compilation.MyTemplate
                    End Function,
                    Function()
                        Dim compilation = compReference.Value
                        Return If(compilation.MyTemplate IsNot Nothing,
                                  ForTree(compilation.MyTemplate, compilation.Options, isSubmission:=False),
                                  Nothing)
                    End Function))
        End Function

        Private Shared Function AddEmbeddedTrees(
            declTable As DeclarationTable,
            embeddedTrees As ImmutableArray(Of EmbeddedTreeAndDeclaration)
        ) As DeclarationTable

            For Each embeddedTree In embeddedTrees
                declTable = declTable.AddRootDeclaration(embeddedTree.DeclarationEntry)
            Next
            Return declTable
        End Function

        Private Shared Function RemoveEmbeddedTrees(
            declTable As DeclarationTable,
            embeddedTrees As ImmutableArray(Of EmbeddedTreeAndDeclaration)
        ) As DeclarationTable

            For Each embeddedTree In embeddedTrees
                declTable = declTable.RemoveRootDeclaration(embeddedTree.DeclarationEntry)
            Next
            Return declTable
        End Function

        ''' <summary>
        ''' Returns True if the set of references contains those assemblies needed for XML
        ''' literals.
        ''' If those assemblies are included, we should include the InternalXmlHelper
        ''' SyntaxTree in the Compilation so the helper methods are available for binding XML.
        ''' </summary>
        Private Function IncludeInternalXmlHelper() As Boolean
            ' In new flavors of the framework, types, that XML helpers depend upon, are
            ' defined in assemblies with different names. Let's not hardcode these names, 
            ' let's check for presence of types instead.
            Return Not Me.Options.SuppressEmbeddedDeclarations AndAlso
                   InternalXmlHelperDependencyIsSatisfied(WellKnownType.System_Linq_Enumerable) AndAlso
                   InternalXmlHelperDependencyIsSatisfied(WellKnownType.System_Xml_Linq_XElement) AndAlso
                   InternalXmlHelperDependencyIsSatisfied(WellKnownType.System_Xml_Linq_XName) AndAlso
                   InternalXmlHelperDependencyIsSatisfied(WellKnownType.System_Xml_Linq_XAttribute) AndAlso
                   InternalXmlHelperDependencyIsSatisfied(WellKnownType.System_Xml_Linq_XNamespace)
        End Function

        Private Function InternalXmlHelperDependencyIsSatisfied(type As WellKnownType) As Boolean

            Dim metadataName = MetadataTypeName.FromFullName(WellKnownTypes.GetMetadataName(type), useCLSCompliantNameArityEncoding:=True)
            Dim sourceAssembly = Me.SourceAssembly

            ' Lookup only in references. An attempt to lookup in assembly being built will get us in a cycle.
            ' We are explicitly ignoring scenario where the type might be defined in an added module.
            For Each reference As AssemblySymbol In sourceAssembly.SourceModule.GetReferencedAssemblySymbols()
                Debug.Assert(Not reference.IsMissing)
                Dim candidate As NamedTypeSymbol = reference.LookupTopLevelMetadataType(metadataName, digThroughForwardedTypes:=False)

                If sourceAssembly.IsValidWellKnownType(candidate) AndAlso AssemblySymbol.IsAcceptableMatchForGetTypeByNameAndArity(candidate) Then
                    Return True
                End If
            Next

            Return False
        End Function

        ' TODO: This comparison probably will change to compiler command line order, or at least needs 
        ' TODO: to be resolved. See bug 8520.

        ''' <summary>
        ''' Compare two source locations, using their containing trees, and then by Span.First within a tree. 
        ''' Can be used to get a total ordering on declarations, for example.
        ''' </summary>
        Friend Overrides Function CompareSourceLocations(first As Location, second As Location) As Integer
            Return LexicalSortKey.Compare(first, second, Me)
        End Function

        ''' <summary>
        ''' Compare two source locations, using their containing trees, and then by Span.First within a tree. 
        ''' Can be used to get a total ordering on declarations, for example.
        ''' </summary>
        Friend Overrides Function CompareSourceLocations(first As SyntaxReference, second As SyntaxReference) As Integer
            Return LexicalSortKey.Compare(first, second, Me)
        End Function

        Friend Overrides Function GetSyntaxTreeOrdinal(tree As SyntaxTree) As Integer
            Debug.Assert(Me.ContainsSyntaxTree(tree))
            Return _syntaxTreeOrdinalMap(tree)
        End Function

#End Region

#Region "References"
        Friend Overrides Function CommonGetBoundReferenceManager() As CommonReferenceManager
            Return GetBoundReferenceManager()
        End Function

        Friend Shadows Function GetBoundReferenceManager() As ReferenceManager
            If _lazyAssemblySymbol Is Nothing Then
                _referenceManager.CreateSourceAssemblyForCompilation(Me)
                Debug.Assert(_lazyAssemblySymbol IsNot Nothing)
            End If

            ' referenceManager can only be accessed after we initialized the lazyAssemblySymbol.
            ' In fact, initialization of the assembly symbol might change the reference manager.
            Return _referenceManager
        End Function

        ' for testing only:
        Friend Function ReferenceManagerEquals(other As VisualBasicCompilation) As Boolean
            Return _referenceManager Is other._referenceManager
        End Function

        Public Overrides ReadOnly Property DirectiveReferences As ImmutableArray(Of MetadataReference)
            Get
                Return GetBoundReferenceManager().DirectiveReferences
            End Get
        End Property

        Friend Overrides ReadOnly Property ReferenceDirectiveMap As IDictionary(Of (path As String, content As String), MetadataReference)
            Get
                Return GetBoundReferenceManager().ReferenceDirectiveMap
            End Get
        End Property

        ''' <summary>
        ''' Gets the <see cref="AssemblySymbol"/> or <see cref="ModuleSymbol"/> for a metadata reference used to create this compilation.
        ''' </summary>
        ''' <returns><see cref="AssemblySymbol"/> or <see cref="ModuleSymbol"/> corresponding to the given reference or Nothing if there is none.</returns>
        ''' <remarks>
        ''' Uses object identity when comparing two references. 
        ''' </remarks>
        Friend Shadows Function GetAssemblyOrModuleSymbol(reference As MetadataReference) As Symbol
            If (reference Is Nothing) Then
                Throw New ArgumentNullException(NameOf(reference))
            End If

            If reference.Properties.Kind = MetadataImageKind.Assembly Then
                Return GetBoundReferenceManager().GetReferencedAssemblySymbol(reference)
            Else
                Debug.Assert(reference.Properties.Kind = MetadataImageKind.Module)
                Dim index As Integer = GetBoundReferenceManager().GetReferencedModuleIndex(reference)
                Return If(index < 0, Nothing, Me.Assembly.Modules(index))
            End If
        End Function

        ''' <summary>
        ''' Gets the <see cref="MetadataReference"/> that corresponds to the assembly symbol.
        ''' </summary>
        Friend Shadows Function GetMetadataReference(assemblySymbol As AssemblySymbol) As MetadataReference
            Return Me.GetBoundReferenceManager().GetMetadataReference(assemblySymbol)
        End Function

        Public Overrides ReadOnly Property ReferencedAssemblyNames As IEnumerable(Of AssemblyIdentity)
            Get
                Return [Assembly].Modules.SelectMany(Function(m) m.GetReferencedAssemblies())
            End Get
        End Property

        Friend Overrides ReadOnly Property ReferenceDirectives As IEnumerable(Of ReferenceDirective)
            Get
                Return _declarationTable.ReferenceDirectives
            End Get
        End Property

        Public Overrides Function ToMetadataReference(Optional aliases As ImmutableArray(Of String) = Nothing, Optional embedInteropTypes As Boolean = False) As CompilationReference
            Return New VisualBasicCompilationReference(Me, aliases, embedInteropTypes)
        End Function

        Public Shadows Function AddReferences(ParamArray references As MetadataReference()) As VisualBasicCompilation
            Return DirectCast(MyBase.AddReferences(references), VisualBasicCompilation)
        End Function

        Public Shadows Function AddReferences(references As IEnumerable(Of MetadataReference)) As VisualBasicCompilation
            Return DirectCast(MyBase.AddReferences(references), VisualBasicCompilation)
        End Function

        Public Shadows Function RemoveReferences(ParamArray references As MetadataReference()) As VisualBasicCompilation
            Return DirectCast(MyBase.RemoveReferences(references), VisualBasicCompilation)
        End Function

        Public Shadows Function RemoveReferences(references As IEnumerable(Of MetadataReference)) As VisualBasicCompilation
            Return DirectCast(MyBase.RemoveReferences(references), VisualBasicCompilation)
        End Function

        Public Shadows Function RemoveAllReferences() As VisualBasicCompilation
            Return DirectCast(MyBase.RemoveAllReferences(), VisualBasicCompilation)
        End Function

        Public Shadows Function ReplaceReference(oldReference As MetadataReference, newReference As MetadataReference) As VisualBasicCompilation
            Return DirectCast(MyBase.ReplaceReference(oldReference, newReference), VisualBasicCompilation)
        End Function

        ''' <summary>
        ''' Determine if enum arrays can be initialized using block initialization.
        ''' </summary>
        ''' <returns>True if it's safe to use block initialization for enum arrays.</returns>
        ''' <remarks>
        ''' In NetFx 4.0, block array initializers do not work on all combinations of {32/64 X Debug/Retail} when array elements are enums.
        ''' This is fixed in 4.5 thus enabling block array initialization for a very common case.
        ''' We look for the presence of <see cref="System.Runtime.GCLatencyMode.SustainedLowLatency"/> which was introduced in .Net 4.5
        ''' </remarks>
        Friend ReadOnly Property EnableEnumArrayBlockInitialization As Boolean
            Get
                Dim sustainedLowLatency = GetWellKnownTypeMember(WellKnownMember.System_Runtime_GCLatencyMode__SustainedLowLatency)
                Return sustainedLowLatency IsNot Nothing AndAlso sustainedLowLatency.ContainingAssembly = Assembly.CorLibrary
            End Get
        End Property

#End Region

#Region "Symbols"

        Friend ReadOnly Property SourceAssembly As SourceAssemblySymbol
            Get
                GetBoundReferenceManager()
                Return _lazyAssemblySymbol
            End Get
        End Property

        ''' <summary>
        ''' Gets the AssemblySymbol that represents the assembly being created.
        ''' </summary>
        Friend Shadows ReadOnly Property Assembly As AssemblySymbol
            Get
                Return Me.SourceAssembly
            End Get
        End Property

        ''' <summary>
        ''' Get a ModuleSymbol that refers to the module being created by compiling all of the code. By
        ''' getting the GlobalNamespace property of that module, all of the namespace and types defined in source code 
        ''' can be obtained.
        ''' </summary>
        Friend Shadows ReadOnly Property SourceModule As ModuleSymbol
            Get
                Return Me.Assembly.Modules(0)
            End Get
        End Property

        ''' <summary>
        ''' Gets the merged root namespace that contains all namespaces and types defined in source code or in 
        ''' referenced metadata, merged into a single namespace hierarchy. This namespace hierarchy is how the compiler
        ''' binds types that are referenced in code.
        ''' </summary>
        Friend Shadows ReadOnly Property GlobalNamespace As NamespaceSymbol
            Get
                If _lazyGlobalNamespace Is Nothing Then
                    Interlocked.CompareExchange(_lazyGlobalNamespace, MergedNamespaceSymbol.CreateGlobalNamespace(Me), Nothing)
                End If

                Return _lazyGlobalNamespace
            End Get
        End Property

        ''' <summary>
        ''' Get the "root" or default namespace that all source types are declared inside. This may be the 
        ''' global namespace or may be another namespace. 
        ''' </summary>
        Friend ReadOnly Property RootNamespace As NamespaceSymbol
            Get
                Return DirectCast(Me.SourceModule, SourceModuleSymbol).RootNamespace
            End Get
        End Property

        ''' <summary>
        ''' Given a namespace symbol, returns the corresponding namespace symbol with Compilation extent
        ''' that refers to that namespace in this compilation. Returns Nothing if there is no corresponding 
        ''' namespace. This should not occur if the namespace symbol came from an assembly referenced by this
        ''' compilation. 
        ''' </summary>
        Friend Shadows Function GetCompilationNamespace(namespaceSymbol As INamespaceSymbol) As NamespaceSymbol
            If namespaceSymbol Is Nothing Then
                Throw New ArgumentNullException(NameOf(namespaceSymbol))
            End If

            Dim vbNs = TryCast(namespaceSymbol, NamespaceSymbol)
            If vbNs IsNot Nothing AndAlso vbNs.Extent.Kind = NamespaceKind.Compilation AndAlso vbNs.Extent.Compilation Is Me Then
                ' If we already have a namespace with the right extent, use that.
                Return vbNs
            ElseIf namespaceSymbol.ContainingNamespace Is Nothing Then
                ' If is the root namespace, return the merged root namespace
                Debug.Assert(namespaceSymbol.Name = "", "Namespace with Nothing container should be root namespace with empty name")
                Return GlobalNamespace
            Else
                Dim containingNs = GetCompilationNamespace(namespaceSymbol.ContainingNamespace)
                If containingNs Is Nothing Then
                    Return Nothing
                End If

                ' Get the child namespace of the given name, if any.
                Return containingNs.GetMembers(namespaceSymbol.Name).OfType(Of NamespaceSymbol)().FirstOrDefault()
            End If
        End Function

        Friend Shadows Function GetEntryPoint(cancellationToken As CancellationToken) As MethodSymbol
            Dim entryPoint As EntryPoint = GetEntryPointAndDiagnostics(cancellationToken)
            Return If(entryPoint Is Nothing, Nothing, entryPoint.MethodSymbol)
        End Function

        Friend Function GetEntryPointAndDiagnostics(cancellationToken As CancellationToken) As EntryPoint
            If Not Me.Options.OutputKind.IsApplication() AndAlso ScriptClass Is Nothing Then
                Return Nothing
            End If

            If Me.Options.MainTypeName IsNot Nothing AndAlso Not Me.Options.MainTypeName.IsValidClrTypeName() Then
                Debug.Assert(Not Me.Options.Errors.IsDefaultOrEmpty)
                Return New EntryPoint(Nothing, ImmutableArray(Of Diagnostic).Empty)
            End If

            If _lazyEntryPoint Is Nothing Then
                Dim diagnostics As ImmutableArray(Of Diagnostic) = Nothing
                Dim entryPoint = FindEntryPoint(cancellationToken, diagnostics)
                Interlocked.CompareExchange(_lazyEntryPoint, New EntryPoint(entryPoint, diagnostics), Nothing)
            End If

            Return _lazyEntryPoint
        End Function

        Private Function FindEntryPoint(cancellationToken As CancellationToken, ByRef sealedDiagnostics As ImmutableArray(Of Diagnostic)) As MethodSymbol
            Dim diagnostics = DiagnosticBag.GetInstance()
            Dim entryPointCandidates = ArrayBuilder(Of MethodSymbol).GetInstance()

            Try
                Dim mainType As SourceMemberContainerTypeSymbol

                Dim mainTypeName As String = Me.Options.MainTypeName
                Dim globalNamespace As NamespaceSymbol = Me.SourceModule.GlobalNamespace

                Dim errorTarget As Object

                If mainTypeName IsNot Nothing Then
                    ' Global code is the entry point, ignore all other Mains.
                    If ScriptClass IsNot Nothing Then
                        ' CONSIDER: we could use the symbol instead of just the name.
                        diagnostics.Add(ERRID.WRN_MainIgnored, NoLocation.Singleton, mainTypeName)
                        Return ScriptClass.GetScriptEntryPoint()
                    End If

                    Dim mainTypeOrNamespace = globalNamespace.GetNamespaceOrTypeByQualifiedName(mainTypeName.Split("."c)).OfType(Of NamedTypeSymbol)().OfMinimalArity()
                    If mainTypeOrNamespace Is Nothing Then
                        diagnostics.Add(ERRID.ERR_StartupCodeNotFound1, NoLocation.Singleton, mainTypeName)
                        Return Nothing
                    End If

                    mainType = TryCast(mainTypeOrNamespace, SourceMemberContainerTypeSymbol)
                    If mainType Is Nothing OrElse (mainType.TypeKind <> TypeKind.Class AndAlso mainType.TypeKind <> TypeKind.Structure AndAlso mainType.TypeKind <> TypeKind.Module) Then
                        diagnostics.Add(ERRID.ERR_StartupCodeNotFound1, NoLocation.Singleton, mainType)
                        Return Nothing
                    End If

                    ' Dev10 reports ERR_StartupCodeNotFound1 but that doesn't make much sense
                    If mainType.IsGenericType Then
                        diagnostics.Add(ERRID.ERR_GenericSubMainsFound1, NoLocation.Singleton, mainType)
                        Return Nothing
                    End If

                    errorTarget = mainType

                    ' NOTE: unlike in C#, we're not going search the member list of mainType directly.
                    ' Instead, we're going to mimic dev10's behavior by doing a lookup for "Main",
                    ' starting in mainType.  Among other things, this implies that the entrypoint
                    ' could be in a base class and that it could be hidden by a non-method member
                    ' named "Main".

                    Dim binder As Binder = BinderBuilder.CreateBinderForType(mainType.ContainingSourceModule, mainType.SyntaxReferences(0).SyntaxTree, mainType)
                    Dim lookupResult As LookupResult = LookupResult.GetInstance()
                    Dim entryPointLookupOptions As LookupOptions = LookupOptions.AllMethodsOfAnyArity Or LookupOptions.IgnoreExtensionMethods
                    binder.LookupMember(lookupResult, mainType, WellKnownMemberNames.EntryPointMethodName, arity:=0, options:=entryPointLookupOptions, useSiteDiagnostics:=Nothing)

                    If (Not lookupResult.IsGoodOrAmbiguous) OrElse lookupResult.Symbols(0).Kind <> SymbolKind.Method Then
                        diagnostics.Add(ERRID.ERR_StartupCodeNotFound1, NoLocation.Singleton, mainType)
                        lookupResult.Free()
                        Return Nothing
                    End If

                    For Each candidate In lookupResult.Symbols
                        ' The entrypoint cannot be in another assembly.
                        ' NOTE: filter these out here, rather than below, so that we
                        ' report "not found", rather than "invalid", as in dev10.
                        If candidate.ContainingAssembly = Me.Assembly Then
                            entryPointCandidates.Add(DirectCast(candidate, MethodSymbol))
                        End If
                    Next

                    lookupResult.Free()

                Else
                    mainType = Nothing

                    errorTarget = Me.AssemblyName
                    For Each candidate In Me.GetSymbolsWithName(WellKnownMemberNames.EntryPointMethodName, SymbolFilter.Member, cancellationToken)
                        Dim method = TryCast(candidate, MethodSymbol)
                        If method?.IsEntryPointCandidate = True Then
                            entryPointCandidates.Add(method)
                        End If
                    Next

                    ' Global code is the entry point, ignore all other Mains.
                    If ScriptClass IsNot Nothing Then
                        For Each main In entryPointCandidates
                            diagnostics.Add(ERRID.WRN_MainIgnored, main.Locations.First(), main)
                        Next
                        Return ScriptClass.GetScriptEntryPoint()
                    End If
                End If

                If entryPointCandidates.Count = 0 Then
                    diagnostics.Add(ERRID.ERR_StartupCodeNotFound1, NoLocation.Singleton, errorTarget)
                    Return Nothing
                End If

                Dim hasViableGenericEntryPoints As Boolean = False
                Dim viableEntryPoints = ArrayBuilder(Of MethodSymbol).GetInstance()

                For Each candidate In entryPointCandidates
                    If Not candidate.IsViableMainMethod Then
                        Continue For
                    End If

                    If candidate.IsGenericMethod OrElse candidate.ContainingType.IsGenericType Then
                        hasViableGenericEntryPoints = True
                    Else
                        viableEntryPoints.Add(candidate)
                    End If
                Next

                Dim entryPoint As MethodSymbol = Nothing
                If viableEntryPoints.Count = 0 Then
                    If hasViableGenericEntryPoints Then
                        diagnostics.Add(ERRID.ERR_GenericSubMainsFound1, NoLocation.Singleton, errorTarget)
                    Else
                        diagnostics.Add(ERRID.ERR_InValidSubMainsFound1, NoLocation.Singleton, errorTarget)
                    End If
                ElseIf viableEntryPoints.Count > 1 Then
                    viableEntryPoints.Sort(LexicalOrderSymbolComparer.Instance)
                    diagnostics.Add(ERRID.ERR_MoreThanOneValidMainWasFound2,
                                        NoLocation.Singleton,
                                        Me.AssemblyName,
                                        New FormattedSymbolList(viableEntryPoints.ToArray(), CustomSymbolDisplayFormatter.ErrorMessageFormatNoModifiersNoReturnType))
                Else
                    entryPoint = viableEntryPoints(0)

                    If entryPoint.IsAsync Then
                        ' The rule we follow:
                        ' First determine the Sub Main using pre-async rules, and give the pre-async errors if there were 0 or >1 results
                        ' If there was exactly one result, but it was async, then give an error. Otherwise proceed.
                        ' This doesn't follow the same pattern as "error due to being generic". That's because
                        ' maybe one day we'll want to allow Async Sub Main but without breaking back-compat.                    
                        Dim sourceMethod = TryCast(entryPoint, SourceMemberMethodSymbol)
                        Debug.Assert(sourceMethod IsNot Nothing)

                        If sourceMethod IsNot Nothing Then
                            Dim location As Location = sourceMethod.NonMergedLocation
                            Debug.Assert(location IsNot Nothing)

                            If location IsNot Nothing Then
                                Binder.ReportDiagnostic(diagnostics, location, ERRID.ERR_AsyncSubMain)
                            End If
                        End If
                    End If
                End If

                viableEntryPoints.Free()
                Return entryPoint

            Finally
                entryPointCandidates.Free()
                sealedDiagnostics = diagnostics.ToReadOnlyAndFree()
            End Try
        End Function

        Friend Class EntryPoint
            Public ReadOnly MethodSymbol As MethodSymbol
            Public ReadOnly Diagnostics As ImmutableArray(Of Diagnostic)

            Public Sub New(methodSymbol As MethodSymbol, diagnostics As ImmutableArray(Of Diagnostic))
                Me.MethodSymbol = methodSymbol
                Me.Diagnostics = diagnostics
            End Sub
        End Class

        ''' <summary>
        ''' Returns the list of member imports that apply to all syntax trees in this compilation.
        ''' </summary>
        Friend ReadOnly Property MemberImports As ImmutableArray(Of NamespaceOrTypeSymbol)
            Get
                Return DirectCast(Me.SourceModule, SourceModuleSymbol).MemberImports.SelectAsArray(Function(m) m.NamespaceOrType)
            End Get
        End Property

        ''' <summary>
        ''' Returns the list of alias imports that apply to all syntax trees in this compilation.
        ''' </summary>
        Friend ReadOnly Property AliasImports As ImmutableArray(Of AliasSymbol)
            Get
                Return DirectCast(Me.SourceModule, SourceModuleSymbol).AliasImports.SelectAsArray(Function(a) a.Alias)
            End Get
        End Property

        Friend Overrides Sub ReportUnusedImports(filterTree As SyntaxTree, diagnostics As DiagnosticBag, cancellationToken As CancellationToken)
            If _lazyImportInfos IsNot Nothing AndAlso (filterTree Is Nothing OrElse filterTree.Options.DocumentationMode <> DocumentationMode.None) Then
                Dim unusedBuilder As ArrayBuilder(Of TextSpan) = Nothing

                For Each info As ImportInfo In _lazyImportInfos
                    cancellationToken.ThrowIfCancellationRequested()

                    Dim infoTree As SyntaxTree = info.Tree
                    If (filterTree Is Nothing OrElse filterTree Is infoTree) AndAlso infoTree.Options.DocumentationMode <> DocumentationMode.None Then
                        Dim clauseSpans = info.ClauseSpans
                        Dim numClauseSpans = clauseSpans.Length

                        If numClauseSpans = 1 Then
                            ' Do less work in common case (one clause per statement).
                            If Not Me.IsImportDirectiveUsed(infoTree, clauseSpans(0).Start) Then
                                diagnostics.Add(ERRID.HDN_UnusedImportStatement, infoTree.GetLocation(info.StatementSpan))
                            End If
                        Else
                            If unusedBuilder IsNot Nothing Then
                                unusedBuilder.Clear()
                            End If

                            For Each clauseSpan In info.ClauseSpans
                                If Not Me.IsImportDirectiveUsed(infoTree, clauseSpan.Start) Then
                                    If unusedBuilder Is Nothing Then
                                        unusedBuilder = ArrayBuilder(Of TextSpan).GetInstance()
                                    End If
                                    unusedBuilder.Add(clauseSpan)
                                End If
                            Next

                            If unusedBuilder IsNot Nothing AndAlso unusedBuilder.Count > 0 Then
                                If unusedBuilder.Count = numClauseSpans Then
                                    diagnostics.Add(ERRID.HDN_UnusedImportStatement, infoTree.GetLocation(info.StatementSpan))
                                Else
                                    For Each clauseSpan In unusedBuilder
                                        diagnostics.Add(ERRID.HDN_UnusedImportClause, infoTree.GetLocation(clauseSpan))
                                    Next
                                End If
                            End If
                        End If
                    End If
                Next

                If unusedBuilder IsNot Nothing Then
                    unusedBuilder.Free()
                End If
            End If

            CompleteTrees(filterTree)
        End Sub

        Friend Overrides Sub CompleteTrees(filterTree As SyntaxTree)
            ' By definition, a tree Is complete when all of its compiler diagnostics have been reported.
            ' Since unused imports are the last thing we compute And report, a tree Is complete when
            ' the unused imports have been reported.
            If EventQueue IsNot Nothing Then
                If filterTree IsNot Nothing Then
                    CompleteTree(filterTree)
                Else
                    For Each tree As SyntaxTree In SyntaxTrees
                        CompleteTree(tree)
                    Next
                End If
            End If
        End Sub

        Private Sub CompleteTree(tree As SyntaxTree)
            If tree.IsEmbeddedOrMyTemplateTree Then
                ' The syntax trees added to AllSyntaxTrees by the compiler
                ' do not count toward completion.
                Return
            End If

            Debug.Assert(AllSyntaxTrees.Contains(tree))

            If _lazyCompilationUnitCompletedTrees Is Nothing Then
                Interlocked.CompareExchange(_lazyCompilationUnitCompletedTrees, New HashSet(Of SyntaxTree)(), Nothing)
            End If

            SyncLock _lazyCompilationUnitCompletedTrees
                If _lazyCompilationUnitCompletedTrees.Add(tree) Then
                    ' signal the end of the compilation unit
                    EventQueue.TryEnqueue(New CompilationUnitCompletedEvent(Me, tree))

                    If _lazyCompilationUnitCompletedTrees.Count = SyntaxTrees.Length Then
                        ' if that was the last tree, signal the end of compilation
                        CompleteCompilationEventQueue_NoLock()
                    End If
                End If
            End SyncLock
        End Sub

        Friend Function ShouldAddEvent(symbol As Symbol) As Boolean
            If EventQueue Is Nothing Then
                Return False
            End If

            For Each location As Location In symbol.Locations
                If location.SourceTree IsNot Nothing Then
                    Debug.Assert(AllSyntaxTrees.Contains(location.SourceTree))
                    Return True
                End If
            Next

            Return False
        End Function

        Friend Sub SymbolDeclaredEvent(symbol As Symbol)
            If ShouldAddEvent(symbol) Then
                EventQueue.TryEnqueue(New SymbolDeclaredCompilationEvent(Me, symbol))
            End If
        End Sub

        Friend Sub RecordImports(syntax As ImportsStatementSyntax)
            LazyInitializer.EnsureInitialized(_lazyImportInfos).Enqueue(New ImportInfo(syntax))
        End Sub

        Private Structure ImportInfo
            Public ReadOnly Tree As SyntaxTree
            Public ReadOnly StatementSpan As TextSpan
            Public ReadOnly ClauseSpans As ImmutableArray(Of TextSpan)

            ' CONSIDER: ClauseSpans will usually be a singleton.  If we're
            ' creating too much garbage, it might be worthwhile to store
            ' a single clause span in a separate field.

            Public Sub New(syntax As ImportsStatementSyntax)
                Me.Tree = syntax.SyntaxTree
                Me.StatementSpan = syntax.Span

                Dim builder = ArrayBuilder(Of TextSpan).GetInstance()

                For Each clause In syntax.ImportsClauses
                    builder.Add(clause.Span)
                Next

                Me.ClauseSpans = builder.ToImmutableAndFree()
            End Sub

        End Structure

        Friend ReadOnly Property DeclaresTheObjectClass As Boolean
            Get
                Return SourceAssembly.DeclaresTheObjectClass
            End Get
        End Property

        Friend Function MightContainNoPiaLocalTypes() As Boolean
            Return SourceAssembly.MightContainNoPiaLocalTypes()
        End Function

        ' NOTE(cyrusn): There is a bit of a discoverability problem with this method and the same
        ' named method in SyntaxTreeSemanticModel.  Technically, i believe these are the appropriate
        ' locations for these methods.  This method has no dependencies on anything but the
        ' compilation, while the other method needs a bindings object to determine what bound node
        ' an expression syntax binds to.  Perhaps when we document these methods we should explain
        ' where a user can find the other.

        ''' <summary>
        ''' Determine what kind of conversion, if any, there is between the types 
        ''' "source" and "destination".
        ''' </summary>
        Public Shadows Function ClassifyConversion(source As ITypeSymbol, destination As ITypeSymbol) As Conversion
            If source Is Nothing Then
                Throw New ArgumentNullException(NameOf(source))
            End If

            If destination Is Nothing Then
                Throw New ArgumentNullException(NameOf(destination))
            End If

            Dim vbsource = source.EnsureVbSymbolOrNothing(Of TypeSymbol)(NameOf(source))
            Dim vbdest = destination.EnsureVbSymbolOrNothing(Of TypeSymbol)(NameOf(destination))

            If vbsource.IsErrorType() OrElse vbdest.IsErrorType() Then
                Return New Conversion(Nothing) ' No conversion
            End If

            Return New Conversion(Conversions.ClassifyConversion(vbsource, vbdest, Nothing))
        End Function

        ''' <summary>
        ''' A symbol representing the implicit Script class. This is null if the class is not
        ''' defined in the compilation.
        ''' </summary>
        Friend Shadows ReadOnly Property ScriptClass As NamedTypeSymbol
            Get
                Return SourceScriptClass
            End Get
        End Property

        Friend ReadOnly Property SourceScriptClass As ImplicitNamedTypeSymbol
            Get
                Return _scriptClass.Value
            End Get
        End Property

        ''' <summary>
        ''' Resolves a symbol that represents script container (Script class). 
        ''' Uses the full name of the container class stored in <see cref="CompilationOptions.ScriptClassName"/>  to find the symbol.
        ''' </summary> 
        ''' <returns>
        ''' The Script class symbol or null if it is not defined.
        ''' </returns>
        Private Function BindScriptClass() As ImplicitNamedTypeSymbol
            Return DirectCast(CommonBindScriptClass(), ImplicitNamedTypeSymbol)
        End Function

        ''' <summary>
        ''' Get symbol for predefined type from Cor Library referenced by this compilation.
        ''' </summary>
        Friend Shadows Function GetSpecialType(typeId As SpecialType) As NamedTypeSymbol
            Dim result = Assembly.GetSpecialType(typeId)
            Debug.Assert(result.SpecialType = typeId)
            Return result
        End Function

        ''' <summary>
        ''' Get symbol for predefined type member from Cor Library referenced by this compilation.
        ''' </summary>
        Friend Shadows Function GetSpecialTypeMember(memberId As SpecialMember) As Symbol
            Return Assembly.GetSpecialTypeMember(memberId)
        End Function

        Friend Function GetTypeByReflectionType(type As Type, diagnostics As DiagnosticBag) As TypeSymbol
            ' TODO: See CSharpCompilation.GetTypeByReflectionType
            Return GetSpecialType(SpecialType.System_Object)
        End Function

        ''' <summary>
        ''' Lookup a type within the compilation's assembly and all referenced assemblies
        ''' using its canonical CLR metadata name (names are compared case-sensitively).
        ''' </summary>
        ''' <param name="fullyQualifiedMetadataName">
        ''' </param>
        ''' <returns>
        ''' Symbol for the type or null if type cannot be found or is ambiguous. 
        ''' </returns>
        Friend Shadows Function GetTypeByMetadataName(fullyQualifiedMetadataName As String) As NamedTypeSymbol
            Return Me.Assembly.GetTypeByMetadataName(fullyQualifiedMetadataName, includeReferences:=True, isWellKnownType:=False, conflicts:=Nothing)
        End Function

        Friend Shadows ReadOnly Property ObjectType As NamedTypeSymbol
            Get
                Return Assembly.ObjectType
            End Get
        End Property

        Friend Shadows Function CreateArrayTypeSymbol(elementType As TypeSymbol, Optional rank As Integer = 1) As ArrayTypeSymbol
            If elementType Is Nothing Then
                Throw New ArgumentNullException(NameOf(elementType))
            End If

            Return ArrayTypeSymbol.CreateVBArray(elementType, Nothing, rank, Me)
        End Function

        Friend ReadOnly Property HasTupleNamesAttributes As Boolean
            Get
                Return GetWellKnownTypeMember(WellKnownMember.System_Runtime_CompilerServices_TupleElementNamesAttribute__ctorTransformNames) IsNot Nothing
            End Get
        End Property

        Friend Function CanEmitSpecialType(type As SpecialType) As Boolean
            Dim typeSymbol = GetSpecialType(type)
            Dim diagnostic = typeSymbol.GetUseSiteErrorInfo
            Return diagnostic Is Nothing OrElse diagnostic.Severity <> DiagnosticSeverity.Error
        End Function

#End Region

#Region "Binding"

        '''<summary> 
        ''' Get a fresh SemanticModel.  Note that each invocation gets a fresh SemanticModel, each of
        ''' which has a cache.  Therefore, one effectively clears the cache by discarding the
        ''' SemanticModel.
        '''</summary> 
        Public Shadows Function GetSemanticModel(syntaxTree As SyntaxTree, Optional ignoreAccessibility As Boolean = False) As SemanticModel
            Return New SyntaxTreeSemanticModel(Me, DirectCast(Me.SourceModule, SourceModuleSymbol), syntaxTree, ignoreAccessibility)
        End Function

        Friend ReadOnly Property FeatureStrictEnabled As Boolean
            Get
                Return Me.Feature("strict") IsNot Nothing
            End Get
        End Property

#End Region

#Region "Diagnostics"

        Friend Overrides ReadOnly Property MessageProvider As CommonMessageProvider
            Get
                Return VisualBasic.MessageProvider.Instance
            End Get
        End Property

        ''' <summary>
        ''' Get all diagnostics for the entire compilation. This includes diagnostics from parsing, declarations, and
        ''' the bodies of methods. Getting all the diagnostics is potentially a length operations, as it requires parsing and
        ''' compiling all the code. The set of diagnostics is not caches, so each call to this method will recompile all
        ''' methods.
        ''' </summary>
        ''' <param name="cancellationToken">Cancellation token to allow cancelling the operation.</param>
        Public Overrides Function GetDiagnostics(Optional cancellationToken As CancellationToken = Nothing) As ImmutableArray(Of Diagnostic)
            Return GetDiagnostics(DefaultDiagnosticsStage, True, cancellationToken)
        End Function

        ''' <summary>
        ''' Get parse diagnostics for the entire compilation. This includes diagnostics from parsing BUT NOT from declarations and
        ''' the bodies of methods or initializers. The set of parse diagnostics is cached, so calling this method a second time
        ''' should be fast.
        ''' </summary>
        Public Overrides Function GetParseDiagnostics(Optional cancellationToken As CancellationToken = Nothing) As ImmutableArray(Of Diagnostic)
            Return GetDiagnostics(CompilationStage.Parse, False, cancellationToken)
        End Function

        ''' <summary>
        ''' Get declarations diagnostics for the entire compilation. This includes diagnostics from declarations, BUT NOT
        ''' the bodies of methods or initializers. The set of declaration diagnostics is cached, so calling this method a second time
        ''' should be fast.
        ''' </summary>
        ''' <param name="cancellationToken">Cancellation token to allow cancelling the operation.</param>
        Public Overrides Function GetDeclarationDiagnostics(Optional cancellationToken As CancellationToken = Nothing) As ImmutableArray(Of Diagnostic)
            Return GetDiagnostics(CompilationStage.Declare, False, cancellationToken)
        End Function

        ''' <summary>
        ''' Get method body diagnostics for the entire compilation. This includes diagnostics only from 
        ''' the bodies of methods and initializers. These diagnostics are NOT cached, so calling this method a second time
        ''' repeats significant work.
        ''' </summary>
        ''' <param name="cancellationToken">Cancellation token to allow cancelling the operation.</param>
        Public Overrides Function GetMethodBodyDiagnostics(Optional cancellationToken As CancellationToken = Nothing) As ImmutableArray(Of Diagnostic)
            Return GetDiagnostics(CompilationStage.Compile, False, cancellationToken)
        End Function

        ''' <summary>
        ''' Get all errors in the compilation, up through the given compilation stage. Note that this may
        ''' require significant work by the compiler, as all source code must be compiled to the given
        ''' level in order to get the errors. Errors on Options should be inspected by the user prior to constructing the compilation.
        ''' </summary>
        ''' <returns>
        ''' Returns all errors. The errors are not sorted in any particular order, and the client
        ''' should sort the errors as desired.
        ''' </returns>
        Friend Overloads Function GetDiagnostics(stage As CompilationStage, Optional includeEarlierStages As Boolean = True, Optional cancellationToken As CancellationToken = Nothing) As ImmutableArray(Of Diagnostic)
            Dim diagnostics = DiagnosticBag.GetInstance()
            GetDiagnostics(stage, includeEarlierStages, diagnostics, cancellationToken)
            Return diagnostics.ToReadOnlyAndFree()
        End Function

        Friend Overrides Sub GetDiagnostics(stage As CompilationStage,
                                             includeEarlierStages As Boolean,
                                             diagnostics As DiagnosticBag,
                                             Optional cancellationToken As CancellationToken = Nothing)

            Dim builder = DiagnosticBag.GetInstance()

            ' Add all parsing errors.
            If (stage = CompilationStage.Parse OrElse stage > CompilationStage.Parse AndAlso includeEarlierStages) Then

                ' Embedded trees shouldn't have any errors, let's avoid making decision if they should be added too early.
                ' Otherwise IDE performance might be affect.
                If Options.ConcurrentBuild Then
                    Dim options = New ParallelOptions() With {.CancellationToken = cancellationToken}
                    Parallel.For(0, SyntaxTrees.Length, options,
                            UICultureUtilities.WithCurrentUICulture(Sub(i As Integer) builder.AddRange(SyntaxTrees(i).GetDiagnostics(cancellationToken))))
                Else
                    For Each tree In SyntaxTrees
                        cancellationToken.ThrowIfCancellationRequested()
                        builder.AddRange(tree.GetDiagnostics(cancellationToken))
                    Next
                End If

                Dim parseOptionsReported = New HashSet(Of ParseOptions)
                If Options.ParseOptions IsNot Nothing Then
                    parseOptionsReported.Add(Options.ParseOptions) ' This is reported in Options.Errors at CompilationStage.Declare
                End If

                For Each tree In SyntaxTrees
                    cancellationToken.ThrowIfCancellationRequested()
                    If Not tree.Options.Errors.IsDefaultOrEmpty AndAlso parseOptionsReported.Add(tree.Options) Then
                        Dim location = tree.GetLocation(TextSpan.FromBounds(0, 0))
                        For Each err In tree.Options.Errors
                            builder.Add(err.WithLocation(location))
                        Next
                    End If
                Next
            End If

            ' Add declaration errors
            If (stage = CompilationStage.Declare OrElse stage > CompilationStage.Declare AndAlso includeEarlierStages) Then
                CheckAssemblyName(builder)
                builder.AddRange(Options.Errors)
                builder.AddRange(GetBoundReferenceManager().Diagnostics)
                builder.AddRange(SourceAssembly.GetAllDeclarationErrors(cancellationToken))
                builder.AddRange(GetClsComplianceDiagnostics(cancellationToken))

                If EventQueue IsNot Nothing AndAlso SyntaxTrees.Length = 0 Then
                    EnsureCompilationEventQueueCompleted()
                End If
            End If

            ' Add method body compilation errors.
            If (stage = CompilationStage.Compile OrElse stage > CompilationStage.Compile AndAlso includeEarlierStages) Then
                ' Note: this phase does not need to be parallelized because 
                '       it is already implemented in method compiler
                Dim methodBodyDiagnostics = DiagnosticBag.GetInstance()
                GetDiagnosticsForAllMethodBodies(builder.HasAnyErrors(), methodBodyDiagnostics, stage, cancellationToken)
                builder.AddRangeAndFree(methodBodyDiagnostics)
            End If

            ' Before returning diagnostics, we filter some of them
            ' to honor the compiler options (e.g., /nowarn and /warnaserror)
            FilterAndAppendAndFreeDiagnostics(diagnostics, builder)
        End Sub

        Private Function GetClsComplianceDiagnostics(cancellationToken As CancellationToken, Optional filterTree As SyntaxTree = Nothing, Optional filterSpanWithinTree As TextSpan? = Nothing) As ImmutableArray(Of Diagnostic)
            If filterTree IsNot Nothing Then
                Dim builder = DiagnosticBag.GetInstance()
                ClsComplianceChecker.CheckCompliance(Me, builder, cancellationToken, filterTree, filterSpanWithinTree)
                Return builder.ToReadOnlyAndFree()
            End If

            Debug.Assert(filterSpanWithinTree Is Nothing)
            If _lazyClsComplianceDiagnostics.IsDefault Then
                Dim builder = DiagnosticBag.GetInstance()
                ClsComplianceChecker.CheckCompliance(Me, builder, cancellationToken)
                ImmutableInterlocked.InterlockedInitialize(_lazyClsComplianceDiagnostics, builder.ToReadOnlyAndFree())
            End If

            Debug.Assert(Not _lazyClsComplianceDiagnostics.IsDefault)
            Return _lazyClsComplianceDiagnostics
        End Function

        Private Shared Iterator Function FilterDiagnosticsByLocation(diagnostics As IEnumerable(Of Diagnostic), tree As SyntaxTree, filterSpanWithinTree As TextSpan?) As IEnumerable(Of Diagnostic)
            For Each diagnostic In diagnostics
                If diagnostic.HasIntersectingLocation(tree, filterSpanWithinTree) Then
                    Yield diagnostic
                End If
            Next
        End Function

        Friend Function GetDiagnosticsForSyntaxTree(stage As CompilationStage,
                                              tree As SyntaxTree,
                                              filterSpanWithinTree As TextSpan?,
                                              includeEarlierStages As Boolean,
                                              Optional cancellationToken As CancellationToken = Nothing) As ImmutableArray(Of Diagnostic)
            If Not SyntaxTrees.Contains(tree) Then
                Throw New ArgumentException("Cannot GetDiagnosticsForSyntax for a tree that is not part of the compilation", NameOf(tree))
            End If

            Dim builder = DiagnosticBag.GetInstance()

            If (stage = CompilationStage.Parse OrElse stage > CompilationStage.Parse AndAlso includeEarlierStages) Then
                ' Add all parsing errors.
                cancellationToken.ThrowIfCancellationRequested()
                Dim syntaxDiagnostics = tree.GetDiagnostics(cancellationToken)
                syntaxDiagnostics = FilterDiagnosticsByLocation(syntaxDiagnostics, tree, filterSpanWithinTree)
                builder.AddRange(syntaxDiagnostics)
            End If

            ' Add declaring errors
            If (stage = CompilationStage.Declare OrElse stage > CompilationStage.Declare AndAlso includeEarlierStages) Then
                Dim declarationDiags = DirectCast(SourceModule, SourceModuleSymbol).GetDeclarationErrorsInTree(tree, filterSpanWithinTree, AddressOf FilterDiagnosticsByLocation, cancellationToken)
                Dim filteredDiags = FilterDiagnosticsByLocation(declarationDiags, tree, filterSpanWithinTree)
                builder.AddRange(filteredDiags)
                builder.AddRange(GetClsComplianceDiagnostics(cancellationToken, tree, filterSpanWithinTree))
            End If

            ' Add method body declaring errors.
            If (stage = CompilationStage.Compile OrElse stage > CompilationStage.Compile AndAlso includeEarlierStages) Then
                Dim methodBodyDiagnostics = DiagnosticBag.GetInstance()
                GetDiagnosticsForMethodBodiesInTree(tree, filterSpanWithinTree, builder.HasAnyErrors(), methodBodyDiagnostics, stage, cancellationToken)

                ' This diagnostics can include diagnostics for initializers that do not belong to the tree.
                ' Let's filter them out.
                If Not methodBodyDiagnostics.IsEmptyWithoutResolution Then
                    Dim allDiags = methodBodyDiagnostics.AsEnumerableWithoutResolution()
                    Dim filteredDiags = FilterDiagnosticsByLocation(allDiags, tree, filterSpanWithinTree)
                    For Each diag In filteredDiags
                        builder.Add(diag)
                    Next
                End If
            End If

            Dim result = DiagnosticBag.GetInstance()
            FilterAndAppendAndFreeDiagnostics(result, builder)
            Return result.ToReadOnlyAndFree(Of Diagnostic)()
        End Function

        ' Get diagnostics by compiling all method bodies.
        Private Sub GetDiagnosticsForAllMethodBodies(hasDeclarationErrors As Boolean, diagnostics As DiagnosticBag, stage As CompilationStage, cancellationToken As CancellationToken)
            MethodCompiler.GetCompileDiagnostics(Me, SourceModule.GlobalNamespace, Nothing, Nothing, hasDeclarationErrors, diagnostics, stage >= CompilationStage.Emit, cancellationToken)
            DocumentationCommentCompiler.WriteDocumentationCommentXml(Me, Nothing, Nothing, diagnostics, cancellationToken)
            Me.ReportUnusedImports(Nothing, diagnostics, cancellationToken)
        End Sub

        ' Get diagnostics by compiling all method bodies in the given tree.
        Private Sub GetDiagnosticsForMethodBodiesInTree(tree As SyntaxTree, filterSpanWithinTree As TextSpan?, hasDeclarationErrors As Boolean, diagnostics As DiagnosticBag, stage As CompilationStage, cancellationToken As CancellationToken)
            Dim sourceMod = DirectCast(SourceModule, SourceModuleSymbol)

            MethodCompiler.GetCompileDiagnostics(Me,
                                                 SourceModule.GlobalNamespace,
                                                 tree,
                                                 filterSpanWithinTree,
                                                 hasDeclarationErrors,
                                                 diagnostics,
                                                 stage >= CompilationStage.Emit,
                                                 cancellationToken)

            DocumentationCommentCompiler.WriteDocumentationCommentXml(Me, Nothing, Nothing, diagnostics, cancellationToken, tree, filterSpanWithinTree)

            ' Report unused import diagnostics only if computing diagnostics for the entire tree.
            ' Otherwise we cannot determine if a particular directive is used outside of the given sub-span within the tree.
            If Not filterSpanWithinTree.HasValue OrElse filterSpanWithinTree.Value = tree.GetRoot(cancellationToken).FullSpan Then
                Me.ReportUnusedImports(tree, diagnostics, cancellationToken)
            End If
        End Sub

        Friend Overrides Function AnalyzerForLanguage(analyzers As ImmutableArray(Of DiagnosticAnalyzer), analyzerManager As AnalyzerManager) As AnalyzerDriver
            Dim getKind As Func(Of SyntaxNode, SyntaxKind) = Function(node As SyntaxNode) node.Kind
            Dim isComment As Func(Of SyntaxTrivia, Boolean) = Function(trivia As SyntaxTrivia) trivia.Kind() = SyntaxKind.CommentTrivia
            Return New AnalyzerDriver(Of SyntaxKind)(analyzers, getKind, analyzerManager, isComment)
        End Function

#End Region

#Region "Resources"
        Protected Overrides Sub AppendDefaultVersionResource(resourceStream As Stream)
            Dim fileVersion As String = If(SourceAssembly.FileVersion, SourceAssembly.Identity.Version.ToString())

            'for some parameters, alink used to supply whitespace instead of null.
            Win32ResourceConversions.AppendVersionToResourceStream(resourceStream,
                Not Me.Options.OutputKind.IsApplication(),
                fileVersion:=fileVersion,
                originalFileName:=Me.SourceModule.Name,
                internalName:=Me.SourceModule.Name,
                productVersion:=If(SourceAssembly.InformationalVersion, fileVersion),
                assemblyVersion:=SourceAssembly.Identity.Version,
                fileDescription:=If(SourceAssembly.Title, " "),
                legalCopyright:=If(SourceAssembly.Copyright, " "),
                legalTrademarks:=SourceAssembly.Trademark,
                productName:=SourceAssembly.Product,
                comments:=SourceAssembly.Description,
                companyName:=SourceAssembly.Company)
        End Sub
#End Region

#Region "Emit"

        Friend Overrides ReadOnly Property LinkerMajorVersion As Byte
            Get
                Return &H50
            End Get
        End Property

        Friend Overrides ReadOnly Property IsDelaySigned As Boolean
            Get
                Return SourceAssembly.IsDelaySigned
            End Get
        End Property

        Friend Overrides ReadOnly Property StrongNameKeys As StrongNameKeys
            Get
                Return SourceAssembly.StrongNameKeys
            End Get
        End Property

        Friend Overrides Function CreateModuleBuilder(
            emitOptions As EmitOptions,
            debugEntryPoint As IMethodSymbol,
            sourceLinkStream As Stream,
            embeddedTexts As IEnumerable(Of EmbeddedText),
            manifestResources As IEnumerable(Of ResourceDescription),
            testData As CompilationTestData,
            diagnostics As DiagnosticBag,
            cancellationToken As CancellationToken) As CommonPEModuleBuilder

            Return CreateModuleBuilder(
                emitOptions,
                debugEntryPoint,
                sourceLinkStream,
                embeddedTexts,
                manifestResources,
                testData,
                diagnostics,
                ImmutableArray(Of NamedTypeSymbol).Empty,
                cancellationToken)
        End Function

        Friend Overloads Function CreateModuleBuilder(
            emitOptions As EmitOptions,
            debugEntryPoint As IMethodSymbol,
            sourceLinkStream As Stream,
            embeddedTexts As IEnumerable(Of EmbeddedText),
            manifestResources As IEnumerable(Of ResourceDescription),
            testData As CompilationTestData,
            diagnostics As DiagnosticBag,
            additionalTypes As ImmutableArray(Of NamedTypeSymbol),
            cancellationToken As CancellationToken) As CommonPEModuleBuilder

            Debug.Assert(Not IsSubmission OrElse HasCodeToEmit())

            ' Get the runtime metadata version from the cor library. If this fails we have no reasonable value to give.
            Dim runtimeMetadataVersion = GetRuntimeMetadataVersion()

            Dim moduleSerializationProperties = ConstructModuleSerializationProperties(emitOptions, runtimeMetadataVersion)
            If manifestResources Is Nothing Then
                manifestResources = SpecializedCollections.EmptyEnumerable(Of ResourceDescription)()
            End If

            ' if there is no stream to write to, then there is no need for a module
            Dim moduleBeingBuilt As PEModuleBuilder
            If Options.OutputKind.IsNetModule() Then
                Debug.Assert(additionalTypes.IsEmpty)

                moduleBeingBuilt = New PENetModuleBuilder(
                    DirectCast(Me.SourceModule, SourceModuleSymbol),
                    emitOptions,
                    moduleSerializationProperties,
                    manifestResources)
            Else
                Dim kind = If(Options.OutputKind.IsValid(), Options.OutputKind, OutputKind.DynamicallyLinkedLibrary)
                moduleBeingBuilt = New PEAssemblyBuilder(
                        SourceAssembly,
                        emitOptions,
                        kind,
                        moduleSerializationProperties,
                        manifestResources,
                        additionalTypes)
            End If

            If debugEntryPoint IsNot Nothing Then
                moduleBeingBuilt.SetDebugEntryPoint(DirectCast(debugEntryPoint, MethodSymbol), diagnostics)
            End If

            moduleBeingBuilt.SourceLinkStreamOpt = sourceLinkStream

            If embeddedTexts IsNot Nothing Then
                moduleBeingBuilt.EmbeddedTexts = embeddedTexts
            End If

            If testData IsNot Nothing Then
                moduleBeingBuilt.SetMethodTestData(testData.Methods)
                testData.Module = moduleBeingBuilt
            End If

            Return moduleBeingBuilt
        End Function

        Friend Overrides Function CompileMethods(
            moduleBuilder As CommonPEModuleBuilder,
            emittingPdb As Boolean,
            emitMetadataOnly As Boolean,
            emitTestCoverageData As Boolean,
            diagnostics As DiagnosticBag,
            filterOpt As Predicate(Of ISymbol),
            cancellationToken As CancellationToken) As Boolean

            ' The diagnostics should include syntax and declaration errors. We insert these before calling Emitter.Emit, so that we don't emit
            ' metadata if there are declaration errors or method body errors (but we do insert all errors from method body binding...)
            Dim hasDeclarationErrors = Not FilterAndAppendDiagnostics(diagnostics, GetDiagnostics(CompilationStage.Declare, True, cancellationToken), exclude:=Nothing)

            Dim moduleBeingBuilt = DirectCast(moduleBuilder, PEModuleBuilder)

            Me.EmbeddedSymbolManager.MarkAllDeferredSymbolsAsReferenced(Me)

            ' The translation of global imports assumes absence of error symbols.
            ' We don't need to translate them if there are any declaration errors since 
            ' we are not going to emit the metadata.
            If Not hasDeclarationErrors Then
                moduleBeingBuilt.TranslateImports(diagnostics)
            End If

            If emitMetadataOnly Then
                If hasDeclarationErrors Then
                    Return False
                End If

                If moduleBeingBuilt.SourceModule.HasBadAttributes Then
                    ' If there were errors but no declaration diagnostics, explicitly add a "Failed to emit module" error.
                    diagnostics.Add(ERRID.ERR_ModuleEmitFailure, NoLocation.Singleton, moduleBeingBuilt.SourceModule.Name)
                    Return False
                End If

                SynthesizedMetadataCompiler.ProcessSynthesizedMembers(Me, moduleBeingBuilt, cancellationToken)
            Else
                ' start generating PDB checksums if we need to emit PDBs
                If (emittingPdb OrElse emitTestCoverageData) AndAlso
                   Not CreateDebugDocuments(moduleBeingBuilt.DebugDocumentsBuilder, moduleBeingBuilt.EmbeddedTexts, diagnostics) Then
                    Return False
                End If

                ' Perform initial bind of method bodies in spite of earlier errors. This is the same
                ' behavior as when calling GetDiagnostics()

                ' Use a temporary bag so we don't have to refilter pre-existing diagnostics.
                Dim methodBodyDiagnosticBag = DiagnosticBag.GetInstance()

                MethodCompiler.CompileMethodBodies(
                    Me,
                    moduleBeingBuilt,
                    emittingPdb,
                    emitTestCoverageData,
                    hasDeclarationErrors,
                    filterOpt,
                    methodBodyDiagnosticBag,
                    cancellationToken)

                Dim hasMethodBodyErrors As Boolean = Not FilterAndAppendAndFreeDiagnostics(diagnostics, methodBodyDiagnosticBag)
                If hasDeclarationErrors OrElse hasMethodBodyErrors Then
                    Return False
                End If
            End If

            cancellationToken.ThrowIfCancellationRequested()

            ' TODO (tomat): XML doc comments diagnostics
            Return True
        End Function

        Friend Overrides Function GenerateResourcesAndDocumentationComments(
            moduleBuilder As CommonPEModuleBuilder,
            xmlDocStream As Stream,
            win32Resources As Stream,
            outputNameOverride As String,
            diagnostics As DiagnosticBag,
            cancellationToken As CancellationToken) As Boolean

            ' Use a temporary bag so we don't have to refilter pre-existing diagnostics.
            Dim resourceDiagnostics = DiagnosticBag.GetInstance()

            SetupWin32Resources(moduleBuilder, win32Resources, resourceDiagnostics)

            ' give the name of any added modules, but not the name of the primary module.
            ReportManifestResourceDuplicates(
                moduleBuilder.ManifestResources,
                SourceAssembly.Modules.Skip(1).Select(Function(x) x.Name),
                AddedModulesResourceNames(resourceDiagnostics),
                resourceDiagnostics)

            If Not FilterAndAppendAndFreeDiagnostics(diagnostics, resourceDiagnostics) Then
                Return False
            End If

            cancellationToken.ThrowIfCancellationRequested()

            ' Use a temporary bag so we don't have to refilter pre-existing diagnostics.
            Dim xmlDiagnostics = DiagnosticBag.GetInstance()

            Dim assemblyName = FileNameUtilities.ChangeExtension(outputNameOverride, extension:=Nothing)
            DocumentationCommentCompiler.WriteDocumentationCommentXml(Me, assemblyName, xmlDocStream, xmlDiagnostics, cancellationToken)

            Return FilterAndAppendAndFreeDiagnostics(diagnostics, xmlDiagnostics)
        End Function

        Private Iterator Function AddedModulesResourceNames(diagnostics As DiagnosticBag) As IEnumerable(Of String)
            Dim modules As ImmutableArray(Of ModuleSymbol) = SourceAssembly.Modules

            For i As Integer = 1 To modules.Length - 1
                Dim m = DirectCast(modules(i), Symbols.Metadata.PE.PEModuleSymbol)

                Try
                    For Each resource In m.Module.GetEmbeddedResourcesOrThrow()
                        Yield resource.Name
                    Next
                Catch mrEx As BadImageFormatException
                    diagnostics.Add(ERRID.ERR_UnsupportedModule1, NoLocation.Singleton, m)
                End Try
            Next
        End Function

        Friend Overrides Function EmitDifference(
            baseline As EmitBaseline,
            edits As IEnumerable(Of SemanticEdit),
            isAddedSymbol As Func(Of ISymbol, Boolean),
            metadataStream As Stream,
            ilStream As Stream,
            pdbStream As Stream,
            updatedMethods As ICollection(Of MethodDefinitionHandle),
            testData As CompilationTestData,
            cancellationToken As CancellationToken) As EmitDifferenceResult

            Return EmitHelpers.EmitDifference(
                Me,
                baseline,
                edits,
                isAddedSymbol,
                metadataStream,
                ilStream,
                pdbStream,
                updatedMethods,
                testData,
                cancellationToken)
        End Function

        Friend Function GetRuntimeMetadataVersion() As String
            Dim corLibrary = TryCast(Assembly.CorLibrary, Symbols.Metadata.PE.PEAssemblySymbol)
            Return If(corLibrary Is Nothing, String.Empty, corLibrary.Assembly.ManifestModule.MetadataVersion)
        End Function

        Friend Overrides Sub AddDebugSourceDocumentsForChecksumDirectives(
            documentsBuilder As DebugDocumentsBuilder,
            tree As SyntaxTree,
            diagnosticBag As DiagnosticBag)

            Dim checksumDirectives = tree.GetRoot().GetDirectives(Function(d) d.Kind = SyntaxKind.ExternalChecksumDirectiveTrivia AndAlso
                                                                              Not d.ContainsDiagnostics)

            For Each directive In checksumDirectives
                Dim checksumDirective As ExternalChecksumDirectiveTriviaSyntax = DirectCast(directive, ExternalChecksumDirectiveTriviaSyntax)
                Dim path = checksumDirective.ExternalSource.ValueText

                Dim checkSumText = checksumDirective.Checksum.ValueText
                Dim normalizedPath = documentsBuilder.NormalizeDebugDocumentPath(path, basePath:=tree.FilePath)
                Dim existingDoc = documentsBuilder.TryGetDebugDocumentForNormalizedPath(normalizedPath)

                If existingDoc IsNot Nothing Then
                    ' directive matches a file path on an actual tree.
                    ' Dev12 compiler just ignores the directive in this case which means that
                    ' checksum of the actual tree always wins and no warning is given.
                    ' We will continue doing the same.
                    If existingDoc.IsComputedChecksum Then
                        Continue For
                    End If

                    Dim sourceInfo = existingDoc.GetSourceInfo()

                    If CheckSumMatches(checkSumText, sourceInfo.Checksum) Then
                        Dim guid As Guid = Guid.Parse(checksumDirective.Guid.ValueText)
                        If guid = sourceInfo.ChecksumAlgorithmId Then
                            ' all parts match, nothing to do
                            Continue For
                        End If
                    End If

                    ' did not match to an existing document
                    ' produce a warning and ignore the directive
                    diagnosticBag.Add(ERRID.WRN_MultipleDeclFileExtChecksum, New SourceLocation(checksumDirective), path)

                Else
                    Dim newDocument = New DebugSourceDocument(
                        normalizedPath,
                        DebugSourceDocument.CorSymLanguageTypeBasic,
                        MakeCheckSumBytes(checksumDirective.Checksum.ValueText),
                        Guid.Parse(checksumDirective.Guid.ValueText))

                    documentsBuilder.AddDebugDocument(newDocument)
                End If
            Next
        End Sub

        Private Shared Function CheckSumMatches(bytesText As String, bytes As ImmutableArray(Of Byte)) As Boolean
            If bytesText.Length <> bytes.Length * 2 Then
                Return False
            End If

            For i As Integer = 0 To bytesText.Length \ 2 - 1
                ' 1A  in text becomes   0x1A
                Dim b As Integer = SyntaxFacts.IntegralLiteralCharacterValue(bytesText(i * 2)) * 16 +
                                   SyntaxFacts.IntegralLiteralCharacterValue(bytesText(i * 2 + 1))

                If b <> bytes(i) Then
                    Return False
                End If
            Next

            Return True
        End Function

        Private Shared Function MakeCheckSumBytes(bytesText As String) As ImmutableArray(Of Byte)
            Dim builder As ArrayBuilder(Of Byte) = ArrayBuilder(Of Byte).GetInstance()

            For i As Integer = 0 To bytesText.Length \ 2 - 1
                ' 1A  in text becomes   0x1A
                Dim b As Byte = CByte(SyntaxFacts.IntegralLiteralCharacterValue(bytesText(i * 2)) * 16 +
                                      SyntaxFacts.IntegralLiteralCharacterValue(bytesText(i * 2 + 1)))

                builder.Add(b)
            Next

            Return builder.ToImmutableAndFree()
        End Function

        Friend Overrides ReadOnly Property DebugSourceDocumentLanguageId As Guid
            Get
                Return DebugSourceDocument.CorSymLanguageTypeBasic
            End Get
        End Property

        Friend Overrides Function HasCodeToEmit() As Boolean
            For Each syntaxTree In SyntaxTrees
                Dim unit = syntaxTree.GetCompilationUnitRoot()
                If unit.Members.Count > 0 Then
                    Return True
                End If
            Next

            Return False
        End Function

#End Region

#Region "Common Members"

        Protected Overrides Function CommonWithReferences(newReferences As IEnumerable(Of MetadataReference)) As Compilation
            Return WithReferences(newReferences)
        End Function

        Protected Overrides Function CommonWithAssemblyName(assemblyName As String) As Compilation
            Return WithAssemblyName(assemblyName)
        End Function

        Protected Overrides Function CommonWithScriptCompilationInfo(info As ScriptCompilationInfo) As Compilation
            Return WithScriptCompilationInfo(DirectCast(info, VisualBasicScriptCompilationInfo))
        End Function

        Protected Overrides ReadOnly Property CommonAssembly As IAssemblySymbol
            Get
                Return Me.Assembly
            End Get
        End Property

        Protected Overrides ReadOnly Property CommonGlobalNamespace As INamespaceSymbol
            Get
                Return Me.GlobalNamespace
            End Get
        End Property

        Protected Overrides ReadOnly Property CommonOptions As CompilationOptions
            Get
                Return Options
            End Get
        End Property

        Protected Overrides Function CommonGetSemanticModel(syntaxTree As SyntaxTree, ignoreAccessibility As Boolean) As SemanticModel
            Return Me.GetSemanticModel(syntaxTree, ignoreAccessibility)
        End Function

        Protected Overrides ReadOnly Property CommonSyntaxTrees As IEnumerable(Of SyntaxTree)
            Get
                Return Me.SyntaxTrees
            End Get
        End Property

        Protected Overrides Function CommonAddSyntaxTrees(trees As IEnumerable(Of SyntaxTree)) As Compilation
            Dim array = TryCast(trees, SyntaxTree())
            If array IsNot Nothing Then
                Return Me.AddSyntaxTrees(array)
            End If

            If trees Is Nothing Then
                Throw New ArgumentNullException(NameOf(trees))
            End If

            Return Me.AddSyntaxTrees(trees.Cast(Of SyntaxTree)())
        End Function

        Protected Overrides Function CommonRemoveSyntaxTrees(trees As IEnumerable(Of SyntaxTree)) As Compilation
            Dim array = TryCast(trees, SyntaxTree())
            If array IsNot Nothing Then
                Return Me.RemoveSyntaxTrees(array)
            End If

            If trees Is Nothing Then
                Throw New ArgumentNullException(NameOf(trees))
            End If

            Return Me.RemoveSyntaxTrees(trees.Cast(Of SyntaxTree)())
        End Function

        Protected Overrides Function CommonRemoveAllSyntaxTrees() As Compilation
            Return Me.RemoveAllSyntaxTrees()
        End Function

        Protected Overrides Function CommonReplaceSyntaxTree(oldTree As SyntaxTree, newTree As SyntaxTree) As Compilation
            Return Me.ReplaceSyntaxTree(oldTree, newTree)
        End Function

        Protected Overrides Function CommonWithOptions(options As CompilationOptions) As Compilation
            Return Me.WithOptions(DirectCast(options, VisualBasicCompilationOptions))
        End Function

        Protected Overrides Function CommonContainsSyntaxTree(syntaxTree As SyntaxTree) As Boolean
            Return Me.ContainsSyntaxTree(syntaxTree)
        End Function

        Protected Overrides Function CommonGetAssemblyOrModuleSymbol(reference As MetadataReference) As ISymbol
            Return Me.GetAssemblyOrModuleSymbol(reference)
        End Function

        Protected Overrides Function CommonClone() As Compilation
            Return Me.Clone()
        End Function

        Protected Overrides ReadOnly Property CommonSourceModule As IModuleSymbol
            Get
                Return Me.SourceModule
            End Get
        End Property

        Protected Overrides Function CommonGetSpecialType(specialType As SpecialType) As INamedTypeSymbol
            Return Me.GetSpecialType(specialType)
        End Function

        Protected Overrides Function CommonGetCompilationNamespace(namespaceSymbol As INamespaceSymbol) As INamespaceSymbol
            Return Me.GetCompilationNamespace(namespaceSymbol)
        End Function

        Protected Overrides Function CommonGetTypeByMetadataName(metadataName As String) As INamedTypeSymbol
            Return Me.GetTypeByMetadataName(metadataName)
        End Function

        Protected Overrides ReadOnly Property CommonScriptClass As INamedTypeSymbol
            Get
                Return Me.ScriptClass
            End Get
        End Property

        Protected Overrides Function CommonCreateErrorTypeSymbol(container As INamespaceOrTypeSymbol, name As String, arity As Integer) As INamedTypeSymbol
            Return New ExtendedErrorTypeSymbol(
                       container.EnsureVbSymbolOrNothing(Of NamespaceOrTypeSymbol)(NameOf(container)),
                       name, arity)
        End Function

        Protected Overrides Function CommonCreateErrorNamespaceSymbol(container As INamespaceSymbol, name As String) As INamespaceSymbol
            Return New MissingNamespaceSymbol(
                       container.EnsureVbSymbolOrNothing(Of NamespaceSymbol)(NameOf(container)),
                       name)
        End Function

        Protected Overrides Function CommonCreateArrayTypeSymbol(elementType As ITypeSymbol, rank As Integer) As IArrayTypeSymbol
            Return CreateArrayTypeSymbol(elementType.EnsureVbSymbolOrNothing(Of TypeSymbol)(NameOf(elementType)), rank)
        End Function

        Protected Overrides Function CommonCreateTupleTypeSymbol(elementTypes As ImmutableArray(Of ITypeSymbol),
                                                                 elementNames As ImmutableArray(Of String),
                                                                 elementLocations As ImmutableArray(Of Location)) As INamedTypeSymbol
            Dim typesBuilder = ArrayBuilder(Of TypeSymbol).GetInstance(elementTypes.Length)
            For i As Integer = 0 To elementTypes.Length - 1
                typesBuilder.Add(elementTypes(i).EnsureVbSymbolOrNothing(Of TypeSymbol)($"{NameOf(elementTypes)}[{i}]"))
            Next

            'no location for the type declaration
            Return TupleTypeSymbol.Create(locationOpt:=Nothing,
                                          elementTypes:=typesBuilder.ToImmutableAndFree(),
                                          elementLocations:=elementLocations,
                                          elementNames:=elementNames, compilation:=Me,
                                          shouldCheckConstraints:=False, errorPositions:=Nothing)
        End Function

        Protected Overrides Function CommonCreateTupleTypeSymbol(
                underlyingType As INamedTypeSymbol,
                elementNames As ImmutableArray(Of String),
                elementLocations As ImmutableArray(Of Location)) As INamedTypeSymbol
            Dim csharpUnderlyingTuple = underlyingType.EnsureVbSymbolOrNothing(Of NamedTypeSymbol)(NameOf(underlyingType))

            Dim cardinality As Integer
            If Not csharpUnderlyingTuple.IsTupleCompatible(cardinality) Then
                Throw New ArgumentException(CodeAnalysisResources.TupleUnderlyingTypeMustBeTupleCompatible, NameOf(underlyingType))
            End If

            elementNames = CheckTupleElementNames(cardinality, elementNames)
            CheckTupleElementLocations(cardinality, elementLocations)

            Return TupleTypeSymbol.Create(
                locationOpt:=Nothing,
                tupleCompatibleType:=underlyingType.EnsureVbSymbolOrNothing(Of NamedTypeSymbol)(NameOf(underlyingType)),
                elementLocations:=elementLocations,
                elementNames:=elementNames,
                errorPositions:=Nothing)
        End Function

        Protected Overrides Function CommonCreatePointerTypeSymbol(elementType As ITypeSymbol) As IPointerTypeSymbol
            Throw New NotSupportedException(VBResources.ThereAreNoPointerTypesInVB)
        End Function

        Protected Overrides Function CommonCreateAnonymousTypeSymbol(
                memberTypes As ImmutableArray(Of ITypeSymbol),
                memberNames As ImmutableArray(Of String),
                memberLocations As ImmutableArray(Of Location),
                memberIsReadOnly As ImmutableArray(Of Boolean)) As INamedTypeSymbol

            Dim i = 0
            For Each t In memberTypes
                t.EnsureVbSymbolOrNothing(Of TypeSymbol)($"{NameOf(memberTypes)}({i})")

                i = i + 1
            Next

            Dim fields = ArrayBuilder(Of AnonymousTypeField).GetInstance()

            For i = 0 To memberTypes.Length - 1
                Dim type = memberTypes(i)
                Dim name = memberNames(i)
                Dim loc = If(memberLocations.IsDefault, Location.None, memberLocations(i))
                Dim isReadOnly = memberIsReadOnly.IsDefault OrElse memberIsReadOnly(i)
                fields.Add(New AnonymousTypeField(name, DirectCast(type, TypeSymbol), loc, isReadOnly))
            Next

            Dim descriptor = New AnonymousTypeDescriptor(
                fields.ToImmutableAndFree(), Location.None, isImplicitlyDeclared:=False)
            Return Me.AnonymousTypeManager.ConstructAnonymousTypeSymbol(descriptor)
        End Function

        Protected Overrides ReadOnly Property CommonDynamicType As ITypeSymbol
            Get
                Throw New NotSupportedException(VBResources.ThereIsNoDynamicTypeInVB)
            End Get
        End Property

        Protected Overrides ReadOnly Property CommonObjectType As INamedTypeSymbol
            Get
                Return Me.ObjectType
            End Get
        End Property

        Protected Overrides Function CommonGetEntryPoint(cancellationToken As CancellationToken) As IMethodSymbol
            Return Me.GetEntryPoint(cancellationToken)
        End Function

        ''' <summary>
        ''' Return true if there is a source declaration symbol name that meets given predicate.
        ''' </summary>
        Public Overrides Function ContainsSymbolsWithName(predicate As Func(Of String, Boolean), Optional filter As SymbolFilter = SymbolFilter.TypeAndMember, Optional cancellationToken As CancellationToken = Nothing) As Boolean
            If predicate Is Nothing Then
                Throw New ArgumentNullException(NameOf(predicate))
            End If

            If filter = SymbolFilter.None Then
                Throw New ArgumentException(VBResources.NoNoneSearchCriteria, NameOf(filter))
            End If

            Return DeclarationTable.ContainsName(MergedRootDeclaration, predicate, filter, cancellationToken)
        End Function

        ''' <summary>
        ''' Return source declaration symbols whose name meets given predicate.
        ''' </summary>
        Public Overrides Function GetSymbolsWithName(predicate As Func(Of String, Boolean), Optional filter As SymbolFilter = SymbolFilter.TypeAndMember, Optional cancellationToken As CancellationToken = Nothing) As IEnumerable(Of ISymbol)
            If predicate Is Nothing Then
                Throw New ArgumentNullException(NameOf(predicate))
            End If

            If filter = SymbolFilter.None Then
                Throw New ArgumentException(VBResources.NoNoneSearchCriteria, NameOf(filter))
            End If

            Return New PredicateSymbolSearcher(Me, filter, predicate, cancellationToken).GetSymbolsWithName()
        End Function

        ''' <summary>
        ''' Return true if there is a source declaration symbol name that matches the provided name.
        ''' This may be faster than <see cref="ContainsSymbolsWithName(Func(Of String, Boolean), SymbolFilter, CancellationToken)"/>
        ''' when predicate is just a simple string check.
        ''' </summary>
        Friend Overrides Function ContainsSymbolsWithName(name As String, Optional filter As SymbolFilter = SymbolFilter.TypeAndMember, Optional cancellationToken As CancellationToken = Nothing) As Boolean
            If name Is Nothing Then
                Throw New ArgumentNullException(NameOf(name))
            End If

            If filter = SymbolFilter.None Then
                Throw New ArgumentException(VBResources.NoNoneSearchCriteria, NameOf(filter))
            End If

            Return DeclarationTable.ContainsName(MergedRootDeclaration, name, filter, cancellationToken)
        End Function

        Friend Overrides Function GetSymbolsWithName(name As String, Optional filter As SymbolFilter = SymbolFilter.TypeAndMember, Optional cancellationToken As CancellationToken = Nothing) As IEnumerable(Of ISymbol)
            If name Is Nothing Then
                Throw New ArgumentNullException(NameOf(name))
            End If

            If filter = SymbolFilter.None Then
                Throw New ArgumentException(VBResources.NoNoneSearchCriteria, NameOf(filter))
            End If

            Return New NameSymbolSearcher(Me, filter, name, cancellationToken).GetSymbolsWithName()
        End Function

        Friend Overrides Function IsUnreferencedAssemblyIdentityDiagnosticCode(code As Integer) As Boolean
            Select Case code
                Case ERRID.ERR_UnreferencedAssemblyEvent3,
                     ERRID.ERR_UnreferencedAssembly3
                    Return True

                Case Else
                    Return False
            End Select
        End Function

#End Region

        Private MustInherit Class AbstractSymbolSearcher
            Private ReadOnly _cache As PooledDictionary(Of Declaration, NamespaceOrTypeSymbol)
            Private ReadOnly _compilation As VisualBasicCompilation
            Private ReadOnly _includeNamespace As Boolean
            Private ReadOnly _includeType As Boolean
            Private ReadOnly _includeMember As Boolean
            Private ReadOnly _cancellationToken As CancellationToken

            Public Sub New(compilation As VisualBasicCompilation, filter As SymbolFilter, cancellationToken As CancellationToken)
                _cache = PooledDictionary(Of Declaration, NamespaceOrTypeSymbol).GetInstance()
                _compilation = compilation

                _includeNamespace = (filter And SymbolFilter.Namespace) = SymbolFilter.Namespace
                _includeType = (filter And SymbolFilter.Type) = SymbolFilter.Type
                _includeMember = (filter And SymbolFilter.Member) = SymbolFilter.Member

                _cancellationToken = cancellationToken
            End Sub

            Protected MustOverride Function Matches(name As String) As Boolean
            Protected MustOverride Function ShouldCheckTypeForMembers(typeDeclaration As MergedTypeDeclaration) As Boolean

            Public Function GetSymbolsWithName() As IEnumerable(Of ISymbol)
                Dim result = New HashSet(Of ISymbol)()
                Dim spine = ArrayBuilder(Of MergedNamespaceOrTypeDeclaration).GetInstance()

                AppendSymbolsWithName(spine, _compilation.MergedRootDeclaration, result)

                spine.Free()
                _cache.Free()

                Return result
            End Function

            Private Sub AppendSymbolsWithName(
                spine As ArrayBuilder(Of MergedNamespaceOrTypeDeclaration), current As MergedNamespaceOrTypeDeclaration, [set] As HashSet(Of ISymbol))

                If current.Kind = DeclarationKind.Namespace Then
                    If _includeNamespace AndAlso Matches(current.Name) Then
                        Dim container = GetSpineSymbol(spine)
                        Dim symbol = GetSymbol(container, current)
                        If symbol IsNot Nothing Then
                            [set].Add(symbol)
                        End If
                    End If
                Else
                    If _includeType AndAlso Matches(current.Name) Then
                        Dim container = GetSpineSymbol(spine)
                        Dim symbol = GetSymbol(container, current)
                        If symbol IsNot Nothing Then
                            [set].Add(symbol)
                        End If
                    End If

                    If _includeMember Then
                        Dim typeDeclaration = DirectCast(current, MergedTypeDeclaration)
                        If ShouldCheckTypeForMembers(typeDeclaration) Then
                            AppendMemberSymbolsWithName(spine, typeDeclaration, [set])
                        End If
                    End If
                End If

                spine.Add(current)
                For Each child In current.Children
                    Dim mergedNamespaceOrType = TryCast(child, MergedNamespaceOrTypeDeclaration)
                    If mergedNamespaceOrType IsNot Nothing Then
                        If _includeMember OrElse _includeType OrElse child.Kind = DeclarationKind.Namespace Then
                            AppendSymbolsWithName(spine, mergedNamespaceOrType, [set])
                        End If
                    End If
                Next

                spine.RemoveAt(spine.Count - 1)
            End Sub

            Private Sub AppendMemberSymbolsWithName(
                spine As ArrayBuilder(Of MergedNamespaceOrTypeDeclaration), mergedType As MergedTypeDeclaration, [set] As HashSet(Of ISymbol))

                _cancellationToken.ThrowIfCancellationRequested()
                spine.Add(mergedType)

                Dim container As NamespaceOrTypeSymbol = Nothing
                For Each name In mergedType.MemberNames
                    If Matches(name) Then
                        container = If(container, GetSpineSymbol(spine))
                        If container IsNot Nothing Then
                            [set].UnionWith(container.GetMembers(name))
                        End If
                    End If
                Next

                spine.RemoveAt(spine.Count - 1)
            End Sub

            Private Function GetSpineSymbol(spine As ArrayBuilder(Of MergedNamespaceOrTypeDeclaration)) As NamespaceOrTypeSymbol
                If spine.Count = 0 Then
                    Return Nothing
                End If

                Dim symbol = GetCachedSymbol(spine(spine.Count - 1))
                If symbol IsNot Nothing Then
                    Return symbol
                End If

                Dim current = TryCast(Me._compilation.GlobalNamespace, NamespaceOrTypeSymbol)
                For i = 1 To spine.Count - 1
                    current = GetSymbol(current, spine(i))
                Next

                Return current
            End Function

            Private Function GetCachedSymbol(declaration As MergedNamespaceOrTypeDeclaration) As NamespaceOrTypeSymbol
                Dim symbol As NamespaceOrTypeSymbol = Nothing
                If Me._cache.TryGetValue(declaration, symbol) Then
                    Return symbol
                End If

                Return Nothing
            End Function

            Private Function GetSymbol(container As NamespaceOrTypeSymbol, declaration As MergedNamespaceOrTypeDeclaration) As NamespaceOrTypeSymbol
                If container Is Nothing Then
                    Return Me._compilation.GlobalNamespace
                End If

                Dim symbol = GetCachedSymbol(declaration)
                If symbol IsNot Nothing Then
                    Return symbol
                End If

                If declaration.Kind = DeclarationKind.Namespace Then
                    AddCache(container.GetMembers(declaration.Name).OfType(Of NamespaceOrTypeSymbol)())
                Else
                    AddCache(container.GetTypeMembers(declaration.Name))
                End If

                Return GetCachedSymbol(declaration)
            End Function

            Private Sub AddCache(symbols As IEnumerable(Of NamespaceOrTypeSymbol))
                For Each symbol In symbols
                    Dim mergedNamespace = TryCast(symbol, MergedNamespaceSymbol)
                    If mergedNamespace IsNot Nothing Then
                        Me._cache(mergedNamespace.ConstituentNamespaces.OfType(Of SourceNamespaceSymbol).First().MergedDeclaration) = symbol
                        Continue For
                    End If

                    Dim sourceNamespace = TryCast(symbol, SourceNamespaceSymbol)
                    If sourceNamespace IsNot Nothing Then
                        Me._cache(sourceNamespace.MergedDeclaration) = sourceNamespace
                        Continue For
                    End If

                    Dim sourceType = TryCast(symbol, SourceMemberContainerTypeSymbol)
                    If sourceType IsNot Nothing Then
                        Me._cache(sourceType.TypeDeclaration) = sourceType
                    End If
                Next
            End Sub
        End Class

        Private Class PredicateSymbolSearcher
            Inherits AbstractSymbolSearcher

            Private ReadOnly _predicate As Func(Of String, Boolean)

            Public Sub New(
                compilation As VisualBasicCompilation, filter As SymbolFilter, predicate As Func(Of String, Boolean), cancellationToken As CancellationToken)
                MyBase.New(compilation, filter, cancellationToken)

                _predicate = predicate
            End Sub

            Protected Overrides Function ShouldCheckTypeForMembers(current As MergedTypeDeclaration) As Boolean
                Return True
            End Function

            Protected Overrides Function Matches(name As String) As Boolean
                Return _predicate(name)
            End Function
        End Class

        Private Class NameSymbolSearcher
            Inherits AbstractSymbolSearcher

            Private ReadOnly _name As String

            Public Sub New(
                compilation As VisualBasicCompilation, filter As SymbolFilter, name As String, cancellationToken As CancellationToken)
                MyBase.New(compilation, filter, cancellationToken)

                _name = name
            End Sub

            Protected Overrides Function ShouldCheckTypeForMembers(current As MergedTypeDeclaration) As Boolean
                For Each typeDecl In current.Declarations
<<<<<<< HEAD
                    For Each name In typeDecl.MemberNames
                        If IdentifierComparison.Equals(name, _name) Then
                            Return True
                        End If
                    Next
=======
                    If typeDecl.MemberNames.Contains(_name) Then
                        Return True
                    End If
>>>>>>> 990fbbbf
                Next

                Return False
            End Function

            Protected Overrides Function Matches(name As String) As Boolean
                Return IdentifierComparison.Equals(_name, name)
            End Function
        End Class
    End Class
End Namespace<|MERGE_RESOLUTION|>--- conflicted
+++ resolved
@@ -2970,17 +2970,9 @@
 
             Protected Overrides Function ShouldCheckTypeForMembers(current As MergedTypeDeclaration) As Boolean
                 For Each typeDecl In current.Declarations
-<<<<<<< HEAD
-                    For Each name In typeDecl.MemberNames
-                        If IdentifierComparison.Equals(name, _name) Then
-                            Return True
-                        End If
-                    Next
-=======
                     If typeDecl.MemberNames.Contains(_name) Then
                         Return True
                     End If
->>>>>>> 990fbbbf
                 Next
 
                 Return False
