--- conflicted
+++ resolved
@@ -162,16 +162,14 @@
         IDS_FeatureExtensibleFixedStatement = MessageBase + 12743,
         IDS_FeatureIndexingMovableFixedBuffers = MessageBase + 12744,
 
-<<<<<<< HEAD
-        IDS_FeatureIndexOperator = MessageBase + 12745,
-        IDS_FeatureRangeOperator = MessageBase + 12746,
-=======
         IDS_FeatureAltInterpolatedVerbatimStrings = MessageBase + 12745,
         IDS_FeatureCoalesceAssignmentExpression = MessageBase + 12746,
         IDS_FeatureUnconstrainedTypeParameterInNullCoalescingOperator = MessageBase + 12747,
         IDS_InjectedDeclaration = MessageBase + 12748,
         IDS_FeatureObjectGenericTypeConstraint = MessageBase + 12749,
->>>>>>> 83d18908
+
+        IDS_FeatureIndexOperator = MessageBase + 12750,
+        IDS_FeatureRangeOperator = MessageBase + 12751,
     }
 
     // Message IDs may refer to strings that need to be localized.
@@ -227,18 +225,14 @@
             // Checks are in the LanguageParser unless otherwise noted.
             switch (feature)
             {
-<<<<<<< HEAD
-                // C# 8 features.
-                case MessageID.IDS_FeatureIndexOperator: // semantic check
-                case MessageID.IDS_FeatureRangeOperator: // semantic check
-=======
                 // C# 8.0 features.
                 case MessageID.IDS_FeatureAltInterpolatedVerbatimStrings:
                 case MessageID.IDS_FeatureCoalesceAssignmentExpression:
                 case MessageID.IDS_FeatureUnconstrainedTypeParameterInNullCoalescingOperator:
                 case MessageID.IDS_FeatureStaticNullChecking: // syntax and semantic check
                 case MessageID.IDS_FeatureObjectGenericTypeConstraint:   // semantic check
->>>>>>> 83d18908
+                case MessageID.IDS_FeatureIndexOperator: // semantic check
+                case MessageID.IDS_FeatureRangeOperator: // semantic check
                     return LanguageVersion.CSharp8;
 
                 // C# 7.3 features.
