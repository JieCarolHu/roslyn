﻿// Copyright (c) Microsoft.  All Rights Reserved.  Licensed under the Apache License, Version 2.0.  See License.txt in the project root for license information.

using System;
using System.Diagnostics;
using Roslyn.Utilities;

namespace Microsoft.CodeAnalysis.CSharp
{
    internal enum MessageID
    {
        None = 0,
        MessageBase = 1200,

        IDS_SK_METHOD = MessageBase + 2000,
        IDS_SK_TYPE = MessageBase + 2001,
        IDS_SK_NAMESPACE = MessageBase + 2002,
        IDS_SK_FIELD = MessageBase + 2003,
        IDS_SK_PROPERTY = MessageBase + 2004,
        IDS_SK_UNKNOWN = MessageBase + 2005,
        IDS_SK_VARIABLE = MessageBase + 2006,
        IDS_SK_EVENT = MessageBase + 2007,
        IDS_SK_TYVAR = MessageBase + 2008,
        //IDS_SK_GCLASS = MessageBase + 2009,
        IDS_SK_ALIAS = MessageBase + 2010,
        //IDS_SK_EXTERNALIAS = MessageBase + 2011,
        IDS_SK_LABEL = MessageBase + 2012,
        IDS_SK_CONSTRUCTOR = MessageBase + 2013,

        IDS_NULL = MessageBase + 10001,
        //IDS_RELATEDERROR = MessageBase + 10002,
        //IDS_RELATEDWARNING = MessageBase + 10003,
        IDS_XMLIGNORED = MessageBase + 10004,
        IDS_XMLIGNORED2 = MessageBase + 10005,
        IDS_XMLFAILEDINCLUDE = MessageBase + 10006,
        IDS_XMLBADINCLUDE = MessageBase + 10007,
        IDS_XMLNOINCLUDE = MessageBase + 10008,
        IDS_XMLMISSINGINCLUDEFILE = MessageBase + 10009,
        IDS_XMLMISSINGINCLUDEPATH = MessageBase + 10010,
        IDS_GlobalNamespace = MessageBase + 10011,
        IDS_FeatureGenerics = MessageBase + 12500,
        IDS_FeatureAnonDelegates = MessageBase + 12501,
        IDS_FeatureModuleAttrLoc = MessageBase + 12502,
        IDS_FeatureGlobalNamespace = MessageBase + 12503,
        IDS_FeatureFixedBuffer = MessageBase + 12504,
        IDS_FeaturePragma = MessageBase + 12505,
        IDS_FOREACHLOCAL = MessageBase + 12506,
        IDS_USINGLOCAL = MessageBase + 12507,
        IDS_FIXEDLOCAL = MessageBase + 12508,
        IDS_FeatureStaticClasses = MessageBase + 12511,
        IDS_FeaturePartialTypes = MessageBase + 12512,
        IDS_MethodGroup = MessageBase + 12513,
        IDS_AnonMethod = MessageBase + 12514,
        IDS_FeatureSwitchOnBool = MessageBase + 12517,
        //IDS_WarnAsError = MessageBase + 12518,
        IDS_Collection = MessageBase + 12520,
        IDS_FeaturePropertyAccessorMods = MessageBase + 12522,
        IDS_FeatureExternAlias = MessageBase + 12523,
        IDS_FeatureIterators = MessageBase + 12524,
        IDS_FeatureDefault = MessageBase + 12525,
        IDS_FeatureNullable = MessageBase + 12528,
        IDS_Lambda = MessageBase + 12531,
        IDS_FeaturePatternMatching = MessageBase + 12532,
        IDS_FeatureThrowExpression = MessageBase + 12533,

        IDS_FeatureImplicitArray = MessageBase + 12557,
        IDS_FeatureImplicitLocal = MessageBase + 12558,
        IDS_FeatureAnonymousTypes = MessageBase + 12559,
        IDS_FeatureAutoImplementedProperties = MessageBase + 12560,
        IDS_FeatureObjectInitializer = MessageBase + 12561,
        IDS_FeatureCollectionInitializer = MessageBase + 12562,
        IDS_FeatureLambda = MessageBase + 12563,
        IDS_FeatureQueryExpression = MessageBase + 12564,
        IDS_FeatureExtensionMethod = MessageBase + 12565,
        IDS_FeaturePartialMethod = MessageBase + 12566,
        IDS_FeatureDynamic = MessageBase + 12644,
        IDS_FeatureTypeVariance = MessageBase + 12645,
        IDS_FeatureNamedArgument = MessageBase + 12646,
        IDS_FeatureOptionalParameter = MessageBase + 12647,
        IDS_FeatureExceptionFilter = MessageBase + 12648,
        IDS_FeatureAutoPropertyInitializer = MessageBase + 12649,

        IDS_SK_TYPE_OR_NAMESPACE = MessageBase + 12652,
        IDS_Contravariant = MessageBase + 12659,
        IDS_Contravariantly = MessageBase + 12660,
        IDS_Covariant = MessageBase + 12661,
        IDS_Covariantly = MessageBase + 12662,
        IDS_Invariantly = MessageBase + 12663,

        IDS_FeatureAsync = MessageBase + 12668,

        IDS_LIB_ENV = MessageBase + 12680,
        IDS_LIB_OPTION = MessageBase + 12681,
        IDS_REFERENCEPATH_OPTION = MessageBase + 12682,
        IDS_DirectoryDoesNotExist = MessageBase + 12683,
        IDS_DirectoryHasInvalidPath = MessageBase + 12684,

        IDS_Namespace1 = MessageBase + 12685,
        IDS_PathList = MessageBase + 12686,
        IDS_Text = MessageBase + 12687,

        // available

        IDS_FeatureNullPropagatingOperator = MessageBase + 12690,
        IDS_FeatureExpressionBodiedMethod = MessageBase + 12691,
        IDS_FeatureExpressionBodiedProperty = MessageBase + 12692,
        IDS_FeatureExpressionBodiedIndexer = MessageBase + 12693,
        // IDS_VersionExperimental = MessageBase + 12694,
        IDS_FeatureNameof = MessageBase + 12695,
        IDS_FeatureDictionaryInitializer = MessageBase + 12696,

        IDS_ToolName = MessageBase + 12697,
        IDS_LogoLine1 = MessageBase + 12698,
        IDS_LogoLine2 = MessageBase + 12699,
        IDS_CSCHelp = MessageBase + 12700,

        IDS_FeatureUsingStatic = MessageBase + 12701,
        IDS_FeatureInterpolatedStrings = MessageBase + 12702,
        IDS_OperationCausedStackOverflow = MessageBase + 12703,
        IDS_AwaitInCatchAndFinally = MessageBase + 12704,
        IDS_FeatureReadonlyAutoImplementedProperties = MessageBase + 12705,
        IDS_FeatureBinaryLiteral = MessageBase + 12706,
        IDS_FeatureDigitSeparator = MessageBase + 12707,
        IDS_FeatureLocalFunctions = MessageBase + 12708,

        IDS_FeatureRefLocalsReturns = MessageBase + 12710,
        IDS_FeatureTuples = MessageBase + 12711,
        IDS_FeatureOutVar = MessageBase + 12713,

        // IDS_FeatureIOperation = MessageBase + 12714,
        IDS_FeatureExpressionBodiedAccessor = MessageBase + 12715,
        IDS_FeatureExpressionBodiedDeOrConstructor = MessageBase + 12716,
        IDS_ThrowExpression = MessageBase + 12717,
        IDS_FeatureDefaultLiteral = MessageBase + 12718,
        IDS_FeatureInferredTupleNames = MessageBase + 12719,
        IDS_FeatureGenericPatternMatching = MessageBase + 12720,
        IDS_FeatureAsyncMain = MessageBase + 12721,
        IDS_LangVersions = MessageBase +  12722,

        IDS_FeatureLeadingDigitSeparator = MessageBase + 12723,
        IDS_FeatureNonTrailingNamedArguments = MessageBase + 12724,

        IDS_FeatureReadOnlyReferences = MessageBase + 12725,
        IDS_FeatureRefStructs = MessageBase + 12726,
        IDS_FeatureReadOnlyStructs = MessageBase + 12727,
        IDS_FeatureRefExtensionMethods = MessageBase + 12728,
        // IDS_StackAllocExpression = MessageBase + 12729,
        IDS_FeaturePrivateProtected = MessageBase + 12730,

        IDS_FeatureRefConditional = MessageBase + 12731,
        IDS_FeatureAttributesOnBackingFields = MessageBase + 12732,
        IDS_FeatureImprovedOverloadCandidates = MessageBase + 12733,
        IDS_FeatureRefReassignment = MessageBase + 12734,
        IDS_FeatureRefFor = MessageBase + 12735,
        IDS_FeatureRefForEach = MessageBase + 12736,
        IDS_FeatureEnumGenericTypeConstraint = MessageBase + 12737,
        IDS_FeatureDelegateGenericTypeConstraint = MessageBase + 12738,
        IDS_FeatureUnmanagedGenericTypeConstraint = MessageBase + 12739,
        IDS_FeatureStackAllocInitializer = MessageBase + 12740,
<<<<<<< HEAD
        IDS_FeatureTupleEquality = MessageBase + 12741,
=======
        IDS_FeatureExpressionVariablesInQueriesAndInitializers = MessageBase + 12741,
>>>>>>> 66df38c2
    }

    // Message IDs may refer to strings that need to be localized.
    // This struct makes an IFormattable wrapper around a MessageID
    internal struct LocalizableErrorArgument : IFormattable
    {
        private readonly MessageID _id;

        internal LocalizableErrorArgument(MessageID id)
        {
            _id = id;
        }

        public override string ToString()
        {
            return ToString(null, null);
        }

        public string ToString(string format, IFormatProvider formatProvider)
        {
            return ErrorFacts.GetMessage(_id, formatProvider as System.Globalization.CultureInfo);
        }
    }

    // And this extension method makes it easy to localize MessageIDs:

    internal static partial class MessageIDExtensions
    {
        public static LocalizableErrorArgument Localize(this MessageID id)
        {
            return new LocalizableErrorArgument(id);
        }

        internal static LanguageVersion RequiredVersion(this MessageID feature)
        {
            // Based on CSourceParser::GetFeatureUsage from SourceParser.cpp.
            // Checks are in the LanguageParser unless otherwise noted.
            switch (feature)
            {
                // C# 7.3 features.
                case MessageID.IDS_FeatureAttributesOnBackingFields: // semantic check
                case MessageID.IDS_FeatureImprovedOverloadCandidates: // semantic check
                case MessageID.IDS_FeatureTupleEquality: // semantic check
                case MessageID.IDS_FeatureRefReassignment:
                case MessageID.IDS_FeatureRefFor:
                case MessageID.IDS_FeatureRefForEach:
                case MessageID.IDS_FeatureEnumGenericTypeConstraint: // semantic check
                case MessageID.IDS_FeatureDelegateGenericTypeConstraint: // semantic check
                case MessageID.IDS_FeatureUnmanagedGenericTypeConstraint: // semantic check
                case MessageID.IDS_FeatureStackAllocInitializer:
                case MessageID.IDS_FeatureExpressionVariablesInQueriesAndInitializers: // semantic check
                    return LanguageVersion.CSharp7_3;

                // C# 7.2 features.
                case MessageID.IDS_FeatureNonTrailingNamedArguments: // semantic check
                case MessageID.IDS_FeatureLeadingDigitSeparator:
                case MessageID.IDS_FeaturePrivateProtected:
                case MessageID.IDS_FeatureReadOnlyReferences:
                case MessageID.IDS_FeatureRefStructs:
                case MessageID.IDS_FeatureReadOnlyStructs:
                case MessageID.IDS_FeatureRefExtensionMethods:
                case MessageID.IDS_FeatureRefConditional:
                    return LanguageVersion.CSharp7_2;

                // C# 7.1 features.
                case MessageID.IDS_FeatureAsyncMain:
                case MessageID.IDS_FeatureDefaultLiteral:
                case MessageID.IDS_FeatureInferredTupleNames:
                case MessageID.IDS_FeatureGenericPatternMatching:
                    return LanguageVersion.CSharp7_1;

                // C# 7 features.
                case MessageID.IDS_FeatureBinaryLiteral:
                case MessageID.IDS_FeatureDigitSeparator:
                case MessageID.IDS_FeatureLocalFunctions:
                case MessageID.IDS_FeatureRefLocalsReturns:
                case MessageID.IDS_FeaturePatternMatching:
                case MessageID.IDS_FeatureThrowExpression:
                case MessageID.IDS_FeatureTuples:
                case MessageID.IDS_FeatureOutVar:
                case MessageID.IDS_FeatureExpressionBodiedAccessor:
                case MessageID.IDS_FeatureExpressionBodiedDeOrConstructor:
                    return LanguageVersion.CSharp7;

                // C# 6 features.
                case MessageID.IDS_FeatureExceptionFilter:
                case MessageID.IDS_FeatureAutoPropertyInitializer:
                case MessageID.IDS_FeatureNullPropagatingOperator:
                case MessageID.IDS_FeatureExpressionBodiedMethod:
                case MessageID.IDS_FeatureExpressionBodiedProperty:
                case MessageID.IDS_FeatureExpressionBodiedIndexer:
                case MessageID.IDS_FeatureNameof:
                case MessageID.IDS_FeatureDictionaryInitializer:
                case MessageID.IDS_FeatureUsingStatic:
                case MessageID.IDS_FeatureInterpolatedStrings:
                case MessageID.IDS_AwaitInCatchAndFinally:
                case MessageID.IDS_FeatureReadonlyAutoImplementedProperties:
                    return LanguageVersion.CSharp6;

                // C# 5 features.
                case MessageID.IDS_FeatureAsync:
                    return LanguageVersion.CSharp5;

                // C# 4 features.
                case MessageID.IDS_FeatureDynamic: // Checked in the binder.
                case MessageID.IDS_FeatureTypeVariance:
                case MessageID.IDS_FeatureNamedArgument:
                case MessageID.IDS_FeatureOptionalParameter:
                    return LanguageVersion.CSharp4;

                // C# 3 features.
                case MessageID.IDS_FeatureImplicitArray:
                case MessageID.IDS_FeatureAnonymousTypes:
                case MessageID.IDS_FeatureObjectInitializer:
                case MessageID.IDS_FeatureCollectionInitializer:
                case MessageID.IDS_FeatureLambda:
                case MessageID.IDS_FeatureQueryExpression:
                case MessageID.IDS_FeatureExtensionMethod:
                case MessageID.IDS_FeaturePartialMethod:
                case MessageID.IDS_FeatureImplicitLocal: // Checked in the binder.
                case MessageID.IDS_FeatureAutoImplementedProperties:
                    return LanguageVersion.CSharp3;

                // C# 2 features.
                case MessageID.IDS_FeatureGenerics: // Also affects crefs.
                case MessageID.IDS_FeatureAnonDelegates:
                case MessageID.IDS_FeatureGlobalNamespace: // Also affects crefs.
                case MessageID.IDS_FeatureFixedBuffer:
                case MessageID.IDS_FeatureStaticClasses:
                case MessageID.IDS_FeaturePartialTypes:
                case MessageID.IDS_FeaturePropertyAccessorMods:
                case MessageID.IDS_FeatureExternAlias:
                case MessageID.IDS_FeatureIterators:
                case MessageID.IDS_FeatureDefault:
                case MessageID.IDS_FeatureNullable:
                case MessageID.IDS_FeaturePragma: // Checked in the directive parser.
                case MessageID.IDS_FeatureSwitchOnBool: // Checked in the binder.
                    return LanguageVersion.CSharp2;

                // Special C# 2 feature: only a warning in C# 1.
                case MessageID.IDS_FeatureModuleAttrLoc:
                    Debug.Assert(false, "Should be handled specially");
                    return LanguageVersion.CSharp1;

                default:
                    throw ExceptionUtilities.UnexpectedValue(feature);
            }
        }
    }
}<|MERGE_RESOLUTION|>--- conflicted
+++ resolved
@@ -156,11 +156,8 @@
         IDS_FeatureDelegateGenericTypeConstraint = MessageBase + 12738,
         IDS_FeatureUnmanagedGenericTypeConstraint = MessageBase + 12739,
         IDS_FeatureStackAllocInitializer = MessageBase + 12740,
-<<<<<<< HEAD
         IDS_FeatureTupleEquality = MessageBase + 12741,
-=======
-        IDS_FeatureExpressionVariablesInQueriesAndInitializers = MessageBase + 12741,
->>>>>>> 66df38c2
+        IDS_FeatureExpressionVariablesInQueriesAndInitializers = MessageBase + 12742,
     }
 
     // Message IDs may refer to strings that need to be localized.
