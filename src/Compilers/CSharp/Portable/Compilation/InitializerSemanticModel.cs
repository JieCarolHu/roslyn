--- conflicted
+++ resolved
@@ -190,11 +190,7 @@
                         }
                         else
                         {
-<<<<<<< HEAD
-                            result = binder.BindVariableOrAutoPropInitializer(equalsValue, field.GetFieldType(binder.FieldsBeingBound).TypeSymbol, diagnostics);
-=======
-                            result = binder.BindVariableOrAutoPropInitializer(equalsValue, RefKind.None, field.GetFieldType(binder.FieldsBeingBound), diagnostics);
->>>>>>> c7afb2d2
+                            result = binder.BindVariableOrAutoPropInitializer(equalsValue, RefKind.None, field.GetFieldType(binder.FieldsBeingBound).TypeSymbol, diagnostics);
                         }
                         if (result != null)
                         {
@@ -207,11 +203,7 @@
                 case SymbolKind.Property:
                     {
                         var property = (PropertySymbol)this.MemberSymbol;
-<<<<<<< HEAD
-                        BoundExpression result = binder.BindVariableOrAutoPropInitializer(equalsValue, property.Type.TypeSymbol, diagnostics);
-=======
-                        BoundExpression result = binder.BindVariableOrAutoPropInitializer(equalsValue, RefKind.None, property.Type, diagnostics);
->>>>>>> c7afb2d2
+                        BoundExpression result = binder.BindVariableOrAutoPropInitializer(equalsValue, RefKind.None, property.Type.TypeSymbol, diagnostics);
                         if (result != null)
                         {
                             result = binder.WrapWithVariablesIfAny(result);
