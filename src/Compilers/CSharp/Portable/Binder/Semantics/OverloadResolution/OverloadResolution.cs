﻿// Copyright (c) Microsoft.  All Rights Reserved.  Licensed under the Apache License, Version 2.0.  See License.txt in the project root for license information.

using System.Collections.Generic;
using System.Collections.Immutable;
using System.Diagnostics;
using System.Linq;
using Microsoft.CodeAnalysis.CSharp.Symbols;
using Microsoft.CodeAnalysis.PooledObjects;
using Roslyn.Utilities;

namespace Microsoft.CodeAnalysis.CSharp
{
    internal enum BetterResult
    {
        Left,
        Right,
        Neither,
        Equal
    }

    internal sealed partial class OverloadResolution
    {
        private readonly Binder _binder;

        public OverloadResolution(Binder binder)
        {
            _binder = binder;
        }

        private CSharpCompilation Compilation
        {
            get { return _binder.Compilation; }
        }

        private Conversions Conversions
        {
            get { return _binder.Conversions; }
        }

        // lazily compute if the compiler is in "strict" mode (rather than duplicating bugs for compatibility)
        private bool? _strict;
        private bool Strict
        {
            get
            {
                if (_strict.HasValue) return _strict.Value;
                bool value = _binder.Compilation.FeatureStrictEnabled;
                _strict = value;
                return value;
            }
        }

        // UNDONE: This List<MethodResolutionResult> deal should probably be its own data structure.
        // We need an indexable collection of mappings from method candidates to their up-to-date
        // overload resolution status. It must be fast and memory efficient, but it will very often
        // contain just 1 candidate.      
        private static bool AnyValidResult<TMember>(ArrayBuilder<MemberResolutionResult<TMember>> results)
            where TMember : Symbol
        {
            foreach (var result in results)
            {
                if (result.IsValid)
                {
                    return true;
                }
            }

            return false;
        }

        private static bool SingleValidResult<TMember>(ArrayBuilder<MemberResolutionResult<TMember>> results)
            where TMember : Symbol
        {
            bool oneValid = false;
            foreach (var result in results)
            {
                if (result.IsValid)
                {
                    if (oneValid)
                    {
                        return false;
                    }

                    oneValid = true;
                }
            }

            return oneValid;
        }

        // Perform overload resolution on the given method group, with the given arguments and
        // names. The names can be null if no names were supplied to any arguments.
        public void ObjectCreationOverloadResolution(ImmutableArray<MethodSymbol> constructors, AnalyzedArguments arguments, OverloadResolutionResult<MethodSymbol> result, ref HashSet<DiagnosticInfo> useSiteDiagnostics)
        {
            var results = result.ResultsBuilder;

            // First, attempt overload resolution not getting complete results.
            PerformObjectCreationOverloadResolution(results, constructors, arguments, false, ref useSiteDiagnostics);

            if (!OverloadResolutionResultIsValid(results, arguments.HasDynamicArgument))
            {
                // We didn't get a single good result. Get full results of overload resolution and return those.
                result.Clear();
                PerformObjectCreationOverloadResolution(results, constructors, arguments, true, ref useSiteDiagnostics);
            }
        }

        // Perform overload resolution on the given method group, with the given arguments and
        // names. The names can be null if no names were supplied to any arguments.
        public void MethodInvocationOverloadResolution(
            ArrayBuilder<MethodSymbol> methods,
            ArrayBuilder<TypeSymbolWithAnnotations> typeArguments,
            AnalyzedArguments arguments,
            OverloadResolutionResult<MethodSymbol> result,
            ref HashSet<DiagnosticInfo> useSiteDiagnostics,
            bool isMethodGroupConversion = false,
            bool allowRefOmittedArguments = false,
            bool inferWithDynamic = false,
            bool allowUnexpandedForm = true)
        {
            MethodOrPropertyOverloadResolution(
                methods, typeArguments, arguments, result, isMethodGroupConversion,
                allowRefOmittedArguments, ref useSiteDiagnostics, inferWithDynamic: inferWithDynamic,
                allowUnexpandedForm: allowUnexpandedForm);
        }

        // Perform overload resolution on the given property group, with the given arguments and
        // names. The names can be null if no names were supplied to any arguments.
        public void PropertyOverloadResolution(
            ArrayBuilder<PropertySymbol> indexers,
            AnalyzedArguments arguments,
            OverloadResolutionResult<PropertySymbol> result,
            bool allowRefOmittedArguments,
            ref HashSet<DiagnosticInfo> useSiteDiagnostics)
        {
            ArrayBuilder<TypeSymbolWithAnnotations> typeArguments = ArrayBuilder<TypeSymbolWithAnnotations>.GetInstance();
            MethodOrPropertyOverloadResolution(indexers, typeArguments, arguments, result, isMethodGroupConversion: false, allowRefOmittedArguments: allowRefOmittedArguments, useSiteDiagnostics: ref useSiteDiagnostics);
            typeArguments.Free();
        }

        internal void MethodOrPropertyOverloadResolution<TMember>(
            ArrayBuilder<TMember> members,
            ArrayBuilder<TypeSymbolWithAnnotations> typeArguments,
            AnalyzedArguments arguments,
            OverloadResolutionResult<TMember> result,
            bool isMethodGroupConversion,
            bool allowRefOmittedArguments,
            ref HashSet<DiagnosticInfo> useSiteDiagnostics,
            bool inferWithDynamic = false,
            bool allowUnexpandedForm = true)
            where TMember : Symbol
        {
            var results = result.ResultsBuilder;

            // First, attempt overload resolution not getting complete results.
            PerformMemberOverloadResolution(
                results, members, typeArguments, arguments, false, isMethodGroupConversion,
                allowRefOmittedArguments, ref useSiteDiagnostics, inferWithDynamic: inferWithDynamic,
                allowUnexpandedForm: allowUnexpandedForm);

            if (!OverloadResolutionResultIsValid(results, arguments.HasDynamicArgument))
            {
                // We didn't get a single good result. Get full results of overload resolution and return those.
                result.Clear();
                PerformMemberOverloadResolution(results, members, typeArguments, arguments, true, isMethodGroupConversion,
                    allowRefOmittedArguments, ref useSiteDiagnostics, allowUnexpandedForm: allowUnexpandedForm);
            }
        }

        private static bool OverloadResolutionResultIsValid<TMember>(ArrayBuilder<MemberResolutionResult<TMember>> results, bool hasDynamicArgument)
            where TMember : Symbol
        {
            // If there were no dynamic arguments then overload resolution succeeds if there is exactly one method
            // that is applicable and not worse than another method.
            //
            // If there were dynamic arguments then overload resolution succeeds if there were one or more applicable
            // methods; which applicable method that will be invoked, if any, will be worked out at runtime.
            //
            // Note that we could in theory do a better job of detecting situations that we know will fail. We do not
            // treat methods that violate generic type constraints as inapplicable; rather, if such a method is chosen
            // as the best method we give an error during the "final validation" phase. In the dynamic argument
            // scenario there could be two methods, both applicable, ambiguous as to which is better, and neither
            // would pass final validation. In that case we could give the error at compile time, but we do not.

            if (hasDynamicArgument)
            {
                foreach (var curResult in results)
                {
                    if (curResult.Result.IsApplicable)
                    {
                        return true;
                    }
                }

                return false;
            }

            return SingleValidResult(results);
        }

        // Perform method/indexer overload resolution, storing the results into "results". If
        // completeResults is false, then invalid results don't have to be stored. The results will
        // still contain all possible successful resolution.
        private void PerformMemberOverloadResolution<TMember>(
            ArrayBuilder<MemberResolutionResult<TMember>> results,
            ArrayBuilder<TMember> members,
            ArrayBuilder<TypeSymbolWithAnnotations> typeArguments,
            AnalyzedArguments arguments,
            bool completeResults,
            bool isMethodGroupConversion,
            bool allowRefOmittedArguments,
            ref HashSet<DiagnosticInfo> useSiteDiagnostics,
            bool inferWithDynamic = false,
            bool allowUnexpandedForm = true)
            where TMember : Symbol
        {
            // SPEC: The binding-time processing of a method invocation of the form M(A), where M is a 
            // SPEC: method group (possibly including a type-argument-list), and A is an optional 
            // SPEC: argument-list, consists of the following steps:

            // NOTE: We use a quadratic algorithm to determine which members override/hide
            // each other (i.e. we compare them pairwise).  We could move to a linear
            // algorithm that builds the closure set of overridden/hidden members and then
            // uses that set to filter the candidate, but that would still involve realizing
            // a lot of PE symbols.  Instead, we partition the candidates by containing type.
            // With this information, we can efficiently skip checks where the (potentially)
            // overriding or hiding member is not in a subtype of the type containing the
            // (potentially) overridden or hidden member.
            Dictionary<NamedTypeSymbol, ArrayBuilder<TMember>> containingTypeMapOpt = null;
            if (members.Count > 50) // TODO: fine-tune this value
            {
                containingTypeMapOpt = PartitionMembersByContainingType(members);
            }

            // SPEC: The set of candidate methods for the method invocation is constructed.
            for (int i = 0; i < members.Count; i++)
            {
                AddMemberToCandidateSet(
                    members[i], results, members, typeArguments, arguments, completeResults,
                    isMethodGroupConversion, allowRefOmittedArguments, containingTypeMapOpt, inferWithDynamic: inferWithDynamic,
                    useSiteDiagnostics: ref useSiteDiagnostics, allowUnexpandedForm: allowUnexpandedForm);
            }

            // CONSIDER: use containingTypeMapOpt for RemoveLessDerivedMembers?

            ClearContainingTypeMap(ref containingTypeMapOpt);

            // Remove methods that are inaccessible because their inferred type arguments are inaccessible.
            // It is not clear from the spec how or where this is supposed to occur.
            RemoveInaccessibleTypeArguments(results, ref useSiteDiagnostics);

            // SPEC: The set of candidate methods is reduced to contain only methods from the most derived types.
            RemoveLessDerivedMembers(results, ref useSiteDiagnostics);

            // NB: As in dev12, we do this AFTER removing less derived members.
            // Also note that less derived members are not actually removed - they are simply flagged.
            ReportUseSiteDiagnostics(results, ref useSiteDiagnostics);

            // SPEC: If the resulting set of candidate methods is empty, then further processing along the following steps are abandoned,
            // SPEC: and instead an attempt is made to process the invocation as an extension method invocation. If this fails, then no
            // SPEC: applicable methods exist, and a binding-time error occurs.
            if (!AnyValidResult(results))
            {
                return;
            }

            // SPEC: The best method of the set of candidate methods is identified. If a single best method cannot be identified,
            // SPEC: the method invocation is ambiguous, and a binding-time error occurs.

            RemoveWorseMembers(results, arguments, ref useSiteDiagnostics);

            // Note, the caller is responsible for "final validation",
            // as that is not part of overload resolution.
        }

        private static Dictionary<NamedTypeSymbol, ArrayBuilder<TMember>> PartitionMembersByContainingType<TMember>(ArrayBuilder<TMember> members) where TMember : Symbol
        {
            Dictionary<NamedTypeSymbol, ArrayBuilder<TMember>> containingTypeMap = new Dictionary<NamedTypeSymbol, ArrayBuilder<TMember>>();
            for (int i = 0; i < members.Count; i++)
            {
                TMember member = members[i];
                NamedTypeSymbol containingType = member.ContainingType;
                ArrayBuilder<TMember> builder;
                if (!containingTypeMap.TryGetValue(containingType, out builder))
                {
                    builder = ArrayBuilder<TMember>.GetInstance();
                    containingTypeMap[containingType] = builder;
                }
                builder.Add(member);
            }
            return containingTypeMap;
        }

        private static void ClearContainingTypeMap<TMember>(ref Dictionary<NamedTypeSymbol, ArrayBuilder<TMember>> containingTypeMapOpt) where TMember : Symbol
        {
            if ((object)containingTypeMapOpt != null)
            {
                foreach (ArrayBuilder<TMember> builder in containingTypeMapOpt.Values)
                {
                    builder.Free();
                }
                containingTypeMapOpt = null;
            }
        }

        private void AddConstructorToCandidateSet(MethodSymbol constructor, ArrayBuilder<MemberResolutionResult<MethodSymbol>> results,
            AnalyzedArguments arguments, bool completeResults, ref HashSet<DiagnosticInfo> useSiteDiagnostics)
        {
            // Filter out constructors with unsupported metadata.
            if (constructor.HasUnsupportedMetadata)
            {
                Debug.Assert(!MemberAnalysisResult.UnsupportedMetadata().HasUseSiteDiagnosticToReportFor(constructor));
                if (completeResults)
                {
                    results.Add(new MemberResolutionResult<MethodSymbol>(constructor, constructor, MemberAnalysisResult.UnsupportedMetadata()));
                }
                return;
            }

            var normalResult = IsConstructorApplicableInNormalForm(constructor, arguments, completeResults, ref useSiteDiagnostics);
            var result = normalResult;
            if (!normalResult.IsValid)
            {
                if (IsValidParams(constructor))
                {
                    var expandedResult = IsConstructorApplicableInExpandedForm(constructor, arguments, completeResults, ref useSiteDiagnostics);
                    if (expandedResult.IsValid || completeResults)
                    {
                        result = expandedResult;
                    }
                }
            }

            // If the constructor has a use site diagnostic, we don't want to discard it because we'll have to report the diagnostic later.
            if (result.IsValid || completeResults || result.HasUseSiteDiagnosticToReportFor(constructor))
            {
                results.Add(new MemberResolutionResult<MethodSymbol>(constructor, constructor, result));
            }
        }

        private MemberAnalysisResult IsConstructorApplicableInNormalForm(
            MethodSymbol constructor,
            AnalyzedArguments arguments,
            bool completeResults,
            ref HashSet<DiagnosticInfo> useSiteDiagnostics)
        {
            var argumentAnalysis = AnalyzeArguments(constructor, arguments, isMethodGroupConversion: false, expanded: false); // Constructors are never involved in method group conversion.
            if (!argumentAnalysis.IsValid)
            {
                return MemberAnalysisResult.ArgumentParameterMismatch(argumentAnalysis);
            }

            // Check after argument analysis, but before more complicated type inference and argument type validation.
            if (constructor.HasUseSiteError)
            {
                return MemberAnalysisResult.UseSiteError();
            }

<<<<<<< HEAD
            var effectiveParameters = GetEffectiveParametersInNormalForm(constructor, arguments.Arguments.Count, argumentAnalysis.ArgsToParamsOpt, arguments.RefKinds, allowRefOmittedArguments: false, binder: _binder, hasAnyRefOmittedArgument: out _);
=======
            var effectiveParameters = GetEffectiveParametersInNormalForm(
                constructor, 
                arguments.Arguments.Count, 
                argumentAnalysis.ArgsToParamsOpt, 
                arguments.RefKinds, 
                isMethodGroupConversion: false, 
                allowRefOmittedArguments: false);
>>>>>>> 1bc93344

            return IsApplicable(
                constructor,
                effectiveParameters,
                arguments,
                argumentAnalysis.ArgsToParamsOpt,
                isVararg: constructor.IsVararg,
                hasAnyRefOmittedArgument: false,
                ignoreOpenTypes: false,
                completeResults: completeResults,
                useSiteDiagnostics: ref useSiteDiagnostics);
        }

        private MemberAnalysisResult IsConstructorApplicableInExpandedForm(
            MethodSymbol constructor,
            AnalyzedArguments arguments,
            bool completeResults,
            ref HashSet<DiagnosticInfo> useSiteDiagnostics)
        {
            var argumentAnalysis = AnalyzeArguments(constructor, arguments, isMethodGroupConversion: false, expanded: true);
            if (!argumentAnalysis.IsValid)
            {
                return MemberAnalysisResult.ArgumentParameterMismatch(argumentAnalysis);
            }

            // Check after argument analysis, but before more complicated type inference and argument type validation.
            if (constructor.HasUseSiteError)
            {
                return MemberAnalysisResult.UseSiteError();
            }

<<<<<<< HEAD
            var effectiveParameters = GetEffectiveParametersInExpandedForm(constructor, arguments.Arguments.Count, argumentAnalysis.ArgsToParamsOpt, arguments.RefKinds, allowRefOmittedArguments: false, binder: _binder, hasAnyRefOmittedArgument: out _);
=======
            var effectiveParameters = GetEffectiveParametersInExpandedForm(
                constructor, 
                arguments.Arguments.Count, 
                argumentAnalysis.ArgsToParamsOpt, 
                arguments.RefKinds, 
                isMethodGroupConversion: false, 
                allowRefOmittedArguments: false);
>>>>>>> 1bc93344

            // A vararg ctor is never applicable in its expanded form because
            // it is never a params method.
            Debug.Assert(!constructor.IsVararg);
            var result = IsApplicable(
                constructor,
                effectiveParameters,
                arguments,
                argumentAnalysis.ArgsToParamsOpt,
                isVararg: false,
                hasAnyRefOmittedArgument: false,
                ignoreOpenTypes: false,
                completeResults: completeResults,
                useSiteDiagnostics: ref useSiteDiagnostics);

            return result.IsValid ? MemberAnalysisResult.ExpandedForm(result.ArgsToParamsOpt, result.ConversionsOpt, hasAnyRefOmittedArgument: false) : result;
        }

        private void AddMemberToCandidateSet<TMember>(
            TMember member, // method or property
            ArrayBuilder<MemberResolutionResult<TMember>> results,
            ArrayBuilder<TMember> members,
            ArrayBuilder<TypeSymbolWithAnnotations> typeArguments,
            AnalyzedArguments arguments,
            bool completeResults,
            bool isMethodGroupConversion,
            bool allowRefOmittedArguments,
            Dictionary<NamedTypeSymbol, ArrayBuilder<TMember>> containingTypeMapOpt,
            bool inferWithDynamic,
            ref HashSet<DiagnosticInfo> useSiteDiagnostics,
            bool allowUnexpandedForm)
            where TMember : Symbol
        {
            // SPEC VIOLATION:
            //
            // The specification states that the method group that resulted from member lookup has
            // already had all the "override" methods removed; according to the spec, only the
            // original declaring type declarations remain. 
            //
            // However, for IDE purposes ("go to definition") we *want* member lookup and overload
            // resolution to identify the overriding method. And the same for the purposes of code
            // generation. (For example, if you have 123.ToString() then we want to make a call to
            // Int32.ToString() directly, passing the int, rather than boxing and calling
            // Object.ToString() on the boxed object.)
            // 
            // Therefore, in member lookup we do *not* eliminate the "override" methods, even though
            // the spec says to. When overload resolution is handed a method group, it contains both
            // the overriding methods and the overridden methods.
            //
            // This is bad; it means that we're going to be doing a lot of extra work. We don't need
            // to analyze every overload of every method to determine if it is applicable; we
            // already know that if one of them is applicable then they all will be. And we don't
            // want to be in a situation where we're comparing two identical methods for which is
            // "better" either.
            //
            // What we'll do here is first eliminate all the "duplicate" overriding methods.
            // However, because we want to give the result as the more derived method, we'll do the
            // opposite of what the member lookup spec says; we'll eliminate the less-derived
            // methods, not the more-derived overrides. This means that we'll have to be a bit more
            // clever in filtering out methods from less-derived classes later, but we'll cross that
            // bridge when we come to it.

            if (members.Count < 2)
            {
                // No hiding or overriding possible.
            }
            else if (containingTypeMapOpt == null)
            {
                if (MemberGroupContainsOverride(members, member))
                {
                    // Don't even add it to the result set.  We'll add only the most-overriding members.
                    return;
                }

                if (MemberGroupHidesByName(members, member, ref useSiteDiagnostics))
                {
                    return;
                }
            }
            else if (containingTypeMapOpt.Count == 1)
            {
                // No hiding or overriding since all members are in the same type.
            }
            else
            {
                // NOTE: only check for overriding/hiding in subtypes of f.ContainingType.
                NamedTypeSymbol memberContainingType = member.ContainingType;
                foreach (var pair in containingTypeMapOpt)
                {
                    NamedTypeSymbol otherType = pair.Key;
                    if (otherType.IsDerivedFrom(memberContainingType, TypeCompareKind.ConsiderEverything, useSiteDiagnostics: ref useSiteDiagnostics))
                    {
                        ArrayBuilder<TMember> others = pair.Value;

                        if (MemberGroupContainsOverride(others, member))
                        {
                            // Don't even add it to the result set.  We'll add only the most-overriding members.
                            return;
                        }

                        if (MemberGroupHidesByName(others, member, ref useSiteDiagnostics))
                        {
                            return;
                        }
                    }
                }
            }

            var leastOverriddenMember = (TMember)member.GetLeastOverriddenMember(_binder.ContainingType);

            // Filter out members with unsupported metadata.
            if (member.HasUnsupportedMetadata)
            {
                Debug.Assert(!MemberAnalysisResult.UnsupportedMetadata().HasUseSiteDiagnosticToReportFor(member));
                if (completeResults)
                {
                    results.Add(new MemberResolutionResult<TMember>(member, leastOverriddenMember, MemberAnalysisResult.UnsupportedMetadata()));
                }
                return;
            }

            // First deal with eliminating generic-arity mismatches.

            // SPEC: If F is generic and M includes a type argument list, F is a candidate when:
            // SPEC: * F has the same number of method type parameters as were supplied in the type argument list, and
            //
            // This is specifying an impossible condition; the member lookup algorithm has already filtered
            // out methods from the method group that have the wrong generic arity.

            Debug.Assert(typeArguments.Count == 0 || typeArguments.Count == member.GetMemberArity());

            // Second, we need to determine if the method is applicable in its normal form or its expanded form.

            var normalResult = (allowUnexpandedForm || !IsValidParams(leastOverriddenMember))
                ? IsMemberApplicableInNormalForm(
                    member,
                    leastOverriddenMember,
                    typeArguments,
                    arguments,
                    isMethodGroupConversion: isMethodGroupConversion,
                    allowRefOmittedArguments: allowRefOmittedArguments,
                    inferWithDynamic: inferWithDynamic,
                    completeResults: completeResults,
                    useSiteDiagnostics: ref useSiteDiagnostics)
                : default(MemberResolutionResult<TMember>);

            var result = normalResult;
            if (!normalResult.Result.IsValid)
            {
                // Whether a virtual method [indexer] is a "params" method [indexer] or not depends solely on how the
                // *original* declaration was declared. There are a variety of C# or MSIL
                // tricks you can pull to make overriding methods [indexers] inconsistent with overridden
                // methods [indexers] (or implementing methods [indexers] inconsistent with interfaces). 

                if (!isMethodGroupConversion && IsValidParams(leastOverriddenMember))
                {
                    var expandedResult = IsMemberApplicableInExpandedForm(
                        member,
                        leastOverriddenMember,
                        typeArguments,
                        arguments,
                        allowRefOmittedArguments: allowRefOmittedArguments,
                        completeResults: completeResults,
                        useSiteDiagnostics: ref useSiteDiagnostics);

                    if (PreferExpandedFormOverNormalForm(normalResult.Result, expandedResult.Result))
                    {
                        result = expandedResult;
                    }
                }
            }

            // Retain candidates with use site diagnostics for later reporting.
            if (result.Result.IsValid || completeResults || result.HasUseSiteDiagnosticToReport)
            {
                results.Add(result);
            }
        }

        // If the normal form is invalid and the expanded form is valid then obviously we prefer
        // the expanded form. However, there may be error-reporting situations where we
        // prefer to report the error on the expanded form rather than the normal form. 
        // For example, if you have something like Goo<T>(params T[]) and a call
        // Goo(1, "") then the error for the normal form is "too many arguments"
        // and the error for the expanded form is "failed to infer T". Clearly the
        // expanded form error is better.
        private static bool PreferExpandedFormOverNormalForm(MemberAnalysisResult normalResult, MemberAnalysisResult expandedResult)
        {
            Debug.Assert(!normalResult.IsValid);
            if (expandedResult.IsValid)
            {
                return true;
            }
            switch (normalResult.Kind)
            {
                case MemberResolutionKind.RequiredParameterMissing:
                case MemberResolutionKind.NoCorrespondingParameter:
                    switch (expandedResult.Kind)
                    {
                        case MemberResolutionKind.BadArguments:
                        case MemberResolutionKind.NameUsedForPositional:
                        case MemberResolutionKind.TypeInferenceFailed:
                        case MemberResolutionKind.TypeInferenceExtensionInstanceArgument:
                        case MemberResolutionKind.ConstructedParameterFailedConstraintCheck:
                        case MemberResolutionKind.NoCorrespondingNamedParameter:
                        case MemberResolutionKind.UseSiteError:
                        case MemberResolutionKind.BadNonTrailingNamedArgument:
                            return true;
                    }
                    break;
            }
            return false;
        }

        // We need to know if this is a valid formal parameter list with a parameter array
        // as the final formal parameter. We might be in an error recovery scenario
        // where the params array is not an array type.
        public static bool IsValidParams(Symbol member)
        {
            // A varargs method is never a valid params method.
            if (member.GetIsVararg())
            {
                return false;
            }

            int paramCount = member.GetParameterCount();
            if (paramCount == 0)
            {
                return false;
            }

            // Note: we need to confirm the "arrayness" on the original definition because
            // it's possible that the type becomes an array as a result of substitution.
            ParameterSymbol final = member.GetParameters().Last();
            return final.IsParams && ((ParameterSymbol)final.OriginalDefinition).Type.TypeSymbol.IsSZArray();
        }

        private static bool IsOverride(Symbol overridden, Symbol overrider)
        {
            if (overridden.ContainingType == overrider.ContainingType ||
                !MemberSignatureComparer.SloppyOverrideComparer.Equals(overridden, overrider))
            {
                // Easy out.
                return false;
            }

            // Does overrider override overridden?
            var current = overrider;
            while (true)
            {
                if (!current.IsOverride)
                {
                    return false;
                }
                current = current.GetOverriddenMember();

                // We could be in error recovery.
                if ((object)current == null)
                {
                    return false;
                }

                if (current == overridden)
                {
                    return true;
                }

                // Don't search beyond the overridden member.
                if (current.ContainingType == overridden.ContainingType)
                {
                    return false;
                }
            }
        }

        private static bool MemberGroupContainsOverride<TMember>(ArrayBuilder<TMember> members, TMember member)
            where TMember : Symbol
        {
            if (!member.IsVirtual && !member.IsAbstract && !member.IsOverride)
            {
                return false;
            }

            for (var i = 0; i < members.Count; ++i)
            {
                if (IsOverride(member, members[i]))
                {
                    return true;
                }
            }

            return false;
        }

        private static bool MemberGroupHidesByName<TMember>(ArrayBuilder<TMember> members, TMember member, ref HashSet<DiagnosticInfo> useSiteDiagnostics)
            where TMember : Symbol
        {
            NamedTypeSymbol memberContainingType = member.ContainingType;
            foreach (var otherMember in members)
            {
                NamedTypeSymbol otherContainingType = otherMember.ContainingType;
                if (HidesByName(otherMember) && otherContainingType.IsDerivedFrom(memberContainingType, TypeCompareKind.ConsiderEverything, useSiteDiagnostics: ref useSiteDiagnostics))
                {
                    return true;
                }
            }

            return false;
        }

        /// <remarks>
        /// This is specifically a private helper function (rather than a public property or extension method)
        /// because applying this predicate to a non-method member doesn't have a clear meaning.  The goal was
        /// simply to avoid repeating ad-hoc code in a group of related collections.
        /// </remarks>
        private static bool HidesByName(Symbol member)
        {
            switch (member.Kind)
            {
                case SymbolKind.Method:
                    return ((MethodSymbol)member).HidesBaseMethodsByName;
                case SymbolKind.Property:
                    return ((PropertySymbol)member).HidesBasePropertiesByName;
                default:
                    throw ExceptionUtilities.UnexpectedValue(member.Kind);
            }
        }

        private void RemoveInaccessibleTypeArguments<TMember>(ArrayBuilder<MemberResolutionResult<TMember>> results, ref HashSet<DiagnosticInfo> useSiteDiagnostics)
            where TMember : Symbol
        {
            for (int f = 0; f < results.Count; ++f)
            {
                var result = results[f];
                if (result.Result.IsValid && !TypeArgumentsAccessible(result.Member.GetMemberTypeArgumentsNoUseSiteDiagnostics(), ref useSiteDiagnostics))
                {
                    results[f] = new MemberResolutionResult<TMember>(result.Member, result.LeastOverriddenMember, MemberAnalysisResult.InaccessibleTypeArgument());
                }
            }
        }

        private bool TypeArgumentsAccessible(ImmutableArray<TypeSymbol> typeArguments, ref HashSet<DiagnosticInfo> useSiteDiagnostics)
        {
            foreach (TypeSymbol arg in typeArguments)
            {
                if (!_binder.IsAccessible(arg, ref useSiteDiagnostics)) return false;
            }
            return true;
        }

        private static void RemoveLessDerivedMembers<TMember>(ArrayBuilder<MemberResolutionResult<TMember>> results, ref HashSet<DiagnosticInfo> useSiteDiagnostics)
            where TMember : Symbol
        {
            // 7.6.5.1 Method invocations
            // SPEC: For each method C.F in the set, where C is the type in which the method F is declared, 
            // SPEC: all methods declared in a base type of C are removed from the set. Furthermore, if C 
            // SPEC: is a class type other than object, all methods declared in an interface type are removed
            // SPEC: from the set. (This latter rule only has affect when the method group was the result of 
            // SPEC: a member lookup on a type parameter having an effective base class other than object 
            // SPEC: and a non-empty effective interface set.)

            // This is going to get a bit complicated.
            //
            // Call the "original declaring type" of a method the type which first declares the
            // method, rather than overriding it. 
            //
            // The specification states that the method group that resulted from member lookup has
            // already had all the "override" methods removed; according to the spec, only the
            // original declaring type declarations remain. This means that when we do this
            // filtering, we're not suppose to remove methods of a base class just because there was
            // some override in a more derived class. Whether there is an override or not is an
            // implementation detail of the derived class; it shouldn't affect overload resolution.
            // The point of overload resolution is to determine the *slot* that is going to be
            // invoked, not the specific overriding method body. 
            //
            // However, for IDE purposes ("go to definition") we *want* member lookup and overload
            // resolution to identify the overriding method. And the same for the purposes of code
            // generation. (For example, if you have 123.ToString() then we want to make a call to
            // Int32.ToString() directly, passing the int, rather than boxing and calling
            // Object.ToString() on the boxed object.)
            // 
            // Therefore, in member lookup we do *not* eliminate the "override" methods, even though
            // the spec says to. When overload resolution is handed a method group, it contains both
            // the overriding methods and the overridden methods.  We eliminate the *overridden*
            // methods during applicable candidate set construction.
            //
            // Let's look at an example. Suppose we have in the method group:
            //
            // virtual Animal.M(T1),
            // virtual Mammal.M(T2), 
            // virtual Mammal.M(T3), 
            // override Giraffe.M(T1),
            // override Giraffe.M(T2)
            //
            // According to the spec, the override methods should not even be there. But they are.
            //
            // When we constructed the applicable candidate set we already removed everything that
            // was less-overridden. So the applicable candidate set contains:
            //
            // virtual Mammal.M(T3), 
            // override Giraffe.M(T1),
            // override Giraffe.M(T2)
            //
            // Again, that is not what should be there; what should be there are the three non-
            // overriding methods. For the purposes of removing more stuff, we need to behave as
            // though that's what was there.
            //
            // The presence of Giraffe.M(T2) does *not* justify the removal of Mammal.M(T3); it is
            // not to be considered a method of Giraffe, but rather a method of Mammal for the
            // purposes of removing other methods. 
            //
            // However, the presence of Mammal.M(T3) does justify the removal of Giraffe.M(T1). Why?
            // Because the presence of Mammal.M(T3) justifies the removal of Animal.M(T1), and that
            // is what is supposed to be in the set instead of Giraffe.M(T1).
            //
            // The resulting candidate set after the filtering according to the spec should be:
            //
            // virtual Mammal.M(T3), virtual Mammal.M(T2)
            //
            // But what we actually want to be there is:
            //
            // virtual Mammal.M(T3), override Giraffe.M(T2)
            //
            // So that a "go to definition" (should the latter be chosen as best) goes to the override.
            //
            // OK, so what are we going to do here?
            //
            // First, deal with this business about object and interfaces.

            RemoveAllInterfaceMembers(results);

            // Second, apply the rule that we eliminate any method whose *original declaring type*
            // is a base type of the original declaring type of any other method.

            // Note that this (and several of the other algorithms in overload resolution) is
            // O(n^2). (We expect that n will be relatively small. Also, we're trying to do these
            // algorithms without allocating hardly any additional memory, which pushes us towards
            // walking data structures multiple times rather than caching information about them.)

            for (int f = 0; f < results.Count; ++f)
            {
                var result = results[f];

                // As in dev12, we want to drop use site errors from less-derived types.
                // NOTE: Because of use site warnings, a result with a diagnostic to report
                // might not have kind UseSiteError.  This could result in a kind being
                // switched to LessDerived (i.e. loss of information), but it is the most
                // straightforward way to suppress use site diagnostics from less-derived
                // members.
                if (!(result.Result.IsValid || result.HasUseSiteDiagnosticToReport))
                {
                    continue;
                }

                // Note that we are doing something which appears a bit dodgy here: we're modifying
                // the validity of elements of the set while inside an outer loop which is filtering
                // the set based on validity. This means that we could remove an item from the set
                // that we ought to be processing later. However, because the "is a base type of"
                // relationship is transitive, that's OK. For example, suppose we have members
                // Cat.M, Mammal.M and Animal.M in the set. The first time through the outer loop we
                // eliminate Mammal.M and Animal.M, and therefore we never process Mammal.M the
                // second time through the outer loop. That's OK, because we have already done the
                // work necessary to eliminate methods on base types of Mammal when we eliminated
                // methods on base types of Cat.

                if (IsLessDerivedThanAny(result.LeastOverriddenMember.ContainingType, results, ref useSiteDiagnostics))
                {
                    results[f] = new MemberResolutionResult<TMember>(result.Member, result.LeastOverriddenMember, MemberAnalysisResult.LessDerived());
                }
            }
        }

        // Is this type a base type of any valid method on the list?
        private static bool IsLessDerivedThanAny<TMember>(TypeSymbol type, ArrayBuilder<MemberResolutionResult<TMember>> results, ref HashSet<DiagnosticInfo> useSiteDiagnostics)
            where TMember : Symbol
        {
            for (int f = 0; f < results.Count; ++f)
            {
                var result = results[f];

                if (!result.Result.IsValid)
                {
                    continue;
                }

                var currentType = result.LeastOverriddenMember.ContainingType;

                // For purposes of removing less-derived methods, object is considered to be a base
                // type of any type other than itself.

                // UNDONE: Do we also need to special-case System.Array being a base type of array,
                // and so on?

                if (type.SpecialType == SpecialType.System_Object && currentType.SpecialType != SpecialType.System_Object)
                {
                    return true;
                }

                if (currentType.IsInterfaceType() && type.IsInterfaceType() && currentType.AllInterfacesWithDefinitionUseSiteDiagnostics(ref useSiteDiagnostics).Contains((NamedTypeSymbol)type))
                {
                    return true;
                }
                else if (currentType.IsClassType() && type.IsClassType() && currentType.IsDerivedFrom(type, TypeCompareKind.ConsiderEverything, useSiteDiagnostics: ref useSiteDiagnostics))
                {
                    return true;
                }
            }

            return false;
        }

        private static void RemoveAllInterfaceMembers<TMember>(ArrayBuilder<MemberResolutionResult<TMember>> results)
            where TMember : Symbol
        {
            // Consider the following case:
            // 
            // interface IGoo { string ToString(); }
            // class C { public override string ToString() { whatever } }
            // class D : C, IGoo 
            // { 
            //     public override string ToString() { whatever }
            //     string IGoo.ToString() { whatever }
            // }
            // ...
            // void M<U>(U u) where U : C, IGoo { u.ToString(); } // ???
            // ...
            // M(new D());
            //
            // What should overload resolution do on the call to u.ToString()?
            // 
            // We will have IGoo.ToString and C.ToString (which is an override of object.ToString)
            // in the candidate set. Does the rule apply to eliminate all interface methods?  NO.  The
            // rule only applies if the candidate set contains a method which originally came from a
            // class type other than object. The method C.ToString is the "slot" for
            // object.ToString, so this counts as coming from object.  M should call the explicit
            // interface implementation.
            //
            // If, by contrast, that said 
            //
            // class C { public new virtual string ToString() { whatever } }
            //
            // Then the candidate set contains a method ToString which comes from a class type other
            // than object. The interface method should be eliminated and M should call virtual
            // method C.ToString().

            bool anyClassOtherThanObject = false;
            for (int f = 0; f < results.Count; f++)
            {
                var result = results[f];
                if (!result.Result.IsValid)
                {
                    continue;
                }

                var type = result.LeastOverriddenMember.ContainingType;
                if (type.IsClassType() && type.GetSpecialTypeSafe() != SpecialType.System_Object)
                {
                    anyClassOtherThanObject = true;
                    break;
                }
            }

            if (!anyClassOtherThanObject)
            {
                return;
            }

            for (int f = 0; f < results.Count; f++)
            {
                var result = results[f];
                if (!result.Result.IsValid)
                {
                    continue;
                }

                var member = result.Member;
                if (member.ContainingType.IsInterfaceType())
                {
                    results[f] = new MemberResolutionResult<TMember>(member, result.LeastOverriddenMember, MemberAnalysisResult.LessDerived());
                }
            }
        }

        // Perform instance constructor overload resolution, storing the results into "results". If
        // completeResults is false, then invalid results don't have to be stored. The results will
        // still contain all possible successful resolution.
        private void PerformObjectCreationOverloadResolution(
            ArrayBuilder<MemberResolutionResult<MethodSymbol>> results,
            ImmutableArray<MethodSymbol> constructors,
            AnalyzedArguments arguments,
            bool completeResults,
            ref HashSet<DiagnosticInfo> useSiteDiagnostics)
        {
            // SPEC: The instance constructor to invoke is determined using the overload resolution 
            // SPEC: rules of 7.5.3. The set of candidate instance constructors consists of all 
            // SPEC: accessible instance constructors declared in T which are applicable with respect 
            // SPEC: to A (7.5.3.1). If the set of candidate instance constructors is empty, or if a 
            // SPEC: single best instance constructor cannot be identified, a binding-time error occurs.

            foreach (MethodSymbol constructor in constructors)
            {
                AddConstructorToCandidateSet(constructor, results, arguments, completeResults, ref useSiteDiagnostics);
            }

            ReportUseSiteDiagnostics(results, ref useSiteDiagnostics);

            // The best method of the set of candidate methods is identified. If a single best
            // method cannot be identified, the method invocation is ambiguous, and a binding-time
            // error occurs. 
            RemoveWorseMembers(results, arguments, ref useSiteDiagnostics);

            return;
        }

        private static void ReportUseSiteDiagnostics<TMember>(ArrayBuilder<MemberResolutionResult<TMember>> results, ref HashSet<DiagnosticInfo> useSiteDiagnostics)
            where TMember : Symbol
        {
            foreach (MemberResolutionResult<TMember> result in results)
            {
                if (result.HasUseSiteDiagnosticToReport)
                {
                    useSiteDiagnostics = useSiteDiagnostics ?? new HashSet<DiagnosticInfo>();
                    useSiteDiagnostics.Add(result.Member.GetUseSiteDiagnostic());
                }
            }
        }

        private int GetTheBestCandidateIndex<TMember>(ArrayBuilder<MemberResolutionResult<TMember>> results, AnalyzedArguments arguments, ref HashSet<DiagnosticInfo> useSiteDiagnostics)
            where TMember : Symbol
        {
            int currentBestIndex = -1;
            for (int index = 0; index < results.Count; index++)
            {
                if (!results[index].IsValid)
                {
                    continue;
                }

                // Assume that the current candidate is the best if we don't have any
                if (currentBestIndex == -1)
                {
                    currentBestIndex = index;
                }
                else if (results[currentBestIndex].Member == results[index].Member)
                {
                    currentBestIndex = -1;
                }
                else
                {
                    var better = BetterFunctionMember(results[currentBestIndex], results[index], arguments.Arguments, ref useSiteDiagnostics);
                    if (better == BetterResult.Right)
                    {
                        // The current best is worse
                        currentBestIndex = index;
                    }
                    else if (better != BetterResult.Left)
                    {
                        // The current best is not better
                        currentBestIndex = -1;
                    }
                }
            }

            // Make sure that every candidate up to the current best is worse
            for (int index = 0; index < currentBestIndex; index++)
            {
                if (!results[index].IsValid)
                {
                    continue;
                }

                if (results[currentBestIndex].Member == results[index].Member)
                {
                    return -1;
                }

                var better = BetterFunctionMember(results[currentBestIndex], results[index], arguments.Arguments, ref useSiteDiagnostics);
                if (better != BetterResult.Left)
                {
                    // The current best is not better
                    return -1;
                }
            }

            return currentBestIndex;
        }

        private void RemoveWorseMembers<TMember>(ArrayBuilder<MemberResolutionResult<TMember>> results, AnalyzedArguments arguments, ref HashSet<DiagnosticInfo> useSiteDiagnostics)
            where TMember : Symbol
        {
            // SPEC: Given the set of applicable candidate function members, the best function member in
            // SPEC: that set is located. Otherwise, the best function member is the one function member
            // SPEC: that is better than all other function members with respect to the given argument
            // SPEC: list. 

            // Note that the above rules require that the best member be *better* than all other 
            // applicable candidates. Consider three overloads such that:
            //
            // 3 beats 2
            // 2 beats 1
            // 3 is neither better than nor worse than 1
            //
            // It is tempting to say that overload 3 is the winner because it is the one method
            // that beats something, and is beaten by nothing. But that would be incorrect;
            // method 3 needs to beat all other methods, including method 1.
            //
            // We work up a full analysis of every member of the set. If it is worse than anything
            // then we need to do no more work; we know it cannot win. But it is also possible that
            // it is not worse than anything but not better than everything. 

            if (SingleValidResult(results))
            {
                return;
            }

            // See if we have a winner, otherwise we might need to perform additional analysis
            // in order to improve diagnostics
            int bestIndex = GetTheBestCandidateIndex(results, arguments, ref useSiteDiagnostics);
            if (bestIndex != -1)
            {
                // Mark all other candidates as worse
                for (int index = 0; index < results.Count; index++)
                {
                    if (results[index].IsValid && index != bestIndex)
                    {
                        results[index] = results[index].Worse();
                    }
                }

                return;
            }

            const int unknown = 0;
            const int worseThanSomething = 1;
            const int notBetterThanEverything = 2;

            var worse = ArrayBuilder<int>.GetInstance(results.Count, unknown);

            int countOfNotBestCandidates = 0;
            int notBestIdx = -1;

            for (int c1Idx = 0; c1Idx < results.Count; c1Idx++)
            {
                var c1Result = results[c1Idx];

                // If we already know this is worse than something else, no need to check again.
                if (!c1Result.IsValid || worse[c1Idx] == worseThanSomething)
                {
                    continue;
                }

                for (int c2Idx = 0; c2Idx < results.Count; c2Idx++)
                {
                    var c2Result = results[c2Idx];
                    if (!c2Result.IsValid || c1Idx == c2Idx || c1Result.Member == c2Result.Member)
                    {
                        continue;
                    }

                    var better = BetterFunctionMember(c1Result, c2Result, arguments.Arguments, ref useSiteDiagnostics);
                    if (better == BetterResult.Left)
                    {
                        worse[c2Idx] = worseThanSomething;
                    }
                    else if (better == BetterResult.Right)
                    {
                        worse[c1Idx] = worseThanSomething;
                        break;
                    }
                }

                if (worse[c1Idx] == unknown)
                {
                    // c1 was not worse than anything
                    worse[c1Idx] = notBetterThanEverything;
                    countOfNotBestCandidates++;
                    notBestIdx = c1Idx;
                }
            }

            if (countOfNotBestCandidates == 0)
            {
                for (int i = 0; i < worse.Count; ++i)
                {
                    Debug.Assert(!results[i].IsValid || worse[i] != unknown);
                    if (worse[i] == worseThanSomething)
                    {
                        results[i] = results[i].Worse();
                    }
                }
            }
            else if (countOfNotBestCandidates == 1)
            {
                for (int i = 0; i < worse.Count; ++i)
                {
                    Debug.Assert(!results[i].IsValid || worse[i] != unknown);
                    if (worse[i] == worseThanSomething)
                    {
                        // Mark those candidates, that are worse than the single notBest candidate, as Worst in order to improve error reporting.
                        results[i] = BetterResult.Left == BetterFunctionMember(results[notBestIdx], results[i], arguments.Arguments, ref useSiteDiagnostics)
                            ? results[i].Worst() : results[i].Worse();
                    }
                    else
                    {
                        Debug.Assert(worse[i] != notBetterThanEverything || i == notBestIdx);
                    }
                }

                Debug.Assert(worse[notBestIdx] == notBetterThanEverything);
                results[notBestIdx] = results[notBestIdx].Worse();
            }
            else
            {
                Debug.Assert(countOfNotBestCandidates > 1);

                for (int i = 0; i < worse.Count; ++i)
                {
                    Debug.Assert(!results[i].IsValid || worse[i] != unknown);
                    if (worse[i] == worseThanSomething)
                    {
                        // Mark those candidates, that are worse than something, as Worst in order to improve error reporting.
                        results[i] = results[i].Worst();
                    }
                    else if (worse[i] == notBetterThanEverything)
                    {
                        results[i] = results[i].Worse();
                    }
                }
            }

            worse.Free();
        }

<<<<<<< HEAD
        // Return the parameter type corresponding to the given argument index.
        private TypeSymbol GetParameterType(int argIndex, MemberAnalysisResult result, ImmutableArray<ParameterSymbol> parameters)
        {
            RefKind discarded;
            return GetParameterType(argIndex, result, parameters, out discarded);
        }

        // Return the parameter type corresponding to the given argument index.
        private TypeSymbol GetParameterType(int argIndex, MemberAnalysisResult result, ImmutableArray<ParameterSymbol> parameters, out RefKind refKind)
        {
            int paramIndex = result.ParameterFromArgument(argIndex);
            ParameterSymbol parameter = parameters[paramIndex];
            refKind = parameter.RefKind;
            var type = _binder.GetTypeOrReturnTypeWithAdjustedNullableAnnotations(parameter).TypeSymbol;

=======
        /// <summary>
        /// Returns the parameter type (considering params).
        /// </summary>
        private static TypeSymbol GetParameterType(ParameterSymbol parameter, MemberAnalysisResult result)
        {
>>>>>>> 1bc93344
            if (result.Kind == MemberResolutionKind.ApplicableInExpandedForm &&
                parameter.IsParams && type.IsSZArray())
            {
                return ((ArrayTypeSymbol)type).ElementType.TypeSymbol;
            }
            else
            {
                return type;
            }
        }

        /// <summary>
        /// Returns the parameter corresponding to the given argument index.
        /// </summary>
        private static ParameterSymbol GetParameter(int argIndex, MemberAnalysisResult result, ImmutableArray<ParameterSymbol> parameters)
        {
            int paramIndex = result.ParameterFromArgument(argIndex);
            return parameters[paramIndex];
        }

        private BetterResult BetterFunctionMember<TMember>(
            MemberResolutionResult<TMember> m1,
            MemberResolutionResult<TMember> m2,
            ArrayBuilder<BoundExpression> arguments,
            ref HashSet<DiagnosticInfo> useSiteDiagnostics)
            where TMember : Symbol
        {
            Debug.Assert(m1.Result.IsValid);
            Debug.Assert(m2.Result.IsValid);
            Debug.Assert(arguments != null);

            // Omit ref feature for COM interop: We can pass arguments by value for ref parameters if we are calling a method/property on an instance of a COM imported type.
            // We should have ignored the 'ref' on the parameter while determining the applicability of argument for the given method call.
            // As per Devdiv Bug #696573: '[Interop] Com omit ref overload resolution is incorrect', we must prefer non-ref omitted methods over ref omitted methods
            // when determining the BetterFunctionMember.
            // During argument rewriting, we will replace the argument value with a temporary local and pass that local by reference.

            bool hasAnyRefOmittedArgument1 = m1.Result.HasAnyRefOmittedArgument;
            bool hasAnyRefOmittedArgument2 = m2.Result.HasAnyRefOmittedArgument;
            if (hasAnyRefOmittedArgument1 != hasAnyRefOmittedArgument2)
            {
                return hasAnyRefOmittedArgument1 ? BetterResult.Right : BetterResult.Left;
            }
            else
            {
                return BetterFunctionMember(m1, m2, arguments, considerRefKinds: hasAnyRefOmittedArgument1, useSiteDiagnostics: ref useSiteDiagnostics);
            }
        }

        private BetterResult BetterFunctionMember<TMember>(
            MemberResolutionResult<TMember> m1,
            MemberResolutionResult<TMember> m2,
            ArrayBuilder<BoundExpression> arguments,
            bool considerRefKinds,
            ref HashSet<DiagnosticInfo> useSiteDiagnostics)
            where TMember : Symbol
        {
            Debug.Assert(m1.Result.IsValid);
            Debug.Assert(m2.Result.IsValid);
            Debug.Assert(arguments != null);

            // SPEC:
            //   Parameter lists for each of the candidate function members are constructed in the following way: 
            //   The expanded form is used if the function member was applicable only in the expanded form.
            //   Optional parameters with no corresponding arguments are removed from the parameter list
            //   The parameters are reordered so that they occur at the same position as the corresponding argument in the argument list.
            // We don't actually create these lists, for efficiency reason. But we iterate over the arguments
            // and get the correspond parameter types.

            BetterResult result = BetterResult.Neither;
            bool okToDowngradeResultToNeither = false;
            bool ignoreDowngradableToNeither = false;

            // Given an argument list A with a set of argument expressions { E1, E2, ..., EN } and two 
            // applicable function members MP and MQ with parameter types { P1, P2, ..., PN } and { Q1, Q2, ..., QN }, 
            // MP is defined to be a better function member than MQ if

            // for each argument, the implicit conversion from EX to QX is not better than the
            // implicit conversion from EX to PX, and for at least one argument, the conversion from
            // EX to PX is better than the conversion from EX to QX.

            var m1LeastOverridenParameters = m1.LeastOverriddenMember.GetParameters();
            var m2LeastOverridenParameters = m2.LeastOverriddenMember.GetParameters();

            bool allSame = true; // Are all parameter types equivalent by identify conversions, ignoring Task-like differences?
            int i;
            for (i = 0; i < arguments.Count; ++i)
            {
                var argumentKind = arguments[i].Kind;

                // If these are both applicable varargs methods and we're looking at the __arglist argument
                // then clearly neither of them is going to be better in this argument.
                if (argumentKind == BoundKind.ArgListOperator)
                {
                    Debug.Assert(i == arguments.Count - 1);
                    Debug.Assert(m1.Member.GetIsVararg() && m2.Member.GetIsVararg());
                    continue;
                }

                var parameter1 = GetParameter(i, m1.Result, m1LeastOverridenParameters);
                var type1 = GetParameterType(parameter1, m1.Result);

                var parameter2 = GetParameter(i, m2.Result, m2LeastOverridenParameters);
                var type2 = GetParameterType(parameter2, m2.Result);

                bool okToDowngradeToNeither;
                BetterResult r;

                r = BetterConversionFromExpression(arguments[i],
                                                   type1,
                                                   m1.Result.ConversionForArg(i),
                                                   parameter1.RefKind,
                                                   type2,
                                                   m2.Result.ConversionForArg(i),
                                                   parameter2.RefKind,
                                                   considerRefKinds,
                                                   ref useSiteDiagnostics,
                                                   out okToDowngradeToNeither);

                var type1Normalized = type1.NormalizeTaskTypes(Compilation);
                var type2Normalized = type2.NormalizeTaskTypes(Compilation);

                if (r == BetterResult.Neither)
                {
                    if (allSame && Conversions.ClassifyImplicitConversionFromType(type1Normalized, type2Normalized, ref useSiteDiagnostics).Kind != ConversionKind.Identity)
                    {
                        allSame = false;
                    }

                    // We learned nothing from this one. Keep going.
                    continue;
                }

                if (Conversions.ClassifyImplicitConversionFromType(type1Normalized, type2Normalized, ref useSiteDiagnostics).Kind != ConversionKind.Identity)
                {
                    allSame = false;
                }

                // One of them was better, even if identical up to Task-likeness. Does that contradict a previous result or add a new fact?
                if (result == BetterResult.Neither)
                {
                    if (!(ignoreDowngradableToNeither && okToDowngradeToNeither))
                    {
                        // Add a new fact; we know that one of them is better when we didn't know that before.
                        result = r;
                        okToDowngradeResultToNeither = okToDowngradeToNeither;
                    }
                }
                else if (result != r)
                {
                    // We previously got, say, Left is better in one place. Now we have that Right
                    // is better in one place. We know we can bail out at this point; neither is
                    // going to be better than the other.

                    // But first, let's see if we can ignore the ambiguity due to an undocumented legacy behavior of the compiler.
                    // This is not part of the language spec.
                    if (okToDowngradeResultToNeither)
                    {
                        if (okToDowngradeToNeither)
                        {
                            // Ignore the new information and the current result. Going forward,
                            // continue ignoring any downgradable information.
                            result = BetterResult.Neither;
                            okToDowngradeResultToNeither = false;
                            ignoreDowngradableToNeither = true;
                            continue;
                        }
                        else
                        {
                            // Current result can be ignored, but the new information cannot be ignored.
                            // Let's ignore the current result.
                            result = r;
                            okToDowngradeResultToNeither = false;
                            continue;
                        }
                    }
                    else if (okToDowngradeToNeither)
                    {
                        // Current result cannot be ignored, but the new information can be ignored.
                        // Let's ignore it and continue with the current result.
                        continue;
                    }

                    result = BetterResult.Neither;
                    break;
                }
                else
                {
                    Debug.Assert(result == r);
                    Debug.Assert(result == BetterResult.Left || result == BetterResult.Right);

                    okToDowngradeResultToNeither = (okToDowngradeResultToNeither && okToDowngradeToNeither);
                }
            }

            // Was one unambiguously better? Return it.
            if (result != BetterResult.Neither)
            {
                return result;
            }

            // In case the parameter type sequences {P1, P2, …, PN} and {Q1, Q2, …, QN} are
            // equivalent ignoring Task-like differences (i.e. each Pi has an identity conversion to the corresponding Qi), the
            // following tie-breaking rules are applied, in order, to determine the better function
            // member. 

            int m1ParameterCount;
            int m2ParameterCount;
            int m1ParametersUsedIncludingExpansionAndOptional;
            int m2ParametersUsedIncludingExpansionAndOptional;

            GetParameterCounts(m1, arguments, out m1ParameterCount, out m1ParametersUsedIncludingExpansionAndOptional);
            GetParameterCounts(m2, arguments, out m2ParameterCount, out m2ParametersUsedIncludingExpansionAndOptional);

            // We might have got out of the loop above early and allSame isn't completely calculated.
            // We need to ensure that we are not going to skip over the next 'if' because of that.
            if (allSame && m1ParametersUsedIncludingExpansionAndOptional == m2ParametersUsedIncludingExpansionAndOptional)
            {
                // Complete comparison for the remaining parameter types
                for (i = i + 1; i < arguments.Count; ++i)
                {
                    var argumentKind = arguments[i].Kind;

                    // If these are both applicable varargs methods and we're looking at the __arglist argument
                    // then clearly neither of them is going to be better in this argument.
                    if (argumentKind == BoundKind.ArgListOperator)
                    {
                        Debug.Assert(i == arguments.Count - 1);
                        Debug.Assert(m1.Member.GetIsVararg() && m2.Member.GetIsVararg());
                        continue;
                    }

                    var parameter1 = GetParameter(i, m1.Result, m1LeastOverridenParameters);
                    var type1 = GetParameterType(parameter1, m1.Result);
                    var type1Normalized = type1.NormalizeTaskTypes(Compilation);

                    var parameter2 = GetParameter(i, m2.Result, m2LeastOverridenParameters);
                    var type2 = GetParameterType(parameter2, m2.Result);
                    var type2Normalized = type2.NormalizeTaskTypes(Compilation);

                    if (Conversions.ClassifyImplicitConversionFromType(type1Normalized, type2Normalized, ref useSiteDiagnostics).Kind != ConversionKind.Identity)
                    {
                        allSame = false;
                        break;
                    }
                }
            }

            // SPEC VIOLATION: When checking for matching parameter type sequences {P1, P2, …, PN} and {Q1, Q2, …, QN},
            //                 native compiler includes types of optional parameters. We partially duplicate this behavior
            //                 here by comparing the number of parameters used taking params expansion and 
            //                 optional parameters into account.
            if (!allSame || m1ParametersUsedIncludingExpansionAndOptional != m2ParametersUsedIncludingExpansionAndOptional)
            {
                // SPEC VIOLATION: Even when parameter type sequences {P1, P2, …, PN} and {Q1, Q2, …, QN} are
                //                 not equivalent, we have tie-breaking rules.
                //
                // Relevant code in the native compiler is at the end of
                //                       BetterTypeEnum ExpressionBinder::WhichMethodIsBetter(
                //                                           const CandidateFunctionMember &node1,
                //                                           const CandidateFunctionMember &node2,
                //                                           Type* pTypeThrough,
                //                                           ArgInfos*args)
                //

                if (m1ParametersUsedIncludingExpansionAndOptional != m2ParametersUsedIncludingExpansionAndOptional)
                {
                    if (m1.Result.Kind == MemberResolutionKind.ApplicableInExpandedForm)
                    {
                        if (m2.Result.Kind != MemberResolutionKind.ApplicableInExpandedForm)
                        {
                            return BetterResult.Right;
                        }
                    }
                    else if (m2.Result.Kind == MemberResolutionKind.ApplicableInExpandedForm)
                    {
                        Debug.Assert(m1.Result.Kind != MemberResolutionKind.ApplicableInExpandedForm);
                        return BetterResult.Left;
                    }

                    // Here, if both methods needed to use optionals to fill in the signatures,
                    // then we are ambiguous. Otherwise, take the one that didn't need any 
                    // optionals.

                    if (m1ParametersUsedIncludingExpansionAndOptional == arguments.Count)
                    {
                        return BetterResult.Left;
                    }
                    else if (m2ParametersUsedIncludingExpansionAndOptional == arguments.Count)
                    {
                        return BetterResult.Right;
                    }
                }

                return PreferValOverInParameters(arguments, m1, m1LeastOverridenParameters, m2, m2LeastOverridenParameters);
            }

            // If MP is a non-generic method and MQ is a generic method, then MP is better than MQ.
            if (m1.Member.GetMemberArity() == 0)
            {
                if (m2.Member.GetMemberArity() > 0)
                {
                    return BetterResult.Left;
                }
            }
            else if (m2.Member.GetMemberArity() == 0)
            {
                return BetterResult.Right;
            }

            // Otherwise, if MP is applicable in its normal form and MQ has a params array and is
            // applicable only in its expanded form, then MP is better than MQ.

            if (m1.Result.Kind == MemberResolutionKind.ApplicableInNormalForm && m2.Result.Kind == MemberResolutionKind.ApplicableInExpandedForm)
            {
                return BetterResult.Left;
            }

            if (m1.Result.Kind == MemberResolutionKind.ApplicableInExpandedForm && m2.Result.Kind == MemberResolutionKind.ApplicableInNormalForm)
            {
                return BetterResult.Right;
            }

            // SPEC ERROR: The spec has a minor error in working here. It says:
            //
            // Otherwise, if MP has more declared parameters than MQ, then MP is better than MQ. 
            // This can occur if both methods have params arrays and are applicable only in their
            // expanded forms.
            //
            // The explanatory text actually should be normative. It should say:
            //
            // Otherwise, if both methods have params arrays and are applicable only in their
            // expanded forms, and if MP has more declared parameters than MQ, then MP is better than MQ. 

            if (m1.Result.Kind == MemberResolutionKind.ApplicableInExpandedForm && m2.Result.Kind == MemberResolutionKind.ApplicableInExpandedForm)
            {
                if (m1ParameterCount > m2ParameterCount)
                {
                    return BetterResult.Left;
                }

                if (m1ParameterCount < m2ParameterCount)
                {
                    return BetterResult.Right;
                }
            }

            // Otherwise if all parameters of MP have a corresponding argument whereas default
            // arguments need to be substituted for at least one optional parameter in MQ then MP is
            // better than MQ. 

            bool hasAll1 = m1.Result.Kind == MemberResolutionKind.ApplicableInExpandedForm || m1ParameterCount == arguments.Count;
            bool hasAll2 = m2.Result.Kind == MemberResolutionKind.ApplicableInExpandedForm || m2ParameterCount == arguments.Count;
            if (hasAll1 && !hasAll2)
            {
                return BetterResult.Left;
            }

            if (!hasAll1 && hasAll2)
            {
                return BetterResult.Right;
            }

            // Otherwise, if MP has more specific parameter types than MQ, then MP is better than
            // MQ. Let {R1, R2, …, RN} and {S1, S2, …, SN} represent the uninstantiated and
            // unexpanded parameter types of MP and MQ. MP's parameter types are more specific than
            // MQ's if, for each parameter, RX is not less specific than SX, and, for at least one
            // parameter, RX is more specific than SX

            // NB: OriginalDefinition, not ConstructedFrom.  Substitutions into containing symbols
            // must also be ignored for this tie-breaker.

            var uninst1 = ArrayBuilder<TypeSymbol>.GetInstance();
            var uninst2 = ArrayBuilder<TypeSymbol>.GetInstance();
            var m1Original = m1.LeastOverriddenMember.OriginalDefinition.GetParameters();
            var m2Original = m2.LeastOverriddenMember.OriginalDefinition.GetParameters();
            for (i = 0; i < arguments.Count; ++i)
            {
                // If these are both applicable varargs methods and we're looking at the __arglist argument
                // then clearly neither of them is going to be better in this argument.
                if (arguments[i].Kind == BoundKind.ArgListOperator)
                {
                    Debug.Assert(i == arguments.Count - 1);
                    Debug.Assert(m1.Member.GetIsVararg() && m2.Member.GetIsVararg());
                    continue;
                }

                var parameter1 = GetParameter(i, m1.Result, m1Original);
                uninst1.Add(GetParameterType(parameter1, m1.Result));

                var parameter2 = GetParameter(i, m2.Result, m2Original);
                uninst2.Add(GetParameterType(parameter2, m2.Result));
            }

            result = MoreSpecificType(uninst1, uninst2, ref useSiteDiagnostics);
            uninst1.Free();
            uninst2.Free();

            if (result != BetterResult.Neither)
            {
                return result;
            }

            // UNDONE: Otherwise if one member is a non-lifted operator and  the other is a lifted
            // operator, the non-lifted one is better.

            // Otherwise: Position in interactive submission chain. The last definition wins.
            if (m1.Member.ContainingType.TypeKind == TypeKind.Submission && m2.Member.ContainingType.TypeKind == TypeKind.Submission)
            {
                // script class is always defined in source:
                var compilation1 = m1.Member.DeclaringCompilation;
                var compilation2 = m2.Member.DeclaringCompilation;
                int submissionId1 = compilation1.GetSubmissionSlotIndex();
                int submissionId2 = compilation2.GetSubmissionSlotIndex();

                if (submissionId1 > submissionId2)
                {
                    return BetterResult.Left;
                }

                if (submissionId1 < submissionId2)
                {
                    return BetterResult.Right;
                }
            }

            // Otherwise, if one has fewer custom modifiers, that is better
            int m1ModifierCount = m1.LeastOverriddenMember.CustomModifierCount();
            int m2ModifierCount = m2.LeastOverriddenMember.CustomModifierCount();
            if (m1ModifierCount != m2ModifierCount)
            {
                return (m1ModifierCount < m2ModifierCount) ? BetterResult.Left : BetterResult.Right;
            }

            // Otherwise, prefer methods with 'val' parameters over 'in' parameters.
            return PreferValOverInParameters(arguments, m1, m1LeastOverridenParameters, m2, m2LeastOverridenParameters);
        }

        private static BetterResult PreferValOverInParameters<TMember>(
            ArrayBuilder<BoundExpression> arguments,
            MemberResolutionResult<TMember> m1,
            ImmutableArray<ParameterSymbol> parameters1,
            MemberResolutionResult<TMember> m2,
            ImmutableArray<ParameterSymbol> parameters2)
            where TMember : Symbol
        {
            BetterResult valOverInPreference = BetterResult.Neither;

            for (int i = 0; i < arguments.Count; ++i)
            {
                if (arguments[i].Kind != BoundKind.ArgListOperator)
                {
                    var p1 = GetParameter(i, m1.Result, parameters1);
                    var p2 = GetParameter(i, m2.Result, parameters2);

                    if (p1.RefKind == RefKind.None && p2.RefKind == RefKind.In)
                    {
                        if (valOverInPreference == BetterResult.Right)
                        {
                            return BetterResult.Neither;
                        }
                        else
                        {
                            valOverInPreference = BetterResult.Left;
                        }
                    }
                    else if (p2.RefKind == RefKind.None && p1.RefKind == RefKind.In)
                    {
                        if (valOverInPreference == BetterResult.Left)
                        {
                            return BetterResult.Neither;
                        }
                        else
                        {
                            valOverInPreference = BetterResult.Right;
                        }
                    }
                }
            }

            return valOverInPreference;
        }

        private static void GetParameterCounts<TMember>(MemberResolutionResult<TMember> m, ArrayBuilder<BoundExpression> arguments, out int declaredParameterCount, out int parametersUsedIncludingExpansionAndOptional) where TMember : Symbol
        {
            declaredParameterCount = m.Member.GetParameterCount();

            if (m.Result.Kind == MemberResolutionKind.ApplicableInExpandedForm)
            {
                if (arguments.Count < declaredParameterCount)
                {
                    ImmutableArray<int> argsToParamsOpt = m.Result.ArgsToParamsOpt;

                    if (argsToParamsOpt.IsDefaultOrEmpty || !argsToParamsOpt.Contains(declaredParameterCount - 1))
                    {
                        // params parameter isn't used (see ExpressionBinder::TryGetExpandedParams in the native compiler)
                        parametersUsedIncludingExpansionAndOptional = declaredParameterCount - 1;
                    }
                    else
                    {
                        // params parameter is used by a named argument
                        parametersUsedIncludingExpansionAndOptional = declaredParameterCount;
                    }
                }
                else
                {
                    parametersUsedIncludingExpansionAndOptional = arguments.Count;
                }
            }
            else
            {
                parametersUsedIncludingExpansionAndOptional = declaredParameterCount;
            }
        }

        private static BetterResult MoreSpecificType(ArrayBuilder<TypeSymbol> t1, ArrayBuilder<TypeSymbol> t2, ref HashSet<DiagnosticInfo> useSiteDiagnostics)
        {
            Debug.Assert(t1.Count == t2.Count);

            // For t1 to be more specific than t2, it has to be not less specific in every member,
            // and more specific in at least one.

            var result = BetterResult.Neither;
            for (int i = 0; i < t1.Count; ++i)
            {
                var r = MoreSpecificType(t1[i], t2[i], ref useSiteDiagnostics);
                if (r == BetterResult.Neither)
                {
                    // We learned nothing. Do nothing.
                }
                else if (result == BetterResult.Neither)
                {
                    // We have found the first more specific type. See if
                    // all the rest on this side are not less specific.
                    result = r;
                }
                else if (result != r)
                {
                    // We have more specific types on both left and right, so we 
                    // cannot succeed in picking a better type list. Bail out now.
                    return BetterResult.Neither;
                }
            }

            return result;
        }

        private static BetterResult MoreSpecificType(TypeSymbol t1, TypeSymbol t2, ref HashSet<DiagnosticInfo> useSiteDiagnostics)
        {
            // Spec 7.5.3.2:
            // - A type parameter is less specific than a non-type parameter. 

            var t1IsTypeParameter = t1.IsTypeParameter();
            var t2IsTypeParameter = t2.IsTypeParameter();

            if (t1IsTypeParameter && !t2IsTypeParameter)
            {
                return BetterResult.Right;
            }

            if (!t1IsTypeParameter && t2IsTypeParameter)
            {
                return BetterResult.Left;
            }

            if (t1IsTypeParameter && t2IsTypeParameter)
            {
                return BetterResult.Neither;
            }

            // Spec:
            // - An array type is more specific than another array type (with the same number of dimensions) 
            //   if the element type of the first is more specific than the element type of the second.

            if (t1.IsArray())
            {
                var arr1 = (ArrayTypeSymbol)t1;
                var arr2 = (ArrayTypeSymbol)t2;

                // We should not have gotten here unless there were identity conversions
                // between the two types.
                Debug.Assert(arr1.HasSameShapeAs(arr2));

                return MoreSpecificType(arr1.ElementType.TypeSymbol, arr2.ElementType.TypeSymbol, ref useSiteDiagnostics);
            }

            // SPEC EXTENSION: We apply the same rule to pointer types. 

            if (t1.TypeKind == TypeKind.Pointer)
            {
                var p1 = (PointerTypeSymbol)t1;
                var p2 = (PointerTypeSymbol)t2;
                return MoreSpecificType(p1.PointedAtType.TypeSymbol, p2.PointedAtType.TypeSymbol, ref useSiteDiagnostics);
            }

            if (t1.IsDynamic() || t2.IsDynamic())
            {
                Debug.Assert(t1.IsDynamic() && t2.IsDynamic() ||
                             t1.IsDynamic() && t2.SpecialType == SpecialType.System_Object ||
                             t2.IsDynamic() && t1.SpecialType == SpecialType.System_Object);

                return BetterResult.Neither;
            }

            // Spec:
            // - A constructed type is more specific than another
            //   constructed type (with the same number of type arguments) if at least one type
            //   argument is more specific and no type argument is less specific than the
            //   corresponding type argument in the other. 

            var n1 = t1.TupleUnderlyingTypeOrSelf() as NamedTypeSymbol;
            var n2 = t2.TupleUnderlyingTypeOrSelf() as NamedTypeSymbol;
            Debug.Assert(((object)n1 == null) == ((object)n2 == null));

            if ((object)n1 == null)
            {
                return BetterResult.Neither;
            }

            // We should not have gotten here unless there were identity conversions between the
            // two types, or they are different Task-likes. Ideally we'd assert that the two types (or
            // Task equivalents) have the same OriginalDefinition but we don't have a Compilation
            // here for NormalizeTaskTypes.

            var allTypeArgs1 = ArrayBuilder<TypeSymbol>.GetInstance();
            var allTypeArgs2 = ArrayBuilder<TypeSymbol>.GetInstance();
            n1.GetAllTypeArguments(allTypeArgs1, ref useSiteDiagnostics);
            n2.GetAllTypeArguments(allTypeArgs2, ref useSiteDiagnostics);

            var result = MoreSpecificType(allTypeArgs1, allTypeArgs2, ref useSiteDiagnostics);

            allTypeArgs1.Free();
            allTypeArgs2.Free();
            return result;
        }

        // Determine whether t1 or t2 is a better conversion target from node.
        private BetterResult BetterConversionFromExpression(BoundExpression node, TypeSymbol t1, TypeSymbol t2, ref HashSet<DiagnosticInfo> useSiteDiagnostics)
        {
            Debug.Assert(node.Kind != BoundKind.UnboundLambda);
            bool ignore;
            return BetterConversionFromExpression(
                node,
                t1,
                Conversions.ClassifyImplicitConversionFromExpression(node, t1, ref useSiteDiagnostics),
                t2,
                Conversions.ClassifyImplicitConversionFromExpression(node, t2, ref useSiteDiagnostics),
                ref useSiteDiagnostics,
                out ignore);
        }

        // Determine whether t1 or t2 is a better conversion target from node, possibly considering parameter ref kinds.
        private BetterResult BetterConversionFromExpression(
            BoundExpression node,
            TypeSymbol t1,
            Conversion conv1,
            RefKind refKind1,
            TypeSymbol t2,
            Conversion conv2,
            RefKind refKind2,
            bool considerRefKinds,
            ref HashSet<DiagnosticInfo> useSiteDiagnostics,
            out bool okToDowngradeToNeither)
        {
            okToDowngradeToNeither = false;

            if (considerRefKinds)
            {
                // We may need to consider the ref kinds of the parameters while determining the better conversion from the given expression to the respective parameter types.
                // This is needed for the omit ref feature for COM interop: We can pass arguments by value for ref parameters if we are calling a method within a COM imported type.
                // We can reach here only if we had at least one ref omitted argument for the given call, which must be a call to a method within a COM imported type.

                // Algorithm for determining the better conversion from expression when ref kinds need to be considered is NOT provided in the C# language specification,
                // see section 7.5.3.3 'Better Conversion From Expression'.
                // We match native compiler's behavior for determining the better conversion as follows:
                //  1) If one of the contending parameters is a 'ref' parameter, say p1, and other is a non-ref parameter, say p2,
                //     then p2 is a better result if the argument has an identity conversion to p2's type. Otherwise, neither result is better.
                //  2) Otherwise, if both the contending parameters are 'ref' parameters, neither result is better.
                //  3) Otherwise, we use the algorithm in 7.5.3.3 for determining the better conversion without considering ref kinds.

                // NOTE:    Native compiler does not explicitly implement the above algorithm, but gets it by default. This is due to the fact that the RefKind of a parameter
                // NOTE:    gets considered while classifying conversions between parameter types when computing better conversion target in the native compiler.
                // NOTE:    Roslyn correctly follows the specification and ref kinds are not considered while classifying conversions between types, see method BetterConversionTarget.

                Debug.Assert(refKind1 == RefKind.None || refKind1 == RefKind.Ref);
                Debug.Assert(refKind2 == RefKind.None || refKind2 == RefKind.Ref);

                if (refKind1 != refKind2)
                {
                    if (refKind1 == RefKind.None)
                    {
                        return conv1.Kind == ConversionKind.Identity ? BetterResult.Left : BetterResult.Neither;
                    }
                    else
                    {
                        return conv2.Kind == ConversionKind.Identity ? BetterResult.Right : BetterResult.Neither;
                    }
                }
                else if (refKind1 == RefKind.Ref)
                {
                    return BetterResult.Neither;
                }
            }

            return BetterConversionFromExpression(node, t1, conv1, t2, conv2, ref useSiteDiagnostics, out okToDowngradeToNeither);
        }

        // Determine whether t1 or t2 is a better conversion target from node.
        private BetterResult BetterConversionFromExpression(BoundExpression node, TypeSymbol t1, Conversion conv1, TypeSymbol t2, Conversion conv2, ref HashSet<DiagnosticInfo> useSiteDiagnostics, out bool okToDowngradeToNeither)
        {
            okToDowngradeToNeither = false;

            if (Conversions.HasIdentityConversion(t1, t2))
            {
                // Both parameters have the same type.
                return BetterResult.Neither;
            }

            var lambdaOpt = node as UnboundLambda;

            var nodeKind = node.Kind;
            if (nodeKind == BoundKind.OutVariablePendingInference ||
                nodeKind == BoundKind.OutDeconstructVarPendingInference ||
                (nodeKind == BoundKind.DiscardExpression && !node.HasExpressionType()))
            {
                // Neither conversion from expression is better when the argument is an implicitly-typed out variable declaration.
                okToDowngradeToNeither = false;
                return BetterResult.Neither;
            }

            // Given an implicit conversion C1 that converts from an expression E to a type T1, 
            // and an implicit conversion C2 that converts from an expression E to a type T2,
            // C1 is a better conversion than C2 if E does not exactly match T2 and one of the following holds:
            bool t1MatchesExactly = ExpressionMatchExactly(node, t1, ref useSiteDiagnostics);
            bool t2MatchesExactly = ExpressionMatchExactly(node, t2, ref useSiteDiagnostics);

            if (t1MatchesExactly)
            {
                if (!t2MatchesExactly)
                {
                    // - E exactly matches T1
                    okToDowngradeToNeither = lambdaOpt != null && CanDowngradeConversionFromLambdaToNeither(BetterResult.Left, lambdaOpt, t1, t2, ref useSiteDiagnostics, false);
                    return BetterResult.Left;
                }
            }
            else if (t2MatchesExactly)
            {
                // - E exactly matches T2
                okToDowngradeToNeither = lambdaOpt != null && CanDowngradeConversionFromLambdaToNeither(BetterResult.Right, lambdaOpt, t1, t2, ref useSiteDiagnostics, false);
                return BetterResult.Right;
            }

            // - T1 is a better conversion target than T2
            return BetterConversionTarget(node, t1, conv1, t2, conv2, ref useSiteDiagnostics, out okToDowngradeToNeither);
        }

        private bool ExpressionMatchExactly(BoundExpression node, TypeSymbol t, ref HashSet<DiagnosticInfo> useSiteDiagnostics)
        {
            // Given an expression E and a type T, E exactly matches T if one of the following holds:

            // - E has a type S, and an identity conversion exists from S to T 
            if ((object)node.Type != null && Conversions.HasIdentityConversion(node.Type, t))
            {
                return true;
            }

            if (node.Kind == BoundKind.TupleLiteral)
            {
                // Recurse into tuple constituent arguments.
                // Even if the tuple literal has a natural type and conversion 
                // from that type is not identity, we still have to do this 
                // because we might be converting to a tuple type backed by
                // different definition of ValueTuple type.
                return ExpressionMatchExactly((BoundTupleLiteral)node, t, ref useSiteDiagnostics);
            }

            // - E is an anonymous function, T is either a delegate type D or an expression tree 
            //   type Expression<D>, D has a return type Y, and one of the following holds:
            NamedTypeSymbol d;
            MethodSymbol invoke;
            TypeSymbol y;

            if (node.Kind == BoundKind.UnboundLambda &&
                (object)(d = t.GetDelegateType()) != null &&
                (object)(invoke = d.DelegateInvokeMethod) != null &&
                (y = invoke.ReturnType.TypeSymbol).SpecialType != SpecialType.System_Void)
            {
                BoundLambda lambda = ((UnboundLambda)node).BindForReturnTypeInference(d);

                // - an inferred return type X exists for E in the context of the parameter list of D(§7.5.2.12), and an identity conversion exists from X to Y
                var x = lambda.InferredReturnType(ref useSiteDiagnostics);
                if ((object)x != null && Conversions.HasIdentityConversion(x.TypeSymbol, y))
                {
                    return true;
                }

                if (lambda.Symbol.IsAsync)
                {
                    // Dig through Task<...> for an async lambda.
                    if (y.OriginalDefinition.IsGenericTaskType(Compilation))
                    {
                        y = ((NamedTypeSymbol)y).TypeArgumentsNoUseSiteDiagnostics[0].TypeSymbol;
                    }
                    else
                    {
                        y = null;
                    }
                }

                if ((object)y != null)
                {
                    // - The body of E is an expression that exactly matches Y, or
                    //   has a return statement with expression and all return statements have expression that 
                    //   exactly matches Y.

                    // Handle trivial cases first
                    switch (lambda.Body.Statements.Length)
                    {
                        case 0:
                            break;

                        case 1:
                            if (lambda.Body.Statements[0].Kind == BoundKind.ReturnStatement)
                            {
                                var returnStmt = (BoundReturnStatement)lambda.Body.Statements[0];
                                if (returnStmt.ExpressionOpt != null && ExpressionMatchExactly(returnStmt.ExpressionOpt, y, ref useSiteDiagnostics))
                                {
                                    return true;
                                }
                            }
                            else
                            {
                                goto default;
                            }

                            break;

                        default:
                            var returnStatements = ArrayBuilder<BoundReturnStatement>.GetInstance();
                            var walker = new ReturnStatements(returnStatements);

                            walker.Visit(lambda.Body);

                            bool result = false;
                            foreach (BoundReturnStatement r in returnStatements)
                            {
                                if (r.ExpressionOpt == null || !ExpressionMatchExactly(r.ExpressionOpt, y, ref useSiteDiagnostics))
                                {
                                    result = false;
                                    break;
                                }
                                else
                                {
                                    result = true;
                                }
                            }

                            returnStatements.Free();

                            if (result)
                            {
                                return true;
                            }
                            break;
                    }
                }
            }

            return false;
        }

        // check every argument of a tuple vs corresponding type in destination tuple type
        private bool ExpressionMatchExactly(BoundTupleLiteral tupleSource, TypeSymbol targetType, ref HashSet<DiagnosticInfo> useSiteDiagnostics)
        {
            if (targetType.Kind != SymbolKind.NamedType)
            {
                // tuples can only match to tuples or tuple underlying types and either is a named type
                return false;
            }

            var destination = (NamedTypeSymbol)targetType;
            var sourceArguments = tupleSource.Arguments;

            // check if the type is actually compatible type for a tuple of given cardinality
            if (!destination.IsTupleOrCompatibleWithTupleOfCardinality(sourceArguments.Length))
            {
                return false;
            }

            var destTypes = destination.GetElementTypesOfTupleOrCompatible();
            Debug.Assert(sourceArguments.Length == destTypes.Length);

            for (int i = 0; i < sourceArguments.Length; i++)
            {
                if (!ExpressionMatchExactly(sourceArguments[i], destTypes[i].TypeSymbol, ref useSiteDiagnostics))
                {
                    return false;
                }
            }

            return true;
        }

        private class ReturnStatements : BoundTreeWalker
        {
            private readonly ArrayBuilder<BoundReturnStatement> _returns;

            public ReturnStatements(ArrayBuilder<BoundReturnStatement> returns)
            {
                _returns = returns;
            }

            public override BoundNode Visit(BoundNode node)
            {
                if (!(node is BoundExpression))
                {
                    return base.Visit(node);
                }

                return null;
            }

            protected override BoundExpression VisitExpressionWithoutStackGuard(BoundExpression node)
            {
                throw ExceptionUtilities.Unreachable;
            }

            public override BoundNode VisitLocalFunctionStatement(BoundLocalFunctionStatement node)
            {
                // Do not recurse into nested local functions; we don't want their returns.
                return null;
            }

            public override BoundNode VisitReturnStatement(BoundReturnStatement node)
            {
                _returns.Add(node);
                return null;
            }
        }

        private const int BetterConversionTargetRecursionLimit = 100;

        private BetterResult BetterConversionTarget(
            TypeSymbol type1,
            TypeSymbol type2,
            ref HashSet<DiagnosticInfo> useSiteDiagnostics)
        {
            bool okToDowngradeToNeither;
            return BetterConversionTargetCore(null, type1, default(Conversion), type2, default(Conversion), ref useSiteDiagnostics, out okToDowngradeToNeither, BetterConversionTargetRecursionLimit);
        }

        private BetterResult BetterConversionTargetCore(
            TypeSymbol type1,
            TypeSymbol type2,
            ref HashSet<DiagnosticInfo> useSiteDiagnostics,
            int betterConversionTargetRecursionLimit)
        {
            if (betterConversionTargetRecursionLimit < 0)
            {
                return BetterResult.Neither;
            }

            bool okToDowngradeToNeither;
            return BetterConversionTargetCore(null, type1, default(Conversion), type2, default(Conversion), ref useSiteDiagnostics, out okToDowngradeToNeither, betterConversionTargetRecursionLimit - 1);
        }

        private BetterResult BetterConversionTarget(
            BoundExpression node,
            TypeSymbol type1,
            Conversion conv1,
            TypeSymbol type2,
            Conversion conv2,
            ref HashSet<DiagnosticInfo> useSiteDiagnostics,
            out bool okToDowngradeToNeither)
        {
            return BetterConversionTargetCore(node, type1, conv1, type2, conv2, ref useSiteDiagnostics, out okToDowngradeToNeither, BetterConversionTargetRecursionLimit);
        }

        private BetterResult BetterConversionTargetCore(
            BoundExpression node,
            TypeSymbol type1,
            Conversion conv1,
            TypeSymbol type2,
            Conversion conv2,
            ref HashSet<DiagnosticInfo> useSiteDiagnostics,
            out bool okToDowngradeToNeither,
            int betterConversionTargetRecursionLimit)
        {
            okToDowngradeToNeither = false;

            if (Conversions.HasIdentityConversion(type1, type2))
            {
                // Both types are the same type.
                return BetterResult.Neither;
            }

            // Given two different types T1 and T2, T1 is a better conversion target than T2 if no implicit conversion from T2 to T1 exists, 
            // and at least one of the following holds:
            bool type1ToType2 = Conversions.ClassifyImplicitConversionFromType(type1, type2, ref useSiteDiagnostics).IsImplicit;
            bool type2ToType1 = Conversions.ClassifyImplicitConversionFromType(type2, type1, ref useSiteDiagnostics).IsImplicit;
            UnboundLambda lambdaOpt = node as UnboundLambda;

            if (type1ToType2)
            {
                if (type2ToType1)
                {
                    // An implicit conversion both ways.
                    return BetterResult.Neither;
                }

                // - An implicit conversion from T1 to T2 exists 
                okToDowngradeToNeither = lambdaOpt != null && CanDowngradeConversionFromLambdaToNeither(BetterResult.Left, lambdaOpt, type1, type2, ref useSiteDiagnostics, true);
                return BetterResult.Left;
            }
            else if (type2ToType1)
            {
                // - An implicit conversion from T1 to T2 exists 
                okToDowngradeToNeither = lambdaOpt != null && CanDowngradeConversionFromLambdaToNeither(BetterResult.Right, lambdaOpt, type1, type2, ref useSiteDiagnostics, true);
                return BetterResult.Right;
            }

            bool type1IsGenericTask = type1.OriginalDefinition.IsGenericTaskType(Compilation);
            bool type2IsGenericTask = type2.OriginalDefinition.IsGenericTaskType(Compilation);

            if (type1IsGenericTask)
            {
                if (type2IsGenericTask)
                {
                    // - T1 is Task<S1>, T2 is Task<S2>, and S1 is a better conversion target than S2
                    return BetterConversionTargetCore(((NamedTypeSymbol)type1).TypeArgumentsNoUseSiteDiagnostics[0].TypeSymbol,
                                                      ((NamedTypeSymbol)type2).TypeArgumentsNoUseSiteDiagnostics[0].TypeSymbol,
                                                      ref useSiteDiagnostics, betterConversionTargetRecursionLimit);
                }

                // A shortcut, Task<T> type cannot satisfy other rules.
                return BetterResult.Neither;
            }
            else if (type2IsGenericTask)
            {
                // A shortcut, Task<T> type cannot satisfy other rules.
                return BetterResult.Neither;
            }

            NamedTypeSymbol d1;

            if ((object)(d1 = type1.GetDelegateType()) != null)
            {
                NamedTypeSymbol d2;

                if ((object)(d2 = type2.GetDelegateType()) != null)
                {
                    // - T1 is either a delegate type D1 or an expression tree type Expression<D1>,
                    //   T2 is either a delegate type D2 or an expression tree type Expression<D2>,
                    //   D1 has a return type S1 and one of the following holds:
                    MethodSymbol invoke1 = d1.DelegateInvokeMethod;
                    MethodSymbol invoke2 = d2.DelegateInvokeMethod;

                    if ((object)invoke1 != null && (object)invoke2 != null)
                    {
                        TypeSymbol r1 = invoke1.ReturnType.TypeSymbol;
                        TypeSymbol r2 = invoke2.ReturnType.TypeSymbol;
                        BetterResult delegateResult = BetterResult.Neither;

                        if (r1.SpecialType != SpecialType.System_Void)
                        {
                            if (r2.SpecialType == SpecialType.System_Void)
                            {
                                // - D2 is void returning
                                delegateResult = BetterResult.Left;
                            }
                        }
                        else if (r2.SpecialType != SpecialType.System_Void)
                        {
                            // - D2 is void returning
                            delegateResult = BetterResult.Right;
                        }

                        if (delegateResult == BetterResult.Neither)
                        {
                            //  - D2 has a return type S2, and S1 is a better conversion target than S2
                            delegateResult = BetterConversionTargetCore(r1, r2, ref useSiteDiagnostics, betterConversionTargetRecursionLimit);
                        }

                        // Downgrade result to Neither if conversion used by the winner isn't actually valid method group conversion.
                        // This is necessary to preserve compatibility, otherwise we might dismiss "worse", but truly applicable candidate
                        // based on a "better", but, in reality, erroneous one.
                        if (node?.Kind == BoundKind.MethodGroup)
                        {
                            var group = (BoundMethodGroup)node;

                            if (delegateResult == BetterResult.Left)
                            {
                                if (IsMethodGroupConversionIncompatibleWithDelegate(group, d1, conv1))
                                {
                                    return BetterResult.Neither;
                                }
                            }
                            else if (delegateResult == BetterResult.Right && IsMethodGroupConversionIncompatibleWithDelegate(group, d2, conv2))
                            {
                                return BetterResult.Neither;
                            }
                        }

                        return delegateResult;
                    }
                }

                // A shortcut, a delegate or an expression tree cannot satisfy other rules.
                return BetterResult.Neither;
            }
            else if (type2.GetDelegateType() != null)
            {
                // A shortcut, a delegate or an expression tree cannot satisfy other rules.
                return BetterResult.Neither;
            }

            // -T1 is a signed integral type and T2 is an unsigned integral type.Specifically:
            //    - T1 is sbyte and T2 is byte, ushort, uint, or ulong
            //    - T1 is short and T2 is ushort, uint, or ulong
            //    - T1 is int and T2 is uint, or ulong
            //    - T1 is long and T2 is ulong
            if (IsSignedIntegralType(type1))
            {
                if (IsUnsignedIntegralType(type2))
                {
                    return BetterResult.Left;
                }
            }
            else if (IsUnsignedIntegralType(type1) && IsSignedIntegralType(type2))
            {
                return BetterResult.Right;
            }

            return BetterResult.Neither;
        }

        private bool IsMethodGroupConversionIncompatibleWithDelegate(BoundMethodGroup node, NamedTypeSymbol delegateType, Conversion conv)
        {
            if (conv.IsMethodGroup)
            {
                DiagnosticBag ignore = DiagnosticBag.GetInstance();
                bool result = !_binder.MethodGroupIsCompatibleWithDelegate(node.ReceiverOpt, conv.IsExtensionMethod, conv.Method, delegateType, Location.None, ignore);
                ignore.Free();
                return result;
            }

            return false;
        }

        private bool CanDowngradeConversionFromLambdaToNeither(BetterResult currentResult, UnboundLambda lambda, TypeSymbol type1, TypeSymbol type2, ref HashSet<DiagnosticInfo> useSiteDiagnostics, bool fromTypeAnalysis)
        {
            // DELIBERATE SPEC VIOLATION: See bug 11961.
            // The native compiler uses one algorithm for determining betterness of lambdas and another one
            // for everything else. This is wrong; the correct behavior is to do the type analysis of
            // the parameter types first, and then if necessary, do the lambda analysis. Native compiler
            // skips analysis of the parameter types when they are delegate types with identical parameter
            // lists and the corresponding argument is a lambda. 
            // There is a real-world code that breaks if we follow the specification, so we will try to fall
            // back to the original behavior to avoid an ambiguity that wasn't an ambiguity before.

            NamedTypeSymbol d1;

            if ((object)(d1 = type1.GetDelegateType()) != null)
            {
                NamedTypeSymbol d2;

                if ((object)(d2 = type2.GetDelegateType()) != null)
                {
                    MethodSymbol invoke1 = d1.DelegateInvokeMethod;
                    MethodSymbol invoke2 = d2.DelegateInvokeMethod;

                    if ((object)invoke1 != null && (object)invoke2 != null)
                    {
                        if (!IdenticalParameters(invoke1.Parameters, invoke2.Parameters))
                        {
                            return true;
                        }

                        TypeSymbol r1 = invoke1.ReturnType.TypeSymbol;
                        TypeSymbol r2 = invoke2.ReturnType.TypeSymbol;

#if DEBUG
                        if (fromTypeAnalysis)
                        {
                            Debug.Assert((r1.SpecialType == SpecialType.System_Void) == (r2.SpecialType == SpecialType.System_Void));

                            // Since we are dealing with variance delegate conversion and delegates have identical parameter
                            // lists, return types must be different and neither can be void.
                            Debug.Assert(r1.SpecialType != SpecialType.System_Void);
                            Debug.Assert(r2.SpecialType != SpecialType.System_Void);
                            Debug.Assert(!Conversions.HasIdentityConversion(r1, r2));
                        }
#endif 

                        if (r1.SpecialType == SpecialType.System_Void)
                        {
                            if (r2.SpecialType == SpecialType.System_Void)
                            {
                                return true;
                            }

                            Debug.Assert(currentResult == BetterResult.Right);
                            return false;
                        }
                        else if (r2.SpecialType == SpecialType.System_Void)
                        {
                            Debug.Assert(currentResult == BetterResult.Left);
                            return false;
                        }

                        if (Conversions.HasIdentityConversion(r1, r2))
                        {
                            return true;
                        }

                        var x = lambda.InferReturnType(d1, ref useSiteDiagnostics);
                        if ((object)x == null)
                        {
                            return true;
                        }

#if DEBUG
                        if (fromTypeAnalysis)
                        {
                            // Since we are dealing with variance delegate conversion and delegates have identical parameter
                            // lists, return types must be implicitly convertible in the same direction.
                            // Or we might be dealing with error return types and we may have one error delegate matching exactly
                            // while another not being an error and not convertible.
                            Debug.Assert(
                                r1.IsErrorType() ||
                                r2.IsErrorType() ||
                                currentResult == BetterConversionTarget(r1, r2, ref useSiteDiagnostics));
                        }
#endif
                    }
                }
            }

            return false;
        }

        private static bool IdenticalParameters(ImmutableArray<ParameterSymbol> p1, ImmutableArray<ParameterSymbol> p2)
        {
            if (p1.IsDefault || p2.IsDefault)
            {
                // This only happens in error scenarios.
                return false;
            }

            if (p1.Length != p2.Length)
            {
                return false;
            }

            for (int i = 0; i < p1.Length; ++i)
            {
                var param1 = p1[i];
                var param2 = p2[i];

                if (param1.RefKind != param2.RefKind)
                {
                    return false;
                }

                if (!Conversions.HasIdentityConversion(param1.Type.TypeSymbol, param2.Type.TypeSymbol))
                {
                    return false;
                }
            }

            return true;
        }

        private static bool IsSignedIntegralType(TypeSymbol type)
        {
            if ((object)type != null && type.IsNullableType())
            {
                type = type.GetNullableUnderlyingType();
            }

            switch (type.GetSpecialTypeSafe())
            {
                case SpecialType.System_SByte:
                case SpecialType.System_Int16:
                case SpecialType.System_Int32:
                case SpecialType.System_Int64:
                    return true;

                default:
                    return false;
            }
        }

        private static bool IsUnsignedIntegralType(TypeSymbol type)
        {
            if ((object)type != null && type.IsNullableType())
            {
                type = type.GetNullableUnderlyingType();
            }

            switch (type.GetSpecialTypeSafe())
            {
                case SpecialType.System_Byte:
                case SpecialType.System_UInt16:
                case SpecialType.System_UInt32:
                case SpecialType.System_UInt64:
                    return true;

                default:
                    return false;
            }
        }

        internal static void GetEffectiveParameterTypes(
            MethodSymbol method,
            int argumentCount,
            ImmutableArray<int> argToParamMap,
            ArrayBuilder<RefKind> argumentRefKinds,
            bool allowRefOmittedArguments,
            Binder binder,
            bool expanded,
            out ImmutableArray<TypeSymbolWithAnnotations> parameterTypes,
            out ImmutableArray<RefKind> parameterRefKinds)
        {
            bool hasAnyRefOmittedArgument;
            EffectiveParameters effectiveParameters = expanded ?
                GetEffectiveParametersInExpandedForm(method, argumentCount, argToParamMap, argumentRefKinds, allowRefOmittedArguments, binder, out hasAnyRefOmittedArgument) :
                GetEffectiveParametersInNormalForm(method, argumentCount, argToParamMap, argumentRefKinds, allowRefOmittedArguments, binder, out hasAnyRefOmittedArgument);
            parameterTypes = effectiveParameters.ParameterTypes;
            parameterRefKinds = effectiveParameters.ParameterRefKinds;
        }

        private struct EffectiveParameters
        {
            internal readonly ImmutableArray<TypeSymbolWithAnnotations> ParameterTypes;
            internal readonly ImmutableArray<RefKind> ParameterRefKinds;

            internal EffectiveParameters(ImmutableArray<TypeSymbolWithAnnotations> types, ImmutableArray<RefKind> refKinds)
            {
                ParameterTypes = types;
                ParameterRefKinds = refKinds;
            }
        }

<<<<<<< HEAD
        private static EffectiveParameters GetEffectiveParametersInNormalForm<TMember>(
=======
        private EffectiveParameters GetEffectiveParametersInNormalForm<TMember>(
            TMember member,
            int argumentCount,
            ImmutableArray<int> argToParamMap,
            ArrayBuilder<RefKind> argumentRefKinds,
            bool isMethodGroupConversion,
            bool allowRefOmittedArguments)
            where TMember : Symbol
        {
            bool discarded;
            return GetEffectiveParametersInNormalForm(member, argumentCount, argToParamMap, argumentRefKinds, isMethodGroupConversion, allowRefOmittedArguments, hasAnyRefOmittedArgument: out discarded);
        }

        private EffectiveParameters GetEffectiveParametersInNormalForm<TMember>(
>>>>>>> 1bc93344
            TMember member,
            int argumentCount,
            ImmutableArray<int> argToParamMap,
            ArrayBuilder<RefKind> argumentRefKinds,
            bool isMethodGroupConversion,
            bool allowRefOmittedArguments,
            Binder binder,
            out bool hasAnyRefOmittedArgument) where TMember : Symbol
        {
            Debug.Assert(argumentRefKinds != null);

            hasAnyRefOmittedArgument = false;
            ImmutableArray<ParameterSymbol> parameters = member.GetParameters();

            // We simulate an extra parameter for vararg methods
            int parameterCount = member.GetParameterCount() + (member.GetIsVararg() ? 1 : 0);

            if (argumentCount == parameterCount && argToParamMap.IsDefaultOrEmpty)
            {
                ImmutableArray<RefKind> parameterRefKinds = member.GetParameterRefKinds();
                if (parameterRefKinds.IsDefaultOrEmpty)
                {
                    return new EffectiveParameters(member.GetParameterTypes(), parameterRefKinds);
                }
            }

            var types = ArrayBuilder<TypeSymbolWithAnnotations>.GetInstance();
            ArrayBuilder<RefKind> refs = null;
            bool hasAnyRefArg = argumentRefKinds.Any();

            for (int arg = 0; arg < argumentCount; ++arg)
            {
                int parm = argToParamMap.IsDefault ? arg : argToParamMap[arg];
                // If this is the __arglist parameter, or an extra argument in error situations, just skip it.
                if (parm >= parameters.Length)
                {
                    continue;
                }
                var parameter = parameters[parm];
                types.Add(parameter.Type);

                RefKind argRefKind = hasAnyRefArg ? argumentRefKinds[arg] : RefKind.None;
<<<<<<< HEAD
                RefKind paramRefKind = GetEffectiveParameterRefKind(parameter, argRefKind, allowRefOmittedArguments, binder, ref hasAnyRefOmittedArgument);
=======
                RefKind paramRefKind = GetEffectiveParameterRefKind(parameter, argRefKind, isMethodGroupConversion, allowRefOmittedArguments, ref hasAnyRefOmittedArgument);
>>>>>>> 1bc93344

                if (refs == null)
                {
                    if (paramRefKind != RefKind.None)
                    {
                        refs = ArrayBuilder<RefKind>.GetInstance(arg, RefKind.None);
                        refs.Add(paramRefKind);
                    }
                }
                else
                {
                    refs.Add(paramRefKind);
                }
            }

            var refKinds = refs != null ? refs.ToImmutableAndFree() : default(ImmutableArray<RefKind>);
            return new EffectiveParameters(types.ToImmutableAndFree(), refKinds);
        }

<<<<<<< HEAD
        private static RefKind GetEffectiveParameterRefKind(ParameterSymbol parameter, RefKind argRefKind, bool allowRefOmittedArguments, Binder binder, ref bool hasAnyRefOmittedArgument)
=======
        private RefKind GetEffectiveParameterRefKind(
            ParameterSymbol parameter, 
            RefKind argRefKind,
            bool isMethodGroupConversion,
            bool allowRefOmittedArguments, 
            ref bool hasAnyRefOmittedArgument)
>>>>>>> 1bc93344
        {
            var paramRefKind = parameter.RefKind;

            // 'None' argument is allowed to match 'In' parameter and should behave like 'None' for the purpose of overload resolution
            // unless this is a method group conversion where 'In' must match 'In'
            if (!isMethodGroupConversion && argRefKind == RefKind.None && paramRefKind == RefKind.In)
            {
                return RefKind.None;
            }

            // Omit ref feature for COM interop: We can pass arguments by value for ref parameters if we are calling a method/property on an instance of a COM imported type.
            // We must ignore the 'ref' on the parameter while determining the applicability of argument for the given method call.
            // During argument rewriting, we will replace the argument value with a temporary local and pass that local by reference.
            if (allowRefOmittedArguments && paramRefKind == RefKind.Ref && argRefKind == RefKind.None && !binder.InAttributeArgument)
            {
                hasAnyRefOmittedArgument = true;
                return RefKind.None;
            }

            return paramRefKind;
        }

<<<<<<< HEAD
        private static EffectiveParameters GetEffectiveParametersInExpandedForm<TMember>(
=======
        private EffectiveParameters GetEffectiveParametersInExpandedForm<TMember>(
            TMember member,
            int argumentCount,
            ImmutableArray<int> argToParamMap,
            ArrayBuilder<RefKind> argumentRefKinds,
            bool isMethodGroupConversion,
            bool allowRefOmittedArguments) where TMember : Symbol
        {
            bool discarded;
            return GetEffectiveParametersInExpandedForm(member, argumentCount, argToParamMap, argumentRefKinds, isMethodGroupConversion, allowRefOmittedArguments, hasAnyRefOmittedArgument: out discarded);
        }

        private EffectiveParameters GetEffectiveParametersInExpandedForm<TMember>(
>>>>>>> 1bc93344
            TMember member,
            int argumentCount,
            ImmutableArray<int> argToParamMap,
            ArrayBuilder<RefKind> argumentRefKinds,
            bool isMethodGroupConversion,
            bool allowRefOmittedArguments,
            Binder binder,
            out bool hasAnyRefOmittedArgument) where TMember : Symbol
        {
            Debug.Assert(argumentRefKinds != null);

            var types = ArrayBuilder<TypeSymbolWithAnnotations>.GetInstance();
            var refs = ArrayBuilder<RefKind>.GetInstance();
            bool anyRef = false;
            var parameters = member.GetParameters();
            bool hasAnyRefArg = argumentRefKinds.Any();
            hasAnyRefOmittedArgument = false;

            for (int arg = 0; arg < argumentCount; ++arg)
            {
                var parm = argToParamMap.IsDefault ? arg : argToParamMap[arg];
                var parameter = parameters[parm];
                var type = parameter.Type;

                types.Add(parm == parameters.Length - 1 ? ((ArrayTypeSymbol)type.TypeSymbol).ElementType : type);

                var argRefKind = hasAnyRefArg ? argumentRefKinds[arg] : RefKind.None;
<<<<<<< HEAD
                var paramRefKind = GetEffectiveParameterRefKind(parameter, argRefKind, allowRefOmittedArguments, binder, ref hasAnyRefOmittedArgument);
=======
                var paramRefKind = GetEffectiveParameterRefKind(parameter, argRefKind, isMethodGroupConversion, allowRefOmittedArguments, ref hasAnyRefOmittedArgument);
>>>>>>> 1bc93344

                refs.Add(paramRefKind);
                if (paramRefKind != RefKind.None)
                {
                    anyRef = true;
                }
            }

            var refKinds = anyRef ? refs.ToImmutable() : default(ImmutableArray<RefKind>);
            refs.Free();
            return new EffectiveParameters(types.ToImmutableAndFree(), refKinds);
        }

        private MemberResolutionResult<TMember> IsMemberApplicableInNormalForm<TMember>(
            TMember member,                // method or property
            TMember leastOverriddenMember, // method or property
            ArrayBuilder<TypeSymbolWithAnnotations> typeArguments,
            AnalyzedArguments arguments,
            bool isMethodGroupConversion,
            bool allowRefOmittedArguments,
            bool inferWithDynamic,
            bool completeResults,
            ref HashSet<DiagnosticInfo> useSiteDiagnostics)
            where TMember : Symbol
        {
            // AnalyzeArguments matches arguments to parameter names and positions. 
            // For that purpose we use the most derived member.
            var argumentAnalysis = AnalyzeArguments(member, arguments, isMethodGroupConversion, expanded: false);
            if (!argumentAnalysis.IsValid)
            {
                switch (argumentAnalysis.Kind)
                {
                    case ArgumentAnalysisResultKind.RequiredParameterMissing:
                    case ArgumentAnalysisResultKind.NoCorrespondingParameter:
                        if (!completeResults) goto default;
                        // When we are producing more complete results, and we have the wrong number of arguments, we push on
                        // through type inference so that lambda arguments can be bound to their delegate-typed parameters,
                        // thus improving the API and intellisense experience.
                        break;
                    default:
                        return new MemberResolutionResult<TMember>(member, leastOverriddenMember, MemberAnalysisResult.ArgumentParameterMismatch(argumentAnalysis));
                }
            }

            // Check after argument analysis, but before more complicated type inference and argument type validation.
            // NOTE: The diagnostic may not be reported (e.g. if the member is later removed as less-derived).
            if (member.HasUseSiteError)
            {
                return new MemberResolutionResult<TMember>(member, leastOverriddenMember, MemberAnalysisResult.UseSiteError());
            }

            bool hasAnyRefOmittedArgument;

            // To determine parameter types we use the originalMember.
            EffectiveParameters originalEffectiveParameters = GetEffectiveParametersInNormalForm(
                GetConstructedFrom(leastOverriddenMember),
                arguments.Arguments.Count,
                argumentAnalysis.ArgsToParamsOpt,
                arguments.RefKinds,
                isMethodGroupConversion,
                allowRefOmittedArguments,
                _binder,
                out hasAnyRefOmittedArgument);

            Debug.Assert(!hasAnyRefOmittedArgument || allowRefOmittedArguments);

            // To determine parameter types we use the originalMember.
            EffectiveParameters constructedEffectiveParameters = GetEffectiveParametersInNormalForm(
                leastOverriddenMember,
                arguments.Arguments.Count,
                argumentAnalysis.ArgsToParamsOpt,
                arguments.RefKinds,
<<<<<<< HEAD
                allowRefOmittedArguments,
                _binder,
                out _);
=======
                isMethodGroupConversion,
                allowRefOmittedArguments);
>>>>>>> 1bc93344

            // The member passed to the following call is returned in the result (possibly a constructed version of it).
            // The applicability is checked based on effective parameters passed in.
            var applicableResult = IsApplicable(
                member, leastOverriddenMember,
                typeArguments, arguments, originalEffectiveParameters, constructedEffectiveParameters,
                argumentAnalysis.ArgsToParamsOpt,
                hasAnyRefOmittedArgument: hasAnyRefOmittedArgument,
                inferWithDynamic: inferWithDynamic,
                completeResults: completeResults,
                useSiteDiagnostics: ref useSiteDiagnostics);

            // If we were producing complete results and had missing arguments, we pushed on in order to call IsApplicable for
            // type inference and lambda binding. In that case we still need to return the argument mismatch failure here.
            if (completeResults && !argumentAnalysis.IsValid)
            {
                return new MemberResolutionResult<TMember>(member, leastOverriddenMember, MemberAnalysisResult.ArgumentParameterMismatch(argumentAnalysis));
            }

            return applicableResult;
        }

        private MemberResolutionResult<TMember> IsMemberApplicableInExpandedForm<TMember>(
            TMember member,                // method or property
            TMember leastOverriddenMember, // method or property
            ArrayBuilder<TypeSymbolWithAnnotations> typeArguments,
            AnalyzedArguments arguments,
            bool allowRefOmittedArguments,
            bool completeResults,
            ref HashSet<DiagnosticInfo> useSiteDiagnostics)
            where TMember : Symbol
        {
            // AnalyzeArguments matches arguments to parameter names and positions. 
            // For that purpose we use the most derived member.
            var argumentAnalysis = AnalyzeArguments(member, arguments, isMethodGroupConversion: false, expanded: true);
            if (!argumentAnalysis.IsValid)
            {
                return new MemberResolutionResult<TMember>(member, leastOverriddenMember, MemberAnalysisResult.ArgumentParameterMismatch(argumentAnalysis));
            }

            // Check after argument analysis, but before more complicated type inference and argument type validation.
            // NOTE: The diagnostic may not be reported (e.g. if the member is later removed as less-derived).
            if (member.HasUseSiteError)
            {
                return new MemberResolutionResult<TMember>(member, leastOverriddenMember, MemberAnalysisResult.UseSiteError());
            }

            bool hasAnyRefOmittedArgument;

            // To determine parameter types we use the least derived member.
            EffectiveParameters originalEffectiveParameters = GetEffectiveParametersInExpandedForm(
                GetConstructedFrom(leastOverriddenMember),
                arguments.Arguments.Count,
                argumentAnalysis.ArgsToParamsOpt,
                arguments.RefKinds,
                isMethodGroupConversion: false,
                allowRefOmittedArguments,
                _binder,
                out hasAnyRefOmittedArgument);

            Debug.Assert(!hasAnyRefOmittedArgument || allowRefOmittedArguments);

            // To determine parameter types we use the least derived member.
            EffectiveParameters constructedEffectiveParameters = GetEffectiveParametersInExpandedForm(
                leastOverriddenMember,
                arguments.Arguments.Count,
                argumentAnalysis.ArgsToParamsOpt,
                arguments.RefKinds,
<<<<<<< HEAD
                allowRefOmittedArguments,
                _binder,
                out _);
=======
                isMethodGroupConversion: false,
                allowRefOmittedArguments);
>>>>>>> 1bc93344

            // The member passed to the following call is returned in the result (possibly a constructed version of it).
            // The applicability is checked based on effective parameters passed in.
            var result = IsApplicable(
                member, leastOverriddenMember,
                typeArguments, arguments, originalEffectiveParameters, constructedEffectiveParameters,
                argumentAnalysis.ArgsToParamsOpt,
                hasAnyRefOmittedArgument: hasAnyRefOmittedArgument,
                inferWithDynamic: false,
                completeResults: completeResults,
                useSiteDiagnostics: ref useSiteDiagnostics);

            return result.Result.IsValid ?
                new MemberResolutionResult<TMember>(
                    result.Member,
                    result.LeastOverriddenMember,
                    MemberAnalysisResult.ExpandedForm(result.Result.ArgsToParamsOpt, result.Result.ConversionsOpt, hasAnyRefOmittedArgument)) :
                result;
        }

        private MemberResolutionResult<TMember> IsApplicable<TMember>(
            TMember member,                // method or property
            TMember leastOverriddenMember, // method or property 
            ArrayBuilder<TypeSymbolWithAnnotations> typeArgumentsBuilder,
            AnalyzedArguments arguments,
            EffectiveParameters originalEffectiveParameters,
            EffectiveParameters constructedEffectiveParameters,
            ImmutableArray<int> argsToParamsMap,
            bool hasAnyRefOmittedArgument,
            bool inferWithDynamic,
            bool completeResults,
            ref HashSet<DiagnosticInfo> useSiteDiagnostics)
            where TMember : Symbol
        {
            bool ignoreOpenTypes;
            MethodSymbol method;
            EffectiveParameters effectiveParameters;
            if (member.Kind == SymbolKind.Method && (method = (MethodSymbol)(Symbol)member).Arity > 0)
            {
                if (typeArgumentsBuilder.Count == 0 && arguments.HasDynamicArgument && !inferWithDynamic)
                {
                    // Spec 7.5.4: Compile-time checking of dynamic overload resolution:
                    // * First, if F is a generic method and type arguments were provided, 
                    //   then those are substituted for the type parameters in the parameter list. 
                    //   However, if type arguments were not provided, no such substitution happens.
                    // * Then, any parameter whose type contains a an unsubstituted type parameter of F 
                    //   is elided, along with the corresponding arguments(s).

                    // We don't need to check constraints of types of the non-elided parameters since they 
                    // have no effect on applicability of this candidate.
                    ignoreOpenTypes = true;
                    effectiveParameters = constructedEffectiveParameters;
                }
                else
                {
                    MethodSymbol leastOverriddenMethod = (MethodSymbol)(Symbol)leastOverriddenMember;

                    ImmutableArray<TypeSymbolWithAnnotations> typeArguments;
                    if (typeArgumentsBuilder.Count > 0)
                    {
                        // generic type arguments explicitly specified at call-site:
                        typeArguments = typeArgumentsBuilder.ToImmutable();
                    }
                    else
                    {
                        // infer generic type arguments:
                        MemberAnalysisResult inferenceError;
                        typeArguments = InferMethodTypeArguments(method,
                                            leastOverriddenMethod.ConstructedFrom.TypeParameters,
                                            arguments,
                                            originalEffectiveParameters,
                                            out inferenceError,
                                            ref useSiteDiagnostics);
                        if (typeArguments.IsDefault)
                        {
                            return new MemberResolutionResult<TMember>(member, leastOverriddenMember, inferenceError);
                        }
                    }

                    member = (TMember)(Symbol)method.Construct(typeArguments);
                    leastOverriddenMember = (TMember)(Symbol)leastOverriddenMethod.ConstructedFrom.Construct(typeArguments);

                    // Spec (§7.6.5.1)
                    //   Once the (inferred) type arguments are substituted for the corresponding method type parameters, 
                    //   all constructed types in the parameter list of F satisfy *their* constraints (§4.4.4), 
                    //   and the parameter list of F is applicable with respect to A (§7.5.3.1).
                    //
                    // This rule is a bit complicated; let's take a look at an example. Suppose we have
                    // class X<U> where U : struct {}
                    // ...
                    // void M<T>(T t, X<T> xt) where T : struct {}
                    // void M(object o1, object o2) {}
                    //
                    // Suppose there is a call M("", null). Type inference infers that T is string.
                    // M<string> is then not an applicable candidate *NOT* because string violates the
                    // constraint on T. That is not checked until "final validation". Rather, the 
                    // method is not a candidate because string violates the constraint *on U*. 
                    // The constructed method has formal parameter type X<string>, which is not legal.
                    // In the case given, the generic method is eliminated and the object version wins.
                    //
                    // Note also that the constraints need to be checked on *all* the formal parameter
                    // types, not just the ones in the *effective parameter list*. If we had:
                    // void M<T>(T t, X<T> xt = null) where T : struct {}
                    // void M<T>(object o1, object o2 = null) where T : struct {}
                    // and a call M("") then type inference still works out that T is string, and
                    // the generic method still needs to be discarded, even though type inference
                    // never saw the second formal parameter.

                    var parameterTypes = leastOverriddenMember.GetParameterTypes();
                    for (int i = 0; i < parameterTypes.Length; i++)
                    {
                        if (!parameterTypes[i].TypeSymbol.CheckAllConstraints(Conversions))
                        {
                            return new MemberResolutionResult<TMember>(member, leastOverriddenMember, MemberAnalysisResult.ConstructedParameterFailedConstraintsCheck(i));
                        }
                    }

                    // Types of constructed effective parameters might originate from a virtual/abstract method 
                    // that the current "method" overrides. If the virtual/abstract method is generic we constructed it 
                    // using the generic parameters of "method", so we can now substitute these type parameters 
                    // in the constructed effective parameters.

                    var map = new TypeMap(method.TypeParameters, typeArguments, allowAlpha: true);

                    effectiveParameters = new EffectiveParameters(
                        map.SubstituteTypes(constructedEffectiveParameters.ParameterTypes),
                        constructedEffectiveParameters.ParameterRefKinds);

                    ignoreOpenTypes = false;
                }
            }
            else
            {
                effectiveParameters = constructedEffectiveParameters;
                ignoreOpenTypes = false;
            }

            var applicableResult = IsApplicable(
                member,
                effectiveParameters,
                arguments,
                argsToParamsMap,
                isVararg: member.GetIsVararg(),
                hasAnyRefOmittedArgument: hasAnyRefOmittedArgument,
                ignoreOpenTypes: ignoreOpenTypes,
                completeResults: completeResults,
                useSiteDiagnostics: ref useSiteDiagnostics);
            return new MemberResolutionResult<TMember>(member, leastOverriddenMember, applicableResult);
        }

        private ImmutableArray<TypeSymbolWithAnnotations> InferMethodTypeArguments(
            MethodSymbol method,
            ImmutableArray<TypeParameterSymbol> originalTypeParameters,
            AnalyzedArguments arguments,
            EffectiveParameters originalEffectiveParameters,
            out MemberAnalysisResult error,
            ref HashSet<DiagnosticInfo> useSiteDiagnostics)
        {
            var args = arguments.Arguments.ToImmutable();

            // The reason why we pass the type parameters and formal parameter types
            // from the original definition, not the method as it exists as a member of 
            // a possibly constructed generic type, is exceedingly subtle. See the comments
            // in "Infer" for details.

            var inferenceResult = MethodTypeInferrer.Infer(
                _binder,
                _binder.Conversions,
                originalTypeParameters,
                method.ContainingType,
                originalEffectiveParameters.ParameterTypes,
                originalEffectiveParameters.ParameterRefKinds,
                args,
                ref useSiteDiagnostics);

            if (inferenceResult.Success)
            {
                error = default(MemberAnalysisResult);
                return inferenceResult.InferredTypeArguments;
            }

            if (arguments.IsExtensionMethodInvocation)
            {
                var inferredFromFirstArgument = MethodTypeInferrer.InferTypeArgumentsFromFirstArgument(
                    _binder.Conversions,
                    method,
                    args,
                    includeNullability: Compilation.IsFeatureEnabled(MessageID.IDS_FeatureStaticNullChecking),
                    useSiteDiagnostics: ref useSiteDiagnostics);
                if (inferredFromFirstArgument.IsDefault)
                {
                    error = MemberAnalysisResult.TypeInferenceExtensionInstanceArgumentFailed();
                    return default(ImmutableArray<TypeSymbolWithAnnotations>);
                }
            }

            error = MemberAnalysisResult.TypeInferenceFailed();
            return default(ImmutableArray<TypeSymbolWithAnnotations>);
        }

        private MemberAnalysisResult IsApplicable(
            Symbol candidate, // method or property
            EffectiveParameters parameters,
            AnalyzedArguments arguments,
            ImmutableArray<int> argsToParameters,
            bool isVararg,
            bool hasAnyRefOmittedArgument,
            bool ignoreOpenTypes,
            bool completeResults,
            ref HashSet<DiagnosticInfo> useSiteDiagnostics)
        {
            // The effective parameters are in the right order with respect to the arguments.
            //
            // The difference between "parameters" and "original parameters" is as follows. Suppose
            // we have class C<V> { static void M<T, U>(T t, U u, V v) { C<T>.M(1, t, t); } }
            // In the call, the "original parameters" are (T, U, V). The "constructed parameters",
            // not passed in here, are (T, U, T) because T is substituted for V; type inference then
            // infers that T is int and U is T.  The "parameters" are therefore (int, T, T).
            //
            // We add a "virtual parameter" for the __arglist.
            int paramCount = parameters.ParameterTypes.Length + (isVararg ? 1 : 0);

            if (arguments.Arguments.Count < paramCount)
            {
                // For improved error recovery, we perform type inference even when the argument
                // list is of the wrong length. The caller is expected to detect and handle that,
                // treating the method as inapplicable.
                paramCount = arguments.Arguments.Count;
            }

            // For each argument in A, the parameter passing mode of the argument (i.e., value, ref, or out) is 
            // identical to the parameter passing mode of the corresponding parameter, and
            // * for a value parameter or a parameter array, an implicit conversion exists from the 
            //   argument to the type of the corresponding parameter, or
            // * for a ref or out parameter, the type of the argument is identical to the type of the corresponding 
            //   parameter. After all, a ref or out parameter is an alias for the argument passed.
            ArrayBuilder<Conversion> conversions = null;
            ArrayBuilder<int> badArguments = null;
            for (int argumentPosition = 0; argumentPosition < paramCount; argumentPosition++)
            {
                BoundExpression argument = arguments.Argument(argumentPosition);
                Conversion conversion;

                if (isVararg && argumentPosition == paramCount - 1)
                {
                    // Only an __arglist() expression is convertible.
                    if (argument.Kind == BoundKind.ArgListOperator)
                    {
                        conversion = Conversion.Identity;
                    }
                    else
                    {
                        badArguments = badArguments ?? ArrayBuilder<int>.GetInstance();
                        badArguments.Add(argumentPosition);
                        conversion = Conversion.NoConversion;
                    }
                }
                else
                {
                    RefKind argumentRefKind = arguments.RefKind(argumentPosition);
                    RefKind parameterRefKind = parameters.ParameterRefKinds.IsDefault ? RefKind.None : parameters.ParameterRefKinds[argumentPosition];
                    bool forExtensionMethodThisArg = arguments.IsExtensionMethodThisArgument(argumentPosition);

                    if (forExtensionMethodThisArg)
                    {
                        Debug.Assert(argumentRefKind == RefKind.None);
                        if (parameterRefKind == RefKind.Ref)
                        {
                            // For ref extension methods, we omit the "ref" modifier on the receiver arguments
                            // Passing the parameter RefKind for finding the correct conversion.
                            // For ref-readonly extension methods, argumentRefKind is always None.
                            argumentRefKind = parameterRefKind;
                        }
                    }

                    conversion = CheckArgumentForApplicability(
                        candidate,
                        argument,
                        argumentRefKind,
                        parameters.ParameterTypes[argumentPosition].TypeSymbol,
                        parameterRefKind,
                        ignoreOpenTypes,
                        ref useSiteDiagnostics,
                        forExtensionMethodThisArg);

                    if (forExtensionMethodThisArg && !Conversions.IsValidExtensionMethodThisArgConversion(conversion))
                    {
                        // Return early, without checking conversions of subsequent arguments,
                        // if the instance argument is not convertible to the 'this' parameter,
                        // even when 'completeResults' is requested. This avoids unnecessary
                        // lambda binding in particular, for instance, with LINQ expressions.
                        // Note that BuildArgumentsForErrorRecovery will still bind some number
                        // of overloads for the semantic model.
                        Debug.Assert(badArguments == null);
                        Debug.Assert(conversions == null);
                        return MemberAnalysisResult.BadArgumentConversions(argsToParameters, ImmutableArray.Create(argumentPosition), ImmutableArray.Create(conversion));
                    }

                    if (!conversion.Exists)
                    {
                        badArguments = badArguments ?? ArrayBuilder<int>.GetInstance();
                        badArguments.Add(argumentPosition);
                    }
                }

                if (conversions != null)
                {
                    conversions.Add(conversion);
                }
                else if (!conversion.IsIdentity)
                {
                    conversions = ArrayBuilder<Conversion>.GetInstance(paramCount);
                    conversions.AddMany(Conversion.Identity, argumentPosition);
                    conversions.Add(conversion);
                }

                if (badArguments != null && !completeResults)
                {
                    break;
                }
            }

            MemberAnalysisResult result;
            var conversionsArray = conversions != null ? conversions.ToImmutableAndFree() : default(ImmutableArray<Conversion>);
            if (badArguments != null)
            {
                result = MemberAnalysisResult.BadArgumentConversions(argsToParameters, badArguments.ToImmutableAndFree(), conversionsArray);
            }
            else
            {
                result = MemberAnalysisResult.NormalForm(argsToParameters, conversionsArray, hasAnyRefOmittedArgument);
            }

            return result;
        }

        private Conversion CheckArgumentForApplicability(
            Symbol candidate, // method or property
            BoundExpression argument,
            RefKind argRefKind,
            TypeSymbol parameterType,
            RefKind parRefKind,
            bool ignoreOpenTypes,
            ref HashSet<DiagnosticInfo> useSiteDiagnostics,
            bool forExtensionMethodThisArg)
        {
            // Spec 7.5.3.1
            // For each argument in A, the parameter passing mode of the argument (i.e., value, ref, or out) is identical
            // to the parameter passing mode of the corresponding parameter, and
            // - for a value parameter or a parameter array, an implicit conversion (§6.1)
            //   exists from the argument to the type of the corresponding parameter, or
            // - for a ref or out parameter, the type of the argument is identical to the type of the corresponding parameter. 

            // effective RefKind has to match unless argument expression is of the type dynamic. 
            // This is a bug in Dev11 which we also implement. 
            //       The spec is correct, this is not an intended behavior. We don't fix the bug to avoid a breaking change.
            if (!(argRefKind == parRefKind ||
                 (argRefKind == RefKind.None && argument.HasDynamicType())))
            {
                return Conversion.NoConversion;
            }

            // TODO (tomat): the spec wording isn't final yet

            // Spec 7.5.4: Compile-time checking of dynamic overload resolution:
            // - Then, any parameter whose type is open (i.e. contains a type parameter; see §4.4.2) is elided, along with its corresponding parameter(s).
            // and
            // - The modified parameter list for F is applicable to the modified argument list in terms of section §7.5.3.1
            if (ignoreOpenTypes && parameterType.ContainsTypeParameter(parameterContainer: (MethodSymbol)candidate))
            {
                // defer applicability check to runtime:
                return Conversion.ImplicitDynamic;
            }

            var argType = argument.Type;
            if (argument.Kind == BoundKind.OutVariablePendingInference ||
                argument.Kind == BoundKind.OutDeconstructVarPendingInference ||
                (argument.Kind == BoundKind.DiscardExpression && (object)argType == null))
            {
                Debug.Assert(argRefKind != RefKind.None);

                // Any parameter type is good, we'll use it for the var local.
                return Conversion.Identity;
            }

            if (argRefKind == RefKind.None)
            {
                var conversion = forExtensionMethodThisArg ?
                    Conversions.ClassifyImplicitExtensionMethodThisArgConversion(argument, argument.Type, parameterType, ref useSiteDiagnostics) :
                    Conversions.ClassifyImplicitConversionFromExpression(argument, parameterType, ref useSiteDiagnostics);
                Debug.Assert((!conversion.Exists) || conversion.IsImplicit, "ClassifyImplicitConversion should only return implicit conversions");
                return conversion;
            }

            if ((object)argType != null && Conversions.HasIdentityConversion(argType, parameterType))
            {
                return Conversion.Identity;
            }
            else
            {
                return Conversion.NoConversion;
            }
        }

        private static TMember GetConstructedFrom<TMember>(TMember member) where TMember : Symbol
        {
            switch (member.Kind)
            {
                case SymbolKind.Property:
                    return member;
                case SymbolKind.Method:
                    return (TMember)(Symbol)(member as MethodSymbol).ConstructedFrom;
                default:
                    throw ExceptionUtilities.UnexpectedValue(member.Kind);
            }
        }
    }
}<|MERGE_RESOLUTION|>--- conflicted
+++ resolved
@@ -356,9 +356,6 @@
                 return MemberAnalysisResult.UseSiteError();
             }
 
-<<<<<<< HEAD
-            var effectiveParameters = GetEffectiveParametersInNormalForm(constructor, arguments.Arguments.Count, argumentAnalysis.ArgsToParamsOpt, arguments.RefKinds, allowRefOmittedArguments: false, binder: _binder, hasAnyRefOmittedArgument: out _);
-=======
             var effectiveParameters = GetEffectiveParametersInNormalForm(
                 constructor, 
                 arguments.Arguments.Count, 
@@ -366,7 +363,6 @@
                 arguments.RefKinds, 
                 isMethodGroupConversion: false, 
                 allowRefOmittedArguments: false);
->>>>>>> 1bc93344
 
             return IsApplicable(
                 constructor,
@@ -398,9 +394,6 @@
                 return MemberAnalysisResult.UseSiteError();
             }
 
-<<<<<<< HEAD
-            var effectiveParameters = GetEffectiveParametersInExpandedForm(constructor, arguments.Arguments.Count, argumentAnalysis.ArgsToParamsOpt, arguments.RefKinds, allowRefOmittedArguments: false, binder: _binder, hasAnyRefOmittedArgument: out _);
-=======
             var effectiveParameters = GetEffectiveParametersInExpandedForm(
                 constructor, 
                 arguments.Arguments.Count, 
@@ -408,7 +401,6 @@
                 arguments.RefKinds, 
                 isMethodGroupConversion: false, 
                 allowRefOmittedArguments: false);
->>>>>>> 1bc93344
 
             // A vararg ctor is never applicable in its expanded form because
             // it is never a params method.
@@ -1242,7 +1234,8 @@
             worse.Free();
         }
 
-<<<<<<< HEAD
+        // Merge upstream/dev15.6.x
+#if false
         // Return the parameter type corresponding to the given argument index.
         private TypeSymbol GetParameterType(int argIndex, MemberAnalysisResult result, ImmutableArray<ParameterSymbol> parameters)
         {
@@ -1258,13 +1251,12 @@
             refKind = parameter.RefKind;
             var type = _binder.GetTypeOrReturnTypeWithAdjustedNullableAnnotations(parameter).TypeSymbol;
 
-=======
+#endif
         /// <summary>
         /// Returns the parameter type (considering params).
         /// </summary>
         private static TypeSymbol GetParameterType(ParameterSymbol parameter, MemberAnalysisResult result)
         {
->>>>>>> 1bc93344
             if (result.Kind == MemberResolutionKind.ApplicableInExpandedForm &&
                 parameter.IsParams && type.IsSZArray())
             {
@@ -2457,7 +2449,7 @@
                             Debug.Assert(r2.SpecialType != SpecialType.System_Void);
                             Debug.Assert(!Conversions.HasIdentityConversion(r1, r2));
                         }
-#endif 
+#endif
 
                         if (r1.SpecialType == SpecialType.System_Void)
                         {
@@ -2609,9 +2601,6 @@
             }
         }
 
-<<<<<<< HEAD
-        private static EffectiveParameters GetEffectiveParametersInNormalForm<TMember>(
-=======
         private EffectiveParameters GetEffectiveParametersInNormalForm<TMember>(
             TMember member,
             int argumentCount,
@@ -2626,7 +2615,6 @@
         }
 
         private EffectiveParameters GetEffectiveParametersInNormalForm<TMember>(
->>>>>>> 1bc93344
             TMember member,
             int argumentCount,
             ImmutableArray<int> argToParamMap,
@@ -2669,11 +2657,7 @@
                 types.Add(parameter.Type);
 
                 RefKind argRefKind = hasAnyRefArg ? argumentRefKinds[arg] : RefKind.None;
-<<<<<<< HEAD
-                RefKind paramRefKind = GetEffectiveParameterRefKind(parameter, argRefKind, allowRefOmittedArguments, binder, ref hasAnyRefOmittedArgument);
-=======
                 RefKind paramRefKind = GetEffectiveParameterRefKind(parameter, argRefKind, isMethodGroupConversion, allowRefOmittedArguments, ref hasAnyRefOmittedArgument);
->>>>>>> 1bc93344
 
                 if (refs == null)
                 {
@@ -2693,16 +2677,12 @@
             return new EffectiveParameters(types.ToImmutableAndFree(), refKinds);
         }
 
-<<<<<<< HEAD
-        private static RefKind GetEffectiveParameterRefKind(ParameterSymbol parameter, RefKind argRefKind, bool allowRefOmittedArguments, Binder binder, ref bool hasAnyRefOmittedArgument)
-=======
         private RefKind GetEffectiveParameterRefKind(
             ParameterSymbol parameter, 
             RefKind argRefKind,
             bool isMethodGroupConversion,
             bool allowRefOmittedArguments, 
             ref bool hasAnyRefOmittedArgument)
->>>>>>> 1bc93344
         {
             var paramRefKind = parameter.RefKind;
 
@@ -2725,9 +2705,6 @@
             return paramRefKind;
         }
 
-<<<<<<< HEAD
-        private static EffectiveParameters GetEffectiveParametersInExpandedForm<TMember>(
-=======
         private EffectiveParameters GetEffectiveParametersInExpandedForm<TMember>(
             TMember member,
             int argumentCount,
@@ -2741,7 +2718,6 @@
         }
 
         private EffectiveParameters GetEffectiveParametersInExpandedForm<TMember>(
->>>>>>> 1bc93344
             TMember member,
             int argumentCount,
             ImmutableArray<int> argToParamMap,
@@ -2769,11 +2745,7 @@
                 types.Add(parm == parameters.Length - 1 ? ((ArrayTypeSymbol)type.TypeSymbol).ElementType : type);
 
                 var argRefKind = hasAnyRefArg ? argumentRefKinds[arg] : RefKind.None;
-<<<<<<< HEAD
-                var paramRefKind = GetEffectiveParameterRefKind(parameter, argRefKind, allowRefOmittedArguments, binder, ref hasAnyRefOmittedArgument);
-=======
                 var paramRefKind = GetEffectiveParameterRefKind(parameter, argRefKind, isMethodGroupConversion, allowRefOmittedArguments, ref hasAnyRefOmittedArgument);
->>>>>>> 1bc93344
 
                 refs.Add(paramRefKind);
                 if (paramRefKind != RefKind.None)
@@ -2846,14 +2818,8 @@
                 arguments.Arguments.Count,
                 argumentAnalysis.ArgsToParamsOpt,
                 arguments.RefKinds,
-<<<<<<< HEAD
-                allowRefOmittedArguments,
-                _binder,
-                out _);
-=======
                 isMethodGroupConversion,
                 allowRefOmittedArguments);
->>>>>>> 1bc93344
 
             // The member passed to the following call is returned in the result (possibly a constructed version of it).
             // The applicability is checked based on effective parameters passed in.
@@ -2922,14 +2888,8 @@
                 arguments.Arguments.Count,
                 argumentAnalysis.ArgsToParamsOpt,
                 arguments.RefKinds,
-<<<<<<< HEAD
-                allowRefOmittedArguments,
-                _binder,
-                out _);
-=======
                 isMethodGroupConversion: false,
                 allowRefOmittedArguments);
->>>>>>> 1bc93344
 
             // The member passed to the following call is returned in the result (possibly a constructed version of it).
             // The applicability is checked based on effective parameters passed in.
