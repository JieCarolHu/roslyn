﻿// Copyright (c) Microsoft.  All Rights Reserved.  Licensed under the Apache License, Version 2.0.  See License.txt in the project root for license information.

using System;
using System.Collections.Generic;
using System.Collections.Immutable;
using System.Diagnostics;
using System.Linq;
using Microsoft.CodeAnalysis.CSharp.Symbols;
using Microsoft.CodeAnalysis.CSharp.Syntax;
using Roslyn.Utilities;

namespace Microsoft.CodeAnalysis.CSharp
{
    /// <summary>
    /// This portion of the binder converts StatementSyntax nodes into BoundStatements
    /// </summary>
    internal partial class Binder
    {
        /// <summary>
        /// This is the set of parameters and local variables that were used as arguments to 
        /// lock or using statements in enclosing scopes.
        /// </summary>
        /// <remarks>
        /// using (x) { } // x counts
        /// using (IDisposable y = null) { } // y does not count
        /// </remarks>
        internal virtual ImmutableHashSet<Symbol> LockedOrDisposedVariables
        {
            get { return _next.LockedOrDisposedVariables; }
        }

        /// <remarks>
        /// Noteworthy override is in MemberSemanticModel.IncrementalBinder (used for caching).
        /// </remarks>
        public virtual BoundStatement BindStatement(StatementSyntax node, DiagnosticBag diagnostics)
        {
            Binder statementBinder = this.GetBinder(node);
            return (statementBinder ?? this).BindStatementCore(node, diagnostics);
        }

        private BoundStatement BindStatementCore(StatementSyntax node, DiagnosticBag diagnostics)
        {
            Debug.Assert(node != null);
            BoundStatement result;
            switch (node.Kind())
            {
                case SyntaxKind.Block:
                    result = BindBlock((BlockSyntax)node, diagnostics);
                    break;
                case SyntaxKind.LocalDeclarationStatement:
                    result = BindDeclarationStatement((LocalDeclarationStatementSyntax)node, diagnostics);
                    break;
                case SyntaxKind.LocalFunctionStatement:
                    // The binder in the map is for the method body, so we use the *enclosing* binder for the block
                    result = Next.BindLocalFunctionStatement((LocalFunctionStatementSyntax)node, diagnostics);
                    break;
                case SyntaxKind.ExpressionStatement:
                    result = BindExpressionStatement((ExpressionStatementSyntax)node, diagnostics);
                    break;
                case SyntaxKind.IfStatement:
                    result = BindIfStatement((IfStatementSyntax)node, diagnostics);
                    break;
                case SyntaxKind.SwitchStatement:
                    result = BindSwitchStatement((SwitchStatementSyntax)node, diagnostics);
                    break;
                case SyntaxKind.DoStatement:
                    result = BindDo((DoStatementSyntax)node, diagnostics);
                    break;
                case SyntaxKind.WhileStatement:
                    result = BindWhile((WhileStatementSyntax)node, diagnostics);
                    break;
                case SyntaxKind.ForStatement:
                    result = BindFor((ForStatementSyntax)node, diagnostics);
                    break;
                case SyntaxKind.ForEachStatement:
                    result = BindForEach((ForEachStatementSyntax)node, diagnostics);
                    break;
                case SyntaxKind.BreakStatement:
                    result = BindBreak((BreakStatementSyntax)node, diagnostics);
                    break;
                case SyntaxKind.ContinueStatement:
                    result = BindContinue((ContinueStatementSyntax)node, diagnostics);
                    break;
                case SyntaxKind.ReturnStatement:
                    result = BindReturn((ReturnStatementSyntax)node, diagnostics);
                    break;
                case SyntaxKind.FixedStatement:
                    result = BindFixedStatement((FixedStatementSyntax)node, diagnostics);
                    break;
                case SyntaxKind.LabeledStatement:
                    result = BindLabeled((LabeledStatementSyntax)node, diagnostics);
                    break;
                case SyntaxKind.GotoStatement:
                case SyntaxKind.GotoCaseStatement:
                case SyntaxKind.GotoDefaultStatement:
                    result = BindGoto((GotoStatementSyntax)node, diagnostics);
                    break;
                case SyntaxKind.TryStatement:
                    result = BindTryStatement((TryStatementSyntax)node, diagnostics);
                    break;
                case SyntaxKind.EmptyStatement:
                    result = BindEmpty((EmptyStatementSyntax)node);
                    break;
                case SyntaxKind.ThrowStatement:
                    result = BindThrow((ThrowStatementSyntax)node, diagnostics);
                    break;
                case SyntaxKind.UnsafeStatement:
                    result = BindUnsafeStatement((UnsafeStatementSyntax)node, diagnostics);
                    break;
                case SyntaxKind.UncheckedStatement:
                case SyntaxKind.CheckedStatement:
                    result = BindCheckedStatement((CheckedStatementSyntax)node, diagnostics);
                    break;
                case SyntaxKind.UsingStatement:
                    result = BindUsingStatement((UsingStatementSyntax)node, diagnostics);
                    break;
                case SyntaxKind.YieldBreakStatement:
                    result = BindYieldBreakStatement((YieldStatementSyntax)node, diagnostics);
                    break;
                case SyntaxKind.YieldReturnStatement:
                    result = BindYieldReturnStatement((YieldStatementSyntax)node, diagnostics);
                    break;
                case SyntaxKind.LockStatement:
                    result = BindLockStatement((LockStatementSyntax)node, diagnostics);
                    break;
                case SyntaxKind.LetStatement:
                    result = BindLetStatement((LetStatementSyntax)node, diagnostics);
                    break;
                default:
                    // NOTE: We could probably throw an exception here, but it's conceivable
                    // that a non-parser syntax tree could reach this point with an unexpected
                    // SyntaxKind and we don't want to throw if that occurs.
                    result = new BoundBadStatement(node, ImmutableArray<BoundNode>.Empty, hasErrors: true);
                    break;
            }

            Debug.Assert(result.WasCompilerGenerated == false, "Synthetic node would not get cached");

            Debug.Assert(result.Syntax is StatementSyntax, "BoundStatement should be associated with a statement syntax.");

            Debug.Assert(System.Linq.Enumerable.Contains(result.Syntax.AncestorsAndSelf(), node), @"Bound statement (or one of its parents) 
                                                                            should have same syntax as the given syntax node. 
                                                                            Otherwise it may be confusing to the binder cache that uses syntax node as keys.");

            // An if statement already has its pattern variables in the resulting bound node.
            // This is necessary because it has its own scoping rules.
            if (node.Kind() != SyntaxKind.IfStatement)
            {
                // Other statements do not, and require an enclosing bound node to store them.
                PatternVariableBinder patternBinder = this as PatternVariableBinder ?? Next as PatternVariableBinder;
                if (patternBinder != null && patternBinder.Syntax == node && !patternBinder.Locals.IsDefaultOrEmpty)
                {
                    result = new BoundBlock(node, patternBinder.Locals, ImmutableArray<LocalFunctionSymbol>.Empty, ImmutableArray.Create(result), result.HasErrors);
                }
            }

            return result;
        }

        private BoundStatement BindCheckedStatement(CheckedStatementSyntax node, DiagnosticBag diagnostics)
        {
            return BindEmbeddedBlock(node.Block, diagnostics);
        }

        private BoundStatement BindUnsafeStatement(UnsafeStatementSyntax node, DiagnosticBag diagnostics)
        {
            var unsafeBinder = this.GetBinder(node);

            if (!this.Compilation.Options.AllowUnsafe)
            {
                Error(diagnostics, ErrorCode.ERR_IllegalUnsafe, node.UnsafeKeyword);
            }
            else if (this.IsIndirectlyInIterator) // called *after* we know the binder map has been created.
            {
                // Spec 8.2: "An iterator block always defines a safe context, even when its declaration
                // is nested in an unsafe context."
                Error(diagnostics, ErrorCode.ERR_IllegalInnerUnsafe, node.UnsafeKeyword);
            }

            return BindEmbeddedBlock(node.Block, diagnostics);
        }

        private BoundStatement BindFixedStatement(FixedStatementSyntax node, DiagnosticBag diagnostics)
        {
            var fixedBinder = this.GetBinder(node);
            Debug.Assert(fixedBinder != null);

            fixedBinder.ReportUnsafeIfNotAllowed(node, diagnostics);

            return fixedBinder.BindFixedStatementParts(node, diagnostics);
        }

        private BoundStatement BindFixedStatementParts(FixedStatementSyntax node, DiagnosticBag diagnostics)
        {
            VariableDeclarationSyntax declarationSyntax = node.Declaration;

            ImmutableArray<BoundLocalDeclaration> declarations;
            BindForOrUsingOrFixedDeclarations(declarationSyntax, LocalDeclarationKind.FixedVariable, diagnostics, out declarations);

            Debug.Assert(!declarations.IsEmpty);

            BoundMultipleLocalDeclarations boundMultipleDeclarations = new BoundMultipleLocalDeclarations(declarationSyntax, declarations);

            BoundStatement boundBody = BindPossibleEmbeddedStatement(node.Statement, diagnostics);

            return new BoundFixedStatement(node,
                                           GetDeclaredLocalsForScope(node),
                                           boundMultipleDeclarations,
                                           boundBody);
        }

        private BoundStatement BindYieldReturnStatement(YieldStatementSyntax node, DiagnosticBag diagnostics)
        {
            TypeSymbol elementType = this.GetIteratorElementType(node, diagnostics);
            BoundExpression argument = (node.Expression == null)
                ? BadExpression(node)
                : BindValue(node.Expression, diagnostics, BindValueKind.RValue);
            if (!argument.HasAnyErrors)
            {
                argument = GenerateConversionForAssignment(elementType, argument, diagnostics);
            }

            // NOTE: it's possible that more than one of these conditions is satisfied and that
            // we won't report the syntactically innermost.  However, dev11 appears to check
            // them in this order, regardless of syntactic nesting (StatementBinder::bindYield).
            if (this.Flags.Includes(BinderFlags.InFinallyBlock))
            {
                Error(diagnostics, ErrorCode.ERR_BadYieldInFinally, node.YieldKeyword);
            }
            else if (this.Flags.Includes(BinderFlags.InTryBlockOfTryCatch))
            {
                Error(diagnostics, ErrorCode.ERR_BadYieldInTryOfCatch, node.YieldKeyword);
            }
            else if (this.Flags.Includes(BinderFlags.InCatchBlock))
            {
                Error(diagnostics, ErrorCode.ERR_BadYieldInCatch, node.YieldKeyword);
            }
            else if (BindingTopLevelScriptCode)
            {
                Error(diagnostics, ErrorCode.ERR_YieldNotAllowedInScript, node.YieldKeyword);
            }

            return new BoundYieldReturnStatement(node, argument);
        }

        private BoundStatement BindYieldBreakStatement(YieldStatementSyntax node, DiagnosticBag diagnostics)
        {
            if (this.Flags.Includes(BinderFlags.InFinallyBlock))
            {
                Error(diagnostics, ErrorCode.ERR_BadYieldInFinally, node.YieldKeyword);
            }
            else if (BindingTopLevelScriptCode)
            {
                Error(diagnostics, ErrorCode.ERR_YieldNotAllowedInScript, node.YieldKeyword);
            }

            GetIteratorElementType(node, diagnostics);
            return new BoundYieldBreakStatement(node);
        }

        private BoundStatement BindLockStatement(LockStatementSyntax node, DiagnosticBag diagnostics)
        {
            var lockBinder = this.GetBinder(node);
            Debug.Assert(lockBinder != null);
            return lockBinder.BindLockStatementParts(diagnostics, lockBinder);
        }

        internal virtual BoundStatement BindLockStatementParts(DiagnosticBag diagnostics, Binder originalBinder)
        {
            return this.Next.BindLockStatementParts(diagnostics, originalBinder);
        }


        private BoundStatement BindUsingStatement(UsingStatementSyntax node, DiagnosticBag diagnostics)
        {
            var usingBinder = this.GetBinder(node);
            Debug.Assert(usingBinder != null);
            return usingBinder.BindUsingStatementParts(diagnostics, usingBinder);
        }

        internal virtual BoundStatement BindUsingStatementParts(DiagnosticBag diagnostics, Binder originalBinder)
        {
            return this.Next.BindUsingStatementParts(diagnostics, originalBinder);
        }

        internal BoundStatement BindPossibleEmbeddedStatement(StatementSyntax node, DiagnosticBag diagnostics)
        {
            return BindStatement(node, diagnostics);
        }

        private BoundExpression BindThrownExpression(ExpressionSyntax exprSyntax, DiagnosticBag diagnostics, ref bool hasErrors)
        {
            var boundExpr = BindValue(exprSyntax, diagnostics, BindValueKind.RValue);

            // SPEC VIOLATION: The spec requires the thrown exception to have a type, and that the type
            // be System.Exception or derived from System.Exception. (Or, if a type parameter, to have
            // an effective base class that meets that criterion.) However, we allow the literal null 
            // to be thrown, even though it does not meet that criterion and will at runtime always
            // produce a null reference exception.

            if (!boundExpr.IsLiteralNull())
            {
                var type = boundExpr.Type;

                // If the expression is a lambda, anonymous method, or method group then it will
                // have no compile-time type; give the same error as if the type was wrong.
                HashSet<DiagnosticInfo> useSiteDiagnostics = null;

                if ((object)type == null || !type.IsErrorType() && !Compilation.IsExceptionType(type.EffectiveType(ref useSiteDiagnostics), ref useSiteDiagnostics))
                {
                    diagnostics.Add(ErrorCode.ERR_BadExceptionType, exprSyntax.Location);
                    hasErrors = true;
                    diagnostics.Add(exprSyntax, useSiteDiagnostics);
                }
            }

            return boundExpr;
        }

        private BoundThrowStatement BindThrow(ThrowStatementSyntax node, DiagnosticBag diagnostics)
        {
            BoundExpression boundExpr = null;
            bool hasErrors = false;

            ExpressionSyntax exprSyntax = node.Expression;
            if (exprSyntax != null)
            {
                boundExpr = BindThrownExpression(exprSyntax, diagnostics, ref hasErrors);
            }
            else if (!this.Flags.Includes(BinderFlags.InCatchBlock))
            {
                diagnostics.Add(ErrorCode.ERR_BadEmptyThrow, node.ThrowKeyword.GetLocation());
                hasErrors = true;
            }
            else if (this.Flags.Includes(BinderFlags.InNestedFinallyBlock))
            {
                // There's a special error code for a rethrow in a finally clause in a catch clause.
                // Best guess interpretation: if an exception occurs within the nested try block
                // (i.e. the one in the catch clause, to which the finally clause is attached),
                // then it's not clear whether the runtime will try to rethrow the "inner" exception
                // or the "outer" exception. For this reason, the case is disallowed.

                diagnostics.Add(ErrorCode.ERR_BadEmptyThrowInFinally, node.ThrowKeyword.GetLocation());
                hasErrors = true;
            }

            return new BoundThrowStatement(node, boundExpr, hasErrors);
        }

        private BoundStatement BindEmpty(EmptyStatementSyntax node)
        {
            return new BoundNoOpStatement(node, NoOpStatementFlavor.Default);
        }

        private BoundLabeledStatement BindLabeled(LabeledStatementSyntax node, DiagnosticBag diagnostics)
        {
            // TODO: verify that goto label lookup was valid (e.g. error checking of symbol resolution for labels)
            bool hasError = false;

            var result = LookupResult.GetInstance();
            HashSet<DiagnosticInfo> useSiteDiagnostics = null;
            var binder = this.LookupSymbolsWithFallback(result, node.Identifier.ValueText, arity: 0, useSiteDiagnostics: ref useSiteDiagnostics, options: LookupOptions.LabelsOnly);

            // result.Symbols can be empty in some malformed code, e.g. when a labeled statement is used an embedded statement in an if or foreach statement    
            // In this case we create new label symbol on the fly, and an error is reported by parser
            var symbol = result.Symbols.Count > 0 && result.IsMultiViable ?
                (LabelSymbol)result.Symbols.First() :
                new SourceLabelSymbol((MethodSymbol)ContainingMemberOrLambda, node.Identifier);

            if (!symbol.IdentifierNodeOrToken.IsToken || symbol.IdentifierNodeOrToken.AsToken() != node.Identifier)
            {
                Error(diagnostics, ErrorCode.ERR_DuplicateLabel, node.Identifier, node.Identifier.ValueText);
                hasError = true;
            }

            // check to see if this label (illegally) hides a label from an enclosing scope
            if (binder != null)
            {
                result.Clear();
                binder.Next.LookupSymbolsWithFallback(result, node.Identifier.ValueText, arity: 0, useSiteDiagnostics: ref useSiteDiagnostics, options: LookupOptions.LabelsOnly);
                if (result.IsMultiViable)
                {
                    // The label '{0}' shadows another label by the same name in a contained scope
                    Error(diagnostics, ErrorCode.ERR_LabelShadow, node.Identifier, node.Identifier.ValueText);
                    hasError = true;
                }
            }

            diagnostics.Add(node, useSiteDiagnostics);
            result.Free();

            var body = BindStatement(node.Statement, diagnostics);
            return new BoundLabeledStatement(node, symbol, body, hasError);
        }

        private BoundStatement BindGoto(GotoStatementSyntax node, DiagnosticBag diagnostics)
        {
            switch (node.Kind())
            {
                case SyntaxKind.GotoStatement:
                    var expression = BindLabel(node.Expression, diagnostics);
                    var boundLabel = expression as BoundLabel;
                    if (boundLabel == null)
                    {
                        // diagnostics already reported
                        return new BoundBadStatement(node, ImmutableArray.Create<BoundNode>(expression), true);
                    }
                    var symbol = boundLabel.Label;
                    return new BoundGotoStatement(node, symbol, null, boundLabel);

                case SyntaxKind.GotoCaseStatement:
                case SyntaxKind.GotoDefaultStatement:

                    // SPEC:    If the goto case statement is not enclosed by a switch statement, a compile-time error occurs.
                    // SPEC:    If the goto default statement is not enclosed by a switch statement, a compile-time error occurs.

                    SwitchBinder binder = GetSwitchBinder(this);
                    if (binder == null)
                    {
                        Error(diagnostics, ErrorCode.ERR_InvalidGotoCase, node);
                        return new BoundBadStatement(node, ImmutableArray<BoundNode>.Empty, true);
                    }
                    return binder.BindGotoCaseOrDefault(node, diagnostics);

                default:
                    throw ExceptionUtilities.UnexpectedValue(node.Kind());
            }
        }

        private BoundStatement BindLocalFunctionStatement(LocalFunctionStatementSyntax node, DiagnosticBag diagnostics)
        {
            // already defined symbol in containing block
            var localSymbol = this.LookupLocalFunction(node.Identifier);

            var hasErrors = false;

            // In error scenarios with misplaced code, it is possible we can't bind the local declaration.
            // This occurs through the semantic model.  In that case concoct a plausible result.
            if (localSymbol == null)
            {
                localSymbol = new LocalFunctionSymbol(this, this.ContainingType, this.ContainingMemberOrLambda, node);
            }
            else
            {
                hasErrors |= this.ValidateDeclarationNameConflictsInScope(localSymbol, diagnostics);
            }

            var binder = this.GetBinder(node);

            // Binder could be null in error scenarios (as above)
            BoundBlock block;
            if (binder != null)
            {
                if (node.Body != null)
                {
                    block = binder.BindEmbeddedBlock(node.Body, diagnostics);
                }
                else if (node.ExpressionBody != null)
                {
                    block = binder.BindExpressionBodyAsBlock(node.ExpressionBody, diagnostics);
                }
                else
                {
                    block = null;
                    hasErrors = true;
                    // TODO: add a message for this?
                    diagnostics.Add(ErrorCode.ERR_ConcreteMissingBody, localSymbol.Locations[0], localSymbol);
                }

                if (block != null)
                {
                    localSymbol.ComputeReturnType();

                    // Have to do ControlFlowPass here because in MethodCompiler, we don't call this for synthed methods
                    // rather we go directly to LowerBodyOrInitializer, which skips over flow analysis (which is in CompileMethod)
                    // (the same thing - calling ControlFlowPass.Analyze in the lowering - is done for lambdas)
                    // It's a bit of code duplication, but refactoring would make things worse.
                    var endIsReachable = ControlFlowPass.Analyze(localSymbol.DeclaringCompilation, localSymbol, block, diagnostics);
                    if (endIsReachable)
                    {
                        if (ImplicitReturnIsOkay(localSymbol))
                        {
                            block = FlowAnalysisPass.AppendImplicitReturn(block, localSymbol, node.Body);
                        }
                        else
                        {
                            diagnostics.Add(ErrorCode.ERR_ReturnExpected, localSymbol.Locations[0], localSymbol);
                        }
                    }
                }
            }
            else
            {
                block = null;
                hasErrors = true;
            }

            localSymbol.GrabDiagnostics(diagnostics);

            return new BoundLocalFunctionStatement(node, localSymbol, block, hasErrors);
        }

        private bool ImplicitReturnIsOkay(MethodSymbol method)
        {
            return method.ReturnsVoid || method.IsIterator ||
                (method.IsAsync && method.DeclaringCompilation.GetWellKnownType(WellKnownType.System_Threading_Tasks_Task) == method.ReturnType);
        }

        public BoundExpressionStatement BindExpressionStatement(ExpressionStatementSyntax node, DiagnosticBag diagnostics)
        {
            return BindExpressionStatement(node, node.Expression, node.AllowsAnyExpression, diagnostics);
        }

        private BoundExpressionStatement BindExpressionStatement(CSharpSyntaxNode node, ExpressionSyntax syntax, bool allowsAnyExpression, DiagnosticBag diagnostics)
        {
            BoundExpressionStatement expressionStatement;

            var expression = BindValue(syntax, diagnostics, BindValueKind.RValue);
            if (!allowsAnyExpression && !IsValidStatementExpression(syntax, expression))
            {
                if (!node.HasErrors)
                {
                    Error(diagnostics, ErrorCode.ERR_IllegalStatement, syntax);
                }

                expressionStatement = new BoundExpressionStatement(node, expression, hasErrors: true);
            }
            else
            {
                expressionStatement = new BoundExpressionStatement(node, expression);
            }

            CheckForUnobservedAwaitable(expression, diagnostics);

            return expressionStatement;
        }

        /// <summary>
        /// Report an error if this is an awaitable async method invocation that is not being awaited.
        /// </summary>
        /// <remarks>
        /// The checks here are equivalent to StatementBinder::CheckForUnobservedAwaitable() in the native compiler.
        /// </remarks>
        private void CheckForUnobservedAwaitable(BoundExpression expression, DiagnosticBag diagnostics)
        {
            if (CouldBeAwaited(expression))
            {
                Error(diagnostics, ErrorCode.WRN_UnobservedAwaitableExpression, expression.Syntax);
            }
        }

        private BoundStatement BindDeclarationStatement(LocalDeclarationStatementSyntax node, DiagnosticBag diagnostics)
        {
            var typeSyntax = node.Declaration.Type;
            bool isConst = node.IsConst;

            bool isVar;
            AliasSymbol alias;
            TypeSymbol declType = BindVariableType(node, diagnostics, typeSyntax, ref isConst, isVar: out isVar, alias: out alias);

            // UNDONE: "possible expression" feature for IDE

            LocalDeclarationKind kind = LocalDeclarationKind.RegularVariable;
            if (isConst)
            {
                kind = LocalDeclarationKind.Constant;
            }

            var variableList = node.Declaration.Variables;
            int variableCount = variableList.Count;

            if (variableCount == 1)
            {
                return BindVariableDeclaration(kind, isVar, variableList[0], typeSyntax, declType, alias, diagnostics, node);
            }
            else
            {
                BoundLocalDeclaration[] boundDeclarations = new BoundLocalDeclaration[variableCount];

                int i = 0;
                foreach (var variableDeclaratorSyntax in variableList)
                {
                    boundDeclarations[i++] = BindVariableDeclaration(kind, isVar, variableDeclaratorSyntax, typeSyntax, declType, alias, diagnostics);
                }

                return new BoundMultipleLocalDeclarations(node, boundDeclarations.AsImmutableOrNull());
            }
        }

        private TypeSymbol BindVariableType(CSharpSyntaxNode declarationNode, DiagnosticBag diagnostics, TypeSyntax typeSyntax, ref bool isConst, out bool isVar, out AliasSymbol alias)
        {
            Debug.Assert(declarationNode.Kind() == SyntaxKind.LocalDeclarationStatement);

            // If the type is "var" then suppress errors when binding it. "var" might be a legal type
            // or it might not; if it is not then we do not want to report an error. If it is, then
            // we want to treat the declaration as an explicitly typed declaration.

            TypeSymbol declType = BindType(typeSyntax, diagnostics, out isVar, out alias);
            Debug.Assert((object)declType != null || isVar);

            if (isVar)
            {
                // There are a number of ways in which a var decl can be illegal, but in these 
                // cases we should report an error and then keep right on going with the inference.

                if (isConst)
                {
                    Error(diagnostics, ErrorCode.ERR_ImplicitlyTypedVariableCannotBeConst, declarationNode);
                    // Keep processing it as a non-const local.
                    isConst = false;
                }

                // In the dev10 compiler the error recovery semantics for the illegal case
                // "var x = 10, y = 123.4;" are somewhat undesirable.
                //
                // First off, this is an error because a straw poll of language designers and
                // users showed that there was no consensus on whether the above should mean
                // "double x = 10, y = 123.4;", taking the best type available and substituting
                // that for "var", or treating it as "var x = 10; var y = 123.4;" -- since there
                // was no consensus we decided to simply make it illegal. 
                //
                // In dev10 for error recovery in the IDE we do an odd thing -- we simply take
                // the type of the first variable and use it. So that is "int x = 10, y = 123.4;".
                // 
                // This seems less than ideal. In the error recovery scenario it probably makes
                // more sense to treat that as "var x = 10; var y = 123.4;" and do each inference
                // separately.

                if (declarationNode.Kind() == SyntaxKind.LocalDeclarationStatement && ((LocalDeclarationStatementSyntax)declarationNode).Declaration.Variables.Count > 1 && !declarationNode.HasErrors)
                {
                    Error(diagnostics, ErrorCode.ERR_ImplicitlyTypedVariableMultipleDeclarator, declarationNode);
                }
            }
            else
            {
                // In the native compiler when given a situation like
                //
                // D[] x;
                // 
                // where D is a static type we report both that D cannot be an element type
                // of an array, and that D[] is not a valid type for a local variable.
                // This seems silly; the first error is entirely sufficient. We no longer
                // produce additional errors for local variables of arrays of static types.

                if (declType.IsStatic)
                {
                    Error(diagnostics, ErrorCode.ERR_VarDeclIsStaticClass, typeSyntax, declType);
                }

                if (isConst && !declType.CanBeConst())
                {
                    Error(diagnostics, ErrorCode.ERR_BadConstType, typeSyntax, declType);
                    // Keep processing it as a non-const local.
                    isConst = false;
                }
            }

            return declType;
        }

        internal BoundExpression BindInferredVariableInitializer(DiagnosticBag diagnostics, RefKind refKind, EqualsValueClauseSyntax initializer,
            CSharpSyntaxNode errorSyntax)
        {
            BindValueKind valueKind;
            IsInitializerRefKindValid(initializer, initializer, refKind, diagnostics, out valueKind); // The return value isn't important here; we just want the diagnostics and the BindValueKind
            return BindInferredVariableInitializer(diagnostics, initializer, valueKind, errorSyntax);
        }

        // The location where the error is reported might not be the initializer.
        protected BoundExpression BindInferredVariableInitializer(DiagnosticBag diagnostics, EqualsValueClauseSyntax initializer, BindValueKind valueKind,
            CSharpSyntaxNode errorSyntax)
        {
            if (initializer == null)
            {
                if (!errorSyntax.HasErrors)
                {
                    Error(diagnostics, ErrorCode.ERR_ImplicitlyTypedVariableWithNoInitializer, errorSyntax);
                }

                return null;
            }

            if (initializer.Value.Kind() == SyntaxKind.ArrayInitializerExpression)
            {
                return BindUnexpectedArrayInitializer((InitializerExpressionSyntax)initializer.Value,
                    diagnostics, ErrorCode.ERR_ImplicitlyTypedVariableAssignedArrayInitializer, errorSyntax);
            }

            BoundExpression expression = BindValue(initializer.Value, diagnostics, valueKind);

            // Certain expressions (null literals, method groups and anonymous functions) have no type of 
            // their own and therefore cannot be the initializer of an implicitly typed local.
            if (!expression.HasAnyErrors && !expression.HasExpressionType())
            {
                MessageID id = MessageID.IDS_NULL;
                if (expression.Kind == BoundKind.UnboundLambda)
                {
                    id = ((UnboundLambda)expression).MessageID;
                }
                else if (expression.Kind == BoundKind.MethodGroup)
                {
                    id = MessageID.IDS_MethodGroup;
                }
                else
                {
                    Debug.Assert(expression.IsLiteralNull(), "How did we successfully bind an expression without a type?");
                }

                // Cannot assign {0} to an implicitly-typed local variable
                Error(diagnostics, ErrorCode.ERR_ImplicitlyTypedVariableAssignedBadValue, errorSyntax, id.Localize());
            }

            return expression;
        }

        protected bool IsInitializerRefKindValid(
            EqualsValueClauseSyntax initializer, 
            CSharpSyntaxNode node, 
            RefKind variableRefKind, 
            DiagnosticBag diagnostics, 
            out BindValueKind valueKind)
        {
            if (variableRefKind == RefKind.None)
            {
                valueKind = BindValueKind.RValue;
                if (initializer != null && initializer.RefKeyword.Kind() != SyntaxKind.None)
                {
                    Error(diagnostics, ErrorCode.ERR_InitializeByValueVariableWithReference, node);
                    return false;
                }
            }
            else
            {
                valueKind = BindValueKind.RefOrOut;

                if (initializer == null)
                {
                    Error(diagnostics, ErrorCode.ERR_ByReferenceVariableMustBeInitialized, node);
                    return false;
                }
                else if (initializer.RefKeyword.Kind() == SyntaxKind.None)
                {
                    Error(diagnostics, ErrorCode.ERR_InitializeByReferenceVariableWithValue, node);
                    return false;
                }
            }

            return true;
        }

        protected BoundLocalDeclaration BindVariableDeclaration(
            LocalDeclarationKind kind,
            bool isVar,
            VariableDeclaratorSyntax declarator,
            TypeSyntax typeSyntax,
            TypeSymbol declTypeOpt,
            AliasSymbol aliasOpt,
            DiagnosticBag diagnostics,
            CSharpSyntaxNode associatedSyntaxNode = null)
        {
            Debug.Assert(declarator != null);

            return BindVariableDeclaration(LocateDeclaredVariableSymbol(declarator, typeSyntax),
                                           kind,
                                           isVar,
                                           declarator,
                                           typeSyntax,
                                           declTypeOpt,
                                           aliasOpt,
                                           diagnostics,
                                           associatedSyntaxNode);
        }

        protected BoundLocalDeclaration BindVariableDeclaration(
            SourceLocalSymbol localSymbol,
            LocalDeclarationKind kind,
            bool isVar,
            VariableDeclaratorSyntax declarator,
            TypeSyntax typeSyntax,
            TypeSymbol declTypeOpt,
            AliasSymbol aliasOpt,
            DiagnosticBag diagnostics,
            CSharpSyntaxNode associatedSyntaxNode = null)
        {
            Debug.Assert(declarator != null);
            Debug.Assert((object)declTypeOpt != null || isVar);
            Debug.Assert(typeSyntax != null);

            var localDiagnostics = DiagnosticBag.GetInstance();
            // if we are not given desired syntax, we use declarator
            associatedSyntaxNode = associatedSyntaxNode ?? declarator;

            // Check for variable declaration errors.
            bool hasErrors = this.ValidateDeclarationNameConflictsInScope(localSymbol, diagnostics);

            var containingMethod = this.ContainingMemberOrLambda as MethodSymbol;
            if (containingMethod != null && containingMethod.IsAsync && localSymbol.RefKind != RefKind.None)
            {
                Error(diagnostics, ErrorCode.ERR_BadAsyncLocalType, declarator);
            }

            EqualsValueClauseSyntax equalsClauseSyntax = declarator.Initializer;

            BindValueKind valueKind;
            if (!IsInitializerRefKindValid(equalsClauseSyntax, declarator, localSymbol.RefKind, diagnostics, out valueKind))
            {
                hasErrors = true;
            }

            BoundExpression initializerOpt;
            if (isVar)
            {
                aliasOpt = null;

                var binder = new ImplicitlyTypedLocalBinder(this, localSymbol);
                initializerOpt = binder.BindInferredVariableInitializer(diagnostics, equalsClauseSyntax, valueKind, declarator);

                // If we got a good result then swap the inferred type for the "var" 
                if ((object)initializerOpt?.Type != null)
                {
                    declTypeOpt = initializerOpt.Type;

                    if (declTypeOpt.SpecialType == SpecialType.System_Void)
                    {
                        Error(localDiagnostics, ErrorCode.ERR_ImplicitlyTypedVariableAssignedBadValue, declarator, declTypeOpt);
                        declTypeOpt = CreateErrorType("var");
                        hasErrors = true;
                    }

                    if (!declTypeOpt.IsErrorType())
                    {
                        if (declTypeOpt.IsStatic)
                        {
                            Error(localDiagnostics, ErrorCode.ERR_VarDeclIsStaticClass, typeSyntax, initializerOpt.Type);
                            hasErrors = true;
                        }
                    }
                }
                else
                {
                    declTypeOpt = CreateErrorType("var");
                    hasErrors = true;
                }
            }
            else
            {
                if (ReferenceEquals(equalsClauseSyntax, null))
                {
                    initializerOpt = null;
                }
                else
                {
                    // Basically inlined BindVariableInitializer, but with conversion optional.
                    initializerOpt = BindPossibleArrayInitializer(equalsClauseSyntax.Value, declTypeOpt, valueKind, diagnostics);
                    if (kind != LocalDeclarationKind.FixedVariable)
                    {
                        // If this is for a fixed statement, we'll do our own conversion since there are some special cases.
                        initializerOpt = GenerateConversionForAssignment(declTypeOpt, initializerOpt, diagnostics, refKind: localSymbol.RefKind);
                        initializerOpt = GenerateConversionForAssignment(declTypeOpt, initializerOpt, localDiagnostics);
                    }
                }
            }

            Debug.Assert((object)declTypeOpt != null);

            if (kind == LocalDeclarationKind.FixedVariable)
            {
                // NOTE: this is an error, but it won't prevent further binding.
                if (isVar)
                {
                    if (!hasErrors)
                    {
                        Error(localDiagnostics, ErrorCode.ERR_ImplicitlyTypedLocalCannotBeFixed, declarator);
                        hasErrors = true;
                    }
                }

                if (!declTypeOpt.IsPointerType())
                {
                    if (!hasErrors)
                    {
                        Error(localDiagnostics, ErrorCode.ERR_BadFixedInitType, declarator);
                        hasErrors = true;
                    }
                }
                else if (!IsValidFixedVariableInitializer(declTypeOpt, localSymbol, ref initializerOpt, localDiagnostics))
                {
                    hasErrors = true;
                }
            }

            if (this.ContainingMemberOrLambda.Kind == SymbolKind.Method
                && ((MethodSymbol)this.ContainingMemberOrLambda).IsAsync
                && declTypeOpt.IsRestrictedType())
            {
                Error(localDiagnostics, ErrorCode.ERR_BadSpecialByRefLocal, typeSyntax, declTypeOpt);
                hasErrors = true;
            }

            Debug.Assert((object)localSymbol != null);

            DeclareLocalVariable(
                localSymbol,
                declarator.Identifier,
                declTypeOpt);

            if (localSymbol.RefKind != RefKind.None && initializerOpt != null)
            {
                var ignoredDiagnostics = DiagnosticBag.GetInstance();
                if (this.CheckValueKind(initializerOpt, BindValueKind.RefReturn, ignoredDiagnostics))
                {
                    localSymbol.SetReturnable();
                }
                ignoredDiagnostics.Free();
            }

            ImmutableArray<BoundExpression> arguments = BindDeclaratorArguments(declarator, localDiagnostics);

            if (kind == LocalDeclarationKind.FixedVariable || kind == LocalDeclarationKind.UsingVariable)
            {
                // CONSIDER: The error message is "you must provide an initializer in a fixed 
                // CONSIDER: or using declaration". The error message could be targetted to 
                // CONSIDER: the actual situation. "you must provide an initializer in a 
                // CONSIDER: 'fixed' declaration."

                if (initializerOpt == null)
                {
                    Error(localDiagnostics, ErrorCode.ERR_FixedMustInit, declarator);
                    hasErrors = true;
                }
            }
            else if (kind == LocalDeclarationKind.Constant && initializerOpt != null && !localDiagnostics.HasAnyResolvedErrors())
            {
                var constantValueDiagnostics = localSymbol.GetConstantValueDiagnostics(initializerOpt);
                foreach (var diagnostic in constantValueDiagnostics)
                {
                    diagnostics.Add(diagnostic);
                    hasErrors = true;
                }
            }

            diagnostics.AddRangeAndFree(localDiagnostics);
            var boundDeclType = new BoundTypeExpression(typeSyntax, aliasOpt, inferredType: isVar, type: declTypeOpt);
            return new BoundLocalDeclaration(associatedSyntaxNode, localSymbol, boundDeclType, initializerOpt, arguments, hasErrors);
        }

        private ImmutableArray<BoundExpression> BindDeclaratorArguments(VariableDeclaratorSyntax declarator, DiagnosticBag diagnostics)
        {
            // It is possible that we have a bracketed argument list, like "int x[];" or "int x[123];" 
            // in a non-fixed-size-array declaration . This is a common error made by C++ programmers. 
            // We have already given a good error at parse time telling the user to either make it "fixed"
            // or to move the brackets to the type. However, we should still do semantic analysis of
            // the arguments, so that errors in them are discovered, hovering over them in the IDE
            // gives good results, and so on.

            var arguments = default(ImmutableArray<BoundExpression>);

            if (declarator.ArgumentList != null)
            {
                var builder = ArrayBuilder<BoundExpression>.GetInstance();
                foreach (var argument in declarator.ArgumentList.Arguments)
                {
                    var boundArgument = BindValue(argument.Expression, diagnostics, BindValueKind.RValue);
                    builder.Add(boundArgument);
                }
                arguments = builder.ToImmutableAndFree();
            }

            return arguments;
        }

        private SourceLocalSymbol LocateDeclaredVariableSymbol(VariableDeclaratorSyntax declarator, TypeSyntax typeSyntax)
        {
            SourceLocalSymbol localSymbol = this.LookupLocal(declarator.Identifier);

            // In error scenarios with misplaced code, it is possible we can't bind the local declaration.
            // This occurs through the semantic model.  In that case concoct a plausible result.
            if ((object)localSymbol == null)
            {
                localSymbol = SourceLocalSymbol.MakeLocal(
                    ContainingMemberOrLambda,
                    this,
                    RefKind.None,
                    typeSyntax,
                    declarator.Identifier,
                    LocalDeclarationKind.RegularVariable,
                    declarator.Initializer);
            }

            return localSymbol;
        }

        private bool IsValidFixedVariableInitializer(TypeSymbol declType, SourceLocalSymbol localSymbol, ref BoundExpression initializerOpt, DiagnosticBag diagnostics)
        {
            Debug.Assert(!ReferenceEquals(declType, null));
            Debug.Assert(declType.IsPointerType());

            if (ReferenceEquals(initializerOpt, null))
            {
                return false;
            }

            TypeSymbol initializerType = initializerOpt.Type;
            CSharpSyntaxNode initializerSyntax = initializerOpt.Syntax;

            if (ReferenceEquals(initializerType, null))
            {
                // Dev10 just reports the assignment conversion error (which must occur, unless the initializer is a null literal).
                initializerOpt = GenerateConversionForAssignment(declType, initializerOpt, diagnostics);
                if (!initializerOpt.HasAnyErrors)
                {
                    Debug.Assert(initializerOpt.Kind == BoundKind.Conversion && ((BoundConversion)initializerOpt).Operand.IsLiteralNull(),
                        "All other typeless expressions should have conversion errors");
                    // CONSIDER: this is a very confusing error message, but it's what Dev10 reports.
                    Error(diagnostics, ErrorCode.ERR_FixedNotNeeded, initializerSyntax);
                }
            }
            else if (initializerType.SpecialType == SpecialType.System_String)
            {
                // See ExpressionBinder::bindPtrToString

                TypeSymbol elementType = this.GetSpecialType(SpecialType.System_Char, diagnostics, initializerSyntax);
                Debug.Assert(!elementType.IsManagedType);

                initializerOpt = GetFixedLocalCollectionInitializer(initializerOpt, elementType, declType, false, diagnostics);

                // The string case is special - we'll pin a synthesized string temp, rather than the pointer local.
                localSymbol.SetSpecificallyNotPinned();

                // UNDONE: ExpressionBinder::CheckFieldUse (something about MarshalByRef)
            }
            else if (initializerType.IsArray())
            {
                // See ExpressionBinder::BindPtrToArray (though most of that functionality is now in LocalRewriter).

                var arrayType = (ArrayTypeSymbol)initializerType;
                TypeSymbol elementType = arrayType.ElementType;

                bool hasErrors = false;
                if (elementType.IsManagedType)
                {
                    Error(diagnostics, ErrorCode.ERR_ManagedAddr, initializerSyntax, elementType);
                    hasErrors = true;
                }

                initializerOpt = GetFixedLocalCollectionInitializer(initializerOpt, elementType, declType, hasErrors, diagnostics);
            }
            else
            {
                if (!initializerOpt.HasAnyErrors)
                {
                    switch (initializerOpt.Kind)
                    {
                        case BoundKind.AddressOfOperator:
                            // OK
                            break;
                        case BoundKind.Conversion:
                            // The following assertion would not be correct because there might be an implicit conversion after (above) the explicit one.
                            //Debug.Assert(((BoundConversion)initializerOpt).ExplicitCastInCode, "The assignment conversion hasn't been applied yet, so this must be from source.");

                            // NOTE: Dev10 specifically doesn't report this error for the array or string cases.
                            Error(diagnostics, ErrorCode.ERR_BadCastInFixed, initializerSyntax);
                            break;
                        case BoundKind.FieldAccess:
                            var fa = (BoundFieldAccess)initializerOpt;
                            if (!fa.FieldSymbol.IsFixed)
                            {
                                Error(diagnostics, ErrorCode.ERR_FixedNotNeeded, initializerSyntax);
                            }
                            break;
                        default:
                            // CONSIDER: this is a very confusing error message, but it's what Dev10 reports.
                            Error(diagnostics, ErrorCode.ERR_FixedNotNeeded, initializerSyntax);
                            break;
                    }
                }

                initializerOpt = GenerateConversionForAssignment(declType, initializerOpt, diagnostics);
            }

            return true;
        }

        /// <summary>
        /// Wrap the initializer in a BoundFixedLocalCollectionInitializer so that the rewriter will have the
        /// information it needs (e.g. conversions, helper methods).
        /// </summary>
        private BoundExpression GetFixedLocalCollectionInitializer(BoundExpression initializer, TypeSymbol elementType, TypeSymbol declType, bool hasErrors, DiagnosticBag diagnostics)
        {
            Debug.Assert(initializer != null);

            CSharpSyntaxNode initializerSyntax = initializer.Syntax;

            TypeSymbol pointerType = new PointerTypeSymbol(elementType);
            HashSet<DiagnosticInfo> useSiteDiagnostics = null;
            Conversion elementConversion = this.Conversions.ClassifyConversion(pointerType, declType, ref useSiteDiagnostics);
            diagnostics.Add(initializerSyntax, useSiteDiagnostics);

            if (!elementConversion.IsValid || !elementConversion.IsImplicit)
            {
                GenerateImplicitConversionError(diagnostics, this.Compilation, initializerSyntax, elementConversion, pointerType, declType);
                hasErrors = true;
            }

            return new BoundFixedLocalCollectionInitializer(
                initializerSyntax,
                pointerType,
                elementConversion,
                initializer,
                initializer.Type,
                hasErrors);
        }

        static private ErrorCode GetStandardLvalueError(BindValueKind kind)
        {
            switch (kind)
            {
                case BindValueKind.CompoundAssignment:
                case BindValueKind.Assignment:
                    return ErrorCode.ERR_AssgLvalueExpected;

                case BindValueKind.RefOrOut:
                    return ErrorCode.ERR_RefLvalueExpected;

                case BindValueKind.AddressOf:
                    return ErrorCode.ERR_InvalidAddrOp;

                case BindValueKind.IncrementDecrement:
                    return ErrorCode.ERR_IncrementLvalueExpected;

                case BindValueKind.FixedReceiver:
                    return ErrorCode.ERR_FixedNeedsLvalue;

                case BindValueKind.RefReturn:
                    return ErrorCode.ERR_RefReturnLvalueExpected;

                default:
                    throw ExceptionUtilities.UnexpectedValue(kind);
            }
        }

        static private ErrorCode GetThisLvalueError(BindValueKind kind)
        {
            switch (kind)
            {
                default:
                    throw ExceptionUtilities.UnexpectedValue(kind);
                case BindValueKind.CompoundAssignment:
                case BindValueKind.Assignment:
                    return ErrorCode.ERR_AssgReadonlyLocal;
                case BindValueKind.RefOrOut:
                    return ErrorCode.ERR_RefReadonlyLocal;
                case BindValueKind.AddressOf:
                    return ErrorCode.ERR_AddrOnReadOnlyLocal;
                case BindValueKind.IncrementDecrement:
                    return ErrorCode.ERR_IncrementLvalueExpected;
                case BindValueKind.RefReturn:
                    return ErrorCode.ERR_RefReturnStructThis;
            }
        }

        private static ErrorCode GetRangeLvalueError(BindValueKind kind)
        {
            switch (kind)
            {
                case BindValueKind.Assignment:
                case BindValueKind.CompoundAssignment:
                case BindValueKind.IncrementDecrement:
                    return ErrorCode.ERR_QueryRangeVariableReadOnly;
                case BindValueKind.RefOrOut:
                    return ErrorCode.ERR_QueryOutRefRangeVariable;
                case BindValueKind.AddressOf:
                    return ErrorCode.ERR_InvalidAddrOp;
                case BindValueKind.RefReturn:
                    return ErrorCode.ERR_RefReturnRangeVariable;
                default:
                    throw ExceptionUtilities.UnexpectedValue(kind);
            }
        }

        // Check to see if a local symbol is to be treated as a variable. Returns true if yes, reports an
        // error and returns false if no.
        private static bool CheckLocalVariable(CSharpSyntaxNode tree, LocalSymbol local, BindValueKind kind, bool checkingReceiver, DiagnosticBag diagnostics)
        {
            Debug.Assert((object)local != null);
            Debug.Assert(kind != BindValueKind.RValue);

            if (local.IsWritable)
            {
                return true;
            }

            MessageID cause;
            if (local.IsForEach)
            {
                cause = MessageID.IDS_FOREACHLOCAL;
            }
            else if (local.IsUsing)
            {
                cause = MessageID.IDS_USINGLOCAL;
            }
            else if (local.IsFixed)
            {
                cause = MessageID.IDS_FIXEDLOCAL;
            }
            else
            {
                Error(diagnostics, GetStandardLvalueError(kind), tree);
                return false;
            }

            if (kind == BindValueKind.AddressOf)
            {
                Error(diagnostics, ErrorCode.ERR_AddrOnReadOnlyLocal, tree);
                return false;
            }

            ErrorCode[] ReadOnlyLocalErrors =
            {
                ErrorCode.ERR_RefReadonlyLocalCause,
                // impossible since readonly locals are never byref, but would be a reasonable error otherwise
                ErrorCode.ERR_RefReadonlyLocalCause, 
                ErrorCode.ERR_AssgReadonlyLocalCause,

                ErrorCode.ERR_RefReadonlyLocal2Cause,
                // impossible since readonly locals are never byref, but would be a reasonable error otherwise
                ErrorCode.ERR_RefReadonlyLocal2Cause,
                ErrorCode.ERR_AssgReadonlyLocal2Cause
            };

            int index = (checkingReceiver ? 3 : 0) + (kind == BindValueKind.RefOrOut ? 0 : (kind == BindValueKind.RefReturn ? 1 : 2));

            Error(diagnostics, ReadOnlyLocalErrors[index], tree, local, cause.Localize());

            return false;
        }

        private bool CheckIsCallVariable(BoundCall call, CSharpSyntaxNode node, BindValueKind kind, bool checkingReceiver, DiagnosticBag diagnostics)
        {
            // A call can only be a variable if it returns by reference. If this is the case,
            // whether or not it is a valid variable depends on whether or not the call is the
            // RHS of a return or an assign by reference:
            // - If call is used in a context demanding ref-returnable reference all of its ref
            //   inputs must be ref-returnable

            var methodSymbol = call.Method;
            if (methodSymbol.RefKind != RefKind.None)
            {
                if (kind == BindValueKind.RefReturn)
                {
                    var args = call.Arguments;
                    var argRefKinds = call.ArgumentRefKindsOpt;
                    if (!argRefKinds.IsDefault)
                    {
                        for (var i = 0; i < args.Length; i++)
                        {
                            if (argRefKinds[i] != RefKind.None && !CheckIsVariable(args[i].Syntax, args[i], kind, false, diagnostics))
                            {
                                var errorCode = checkingReceiver ? ErrorCode.ERR_RefReturnCall2 : ErrorCode.ERR_RefReturnCall;
                                var parameterIndex = call.ArgsToParamsOpt.IsDefault ? i : call.ArgsToParamsOpt[i];
                                var parameterName = methodSymbol.Parameters[parameterIndex].Name;
                                Error(diagnostics, errorCode, call.Syntax, methodSymbol, parameterName);
                                return false;
                            }
                        }
                    }
                }

                return true;
            }

            if (checkingReceiver)
            {
                // Error is associated with expression, not node which may be distinct.
                Error(diagnostics, ErrorCode.ERR_ReturnNotLValue, call.Syntax, methodSymbol);
            }
            else
            {
                Error(diagnostics, GetStandardLvalueError(kind), node);
            }

            return false;
        }

        private static void ReportReadOnlyError(FieldSymbol field, CSharpSyntaxNode node, BindValueKind kind, bool checkingReceiver, DiagnosticBag diagnostics)
        {
            Debug.Assert((object)field != null);
            Debug.Assert(kind != BindValueKind.RValue);
            Debug.Assert((object)field.Type != null);

            // It's clearer to say that the address can't be taken than to say that the field can't be modified
            // (even though the latter message gives more explanation of why).
            if (kind == BindValueKind.AddressOf)
            {
                Error(diagnostics, ErrorCode.ERR_InvalidAddrOp, node);
                return;
            }

            ErrorCode[] ReadOnlyErrors =
            {
                ErrorCode.ERR_RefReadonly,
                ErrorCode.ERR_RefReturnReadonly,
                ErrorCode.ERR_AssgReadonly,
                ErrorCode.ERR_RefReadonlyStatic,
                ErrorCode.ERR_RefReturnReadonlyStatic,
                ErrorCode.ERR_AssgReadonlyStatic,
                ErrorCode.ERR_RefReadonly2,
                ErrorCode.ERR_RefReturnReadonly2,
                ErrorCode.ERR_AssgReadonly2,
                ErrorCode.ERR_RefReadonlyStatic2,
                ErrorCode.ERR_RefReturnReadonlyStatic2,
                ErrorCode.ERR_AssgReadonlyStatic2
            };
            int index = (checkingReceiver ? 6 : 0) + (field.IsStatic ? 3 : 0) + (kind == BindValueKind.RefOrOut ? 0 : (kind == BindValueKind.RefReturn ? 1 : 2));
            if (checkingReceiver)
            {
                Error(diagnostics, ReadOnlyErrors[index], node, field);
            }
            else
            {
                Error(diagnostics, ReadOnlyErrors[index], node);
            }
        }

        /// <summary>
        /// The purpose of this method is to determine if the expression is classified by the 
        /// specification as a *variable*. If it is not then this code gives an appropriate error message.
        ///
        /// To determine the appropriate error message we need to know two things:
        ///
        /// (1) why do we want to know if this is a variable? Because we are trying to assign it,
        ///     increment it, or pass it by reference?
        ///
        /// (2) Are we trying to determine if the left hand side of a dot is a variable in order
        ///     to determine if the field or property on the right hand side of a dot is assignable?
        /// </summary>
        private bool CheckIsVariable(CSharpSyntaxNode node, BoundExpression expr, BindValueKind kind, bool checkingReceiver, DiagnosticBag diagnostics)
        {
            Debug.Assert(expr != null);
            Debug.Assert(!checkingReceiver || expr.Type.IsValueType || expr.Type.IsTypeParameter());

            // Every expression is classified as one of:
            // 1. a namespace
            // 2. a type
            // 3. an anonymous function
            // 4. a literal
            // 5. an event access
            // 6. a call to a void-returning method
            // 7. a method group
            // 8. a property access
            // 9. an indexer access
            // 10. a variable
            // 11. a value

            // We wish to give an error and return false for all of those except case 10.

            // case 0: We've already reported an error:

            if (expr.HasAnyErrors)
            {
                return false;
            }

            // Case 1: a namespace:
            var ns = expr as BoundNamespaceExpression;
            if (ns != null)
            {
                Error(diagnostics, ErrorCode.ERR_BadSKknown, node, ns.NamespaceSymbol, MessageID.IDS_SK_NAMESPACE.Localize(), MessageID.IDS_SK_VARIABLE.Localize());
                return false;
            }

            // Case 2: a type:
            var type = expr as BoundTypeExpression;
            if (type != null)
            {
                Error(diagnostics, ErrorCode.ERR_BadSKknown, node, type.Type, MessageID.IDS_SK_TYPE.Localize(), MessageID.IDS_SK_VARIABLE.Localize());
                return false;
            }

            // Cases 3, 4, 6:
            if ((expr.Kind == BoundKind.Lambda) ||
                (expr.Kind == BoundKind.UnboundLambda) ||
                (expr.ConstantValue != null) ||
                (expr.Type.GetSpecialTypeSafe() == SpecialType.System_Void))
            {
                Error(diagnostics, GetStandardLvalueError(kind), node);
                return false;
            }

            // Case 5: field-like events are variables

            var eventAccess = expr as BoundEventAccess;
            if (eventAccess != null)
            {
                EventSymbol eventSymbol = eventAccess.EventSymbol;
                if (!eventAccess.IsUsableAsField)
                {
                    Error(diagnostics, GetBadEventUsageDiagnosticInfo(eventSymbol), node);
                    return false;
                }
                else if (eventSymbol.IsWindowsRuntimeEvent)
                {
                    switch (kind)
                    {
                        case BindValueKind.RValue:
                        case BindValueKind.RValueOrMethodGroup:
                            Debug.Assert(false, "Why call CheckIsVariable if you want an RValue?");
                            goto case BindValueKind.Assignment;
                        case BindValueKind.Assignment:
                        case BindValueKind.CompoundAssignment:
                            return true;
                    }

                    // NOTE: Dev11 reports ERR_RefProperty, as if this were a property access (since that's how it will be lowered).
                    // Roslyn reports a new, more specific, error code.
                    Error(diagnostics, kind == BindValueKind.RefOrOut ? ErrorCode.ERR_WinRtEventPassedByRef : GetStandardLvalueError(kind), node, eventSymbol);
                    return false;
                }
                else
                {
                    return true;
                }
            }

            // Case 7: method group gets a nicer error message depending on whether this is M(out F) or F = x.

            var methodGroup = expr as BoundMethodGroup;
            if (methodGroup != null)
            {
                ErrorCode errorCode;
                switch (kind)
                {
                    case BindValueKind.RefOrOut:
                    case BindValueKind.RefReturn:
                        errorCode = ErrorCode.ERR_RefReadonlyLocalCause;
                        break;
                    case BindValueKind.AddressOf:
                        errorCode = ErrorCode.ERR_InvalidAddrOp;
                        break;
                    default:
                        errorCode = ErrorCode.ERR_AssgReadonlyLocalCause;
                        break;
                }
                Error(diagnostics, errorCode, node, methodGroup.Name, MessageID.IDS_MethodGroup.Localize());
                return false;
            }

            // Cases 8 and 9: Properties and indexer accesses are variables iff they return by reference
            //                or the receiver is also a variable. Otherwise, they get special error messages.

            BoundExpression receiver;
            CSharpSyntaxNode propertySyntax;
            var propertySymbol = GetPropertySymbol(expr, out receiver, out propertySyntax);
            if ((object)propertySymbol != null)
            {
                if (propertySymbol.RefKind != RefKind.None)
                {
                    return true;
                }
                else if (checkingReceiver)
                {
                    // Error is associated with expression, not node which may be distinct.
                    // This error is reported for all values types. That is a breaking
                    // change from Dev10 which reports this error for struct types only,
                    // not for type parameters constrained to "struct".

                    Debug.Assert((object)propertySymbol.Type != null);
                    Error(diagnostics, ErrorCode.ERR_ReturnNotLValue, expr.Syntax, propertySymbol);
                }
                else
                {
                    Error(diagnostics, kind == BindValueKind.RefOrOut ? ErrorCode.ERR_RefProperty : GetStandardLvalueError(kind), node, propertySymbol);
                }

                return false;
            }

            // That then leaves variables and values. There are several things that look like variables that nevertheless are
            // to be treated as values.

            // The undocumented __refvalue(tr, T) expression results in a variable of type T.
            var refvalue = expr as BoundRefValueOperator;
            if (refvalue != null && kind != BindValueKind.RefReturn)
            {
                return true;
            }

            // All parameters are variables unless they are the RHS of a ref return,
            // in which case only ref and out parameters are variables.
            var parameter = expr as BoundParameter;
            if (parameter != null)
            {
                ParameterSymbol parameterSymbol = parameter.ParameterSymbol;
                if (kind == BindValueKind.RefReturn && parameterSymbol.RefKind == RefKind.None)
                {
                    if (checkingReceiver)
                    {
                        Error(diagnostics, ErrorCode.ERR_RefReturnParameter2, expr.Syntax, parameterSymbol.Name);
                    }
                    else
                    {
                        Error(diagnostics, ErrorCode.ERR_RefReturnParameter, node, parameterSymbol.Name);
                    }
                    return false;
                }
                if (this.LockedOrDisposedVariables.Contains(parameterSymbol))
                {
                    // Consider: It would be more conventional to pass "symbol" rather than "symbol.Name".
                    // The issue is that the error SymbolDisplayFormat doesn't display parameter
                    // names - only their types - which works great in signatures, but not at all
                    // at the top level.
                    diagnostics.Add(ErrorCode.WRN_AssignmentToLockOrDispose, parameter.Syntax.Location, parameterSymbol.Name);
                }
                return true;
            }


            if (expr is BoundArrayAccess  // Array accesses are always variables
                || expr is BoundPointerIndirectionOperator // Pointer dereferences are always variables
                || expr is BoundPointerElementAccess) // Pointer element access is just sugar for pointer dereference
            {
                return true;
            }

            // Local constants are never variables. Local variables are sometimes
            // not to be treated as variables, if they are fixed, declared in a using, 
            // or declared in a foreach.

            // UNDONE: give good errors for range variables and transparent identifiers

            var local = expr as BoundLocal;
            if (local != null)
            {
                LocalSymbol localSymbol = local.LocalSymbol;
                if (kind == BindValueKind.RefReturn)
                {
                    if (localSymbol.RefKind == RefKind.None)
                    {
                        if (checkingReceiver)
                        {
                            Error(diagnostics, ErrorCode.ERR_RefReturnLocal2, expr.Syntax, localSymbol);
                        }
                        else
                        {
                            Error(diagnostics, ErrorCode.ERR_RefReturnLocal, node, localSymbol);
                        }

                        return false;
                    }

                    if (!localSymbol.IsReturnable)
                    {
                        if (checkingReceiver)
                        {
                            Error(diagnostics, ErrorCode.ERR_RefReturnNonreturnableLocal2, expr.Syntax, localSymbol);
                        }
                        else
                        {
                            Error(diagnostics, ErrorCode.ERR_RefReturnNonreturnableLocal, node, localSymbol);
                        }
                        return false;
                    }
                }

                if (this.LockedOrDisposedVariables.Contains(localSymbol))
                {
                    diagnostics.Add(ErrorCode.WRN_AssignmentToLockOrDispose, local.Syntax.Location, localSymbol);
                }

                return CheckLocalVariable(node, localSymbol, kind, checkingReceiver, diagnostics);
            }

            // SPEC: when this is used in a primary-expression within an instance constructor of a struct, 
            // SPEC: it is classified as a variable. 

            // SPEC: When this is used in a primary-expression within an instance method or instance accessor
            // SPEC: of a struct, it is classified as a variable. 

            var thisref = expr as BoundThisReference;
            if (thisref != null)
            {
                // We will already have given an error for "this" used outside of a constructor, 
                // instance method, or instance accessor. Assume that "this" is a variable if it is in a struct.
                if (!thisref.Type.IsValueType || kind == BindValueKind.RefReturn)
                {
                    // CONSIDER: the Dev10 name has angle brackets (i.e. "<this>")
                    Error(diagnostics, GetThisLvalueError(kind), node, ThisParameterSymbol.SymbolName);
                    return false;
                }
                return true;
            }

            var queryref = expr as BoundRangeVariable;
            if (queryref != null)
            {
                Error(diagnostics, GetRangeLvalueError(kind), node, queryref.RangeVariableSymbol.Name);
                return false;
            }

            // A field is a variable unless 
            // (1) it is readonly and we are not in a constructor or field initializer
            // (2) the receiver of the field is of value type and is not a variable or object creation expression.
            // For example, if you have a class C with readonly field f of type S, and
            // S has a mutable field x, then c.f.x is not a variable because c.f is not
            // writable.

            var fieldAccess = expr as BoundFieldAccess;
            if (fieldAccess != null)
            {
                // NOTE: only the expression part of a field initializer is bound, not the assignment.
                // As a result, it is okay to see that fields are not variables unless they are in
                // constructors.

                var fieldSymbol = fieldAccess.FieldSymbol;
                var fieldIsStatic = fieldSymbol.IsStatic;
                if (fieldSymbol.IsReadOnly)
                {
                    var canModifyReadonly = false;

                    Symbol containing = this.ContainingMemberOrLambda;
                    if ((object)containing != null &&
                        fieldIsStatic == containing.IsStatic &&
                        (fieldIsStatic || fieldAccess.ReceiverOpt.Kind == BoundKind.ThisReference) &&
                        (Compilation.FeatureStrictEnabled
                            ? fieldSymbol.ContainingType == containing.ContainingType
                            // We duplicate a bug in the native compiler for compatibility in non-strict mode
                            : fieldSymbol.ContainingType.OriginalDefinition == containing.ContainingType.OriginalDefinition))
                    {
                        if (containing.Kind == SymbolKind.Method)
                        {
                            MethodSymbol containingMethod = (MethodSymbol)containing;
                            MethodKind desiredMethodKind = fieldIsStatic ? MethodKind.StaticConstructor : MethodKind.Constructor;
                            canModifyReadonly = containingMethod.MethodKind == desiredMethodKind;
                        }
                        else if (containing.Kind == SymbolKind.Field)
                        {
                            canModifyReadonly = true;
                        }
                    }

                    if (!canModifyReadonly)
                    {
                        ReportReadOnlyError(fieldSymbol, node, kind, checkingReceiver, diagnostics);
                    }
                }

                if (fieldSymbol.IsFixed)
                {
                    Error(diagnostics, GetStandardLvalueError(kind), node);
                    return false;
                }

                if (fieldSymbol.ContainingType.IsValueType && 
                    !fieldIsStatic &&
                    !CheckIsValidReceiverForVariable(node, fieldAccess.ReceiverOpt, kind, diagnostics))
                {
                    return false;
                }

                return true;
            }

            var call = expr as BoundCall;
            if (call != null)
            {
                return CheckIsCallVariable(call, node, kind, checkingReceiver, diagnostics);
            }

            var assign = expr as BoundAssignmentOperator;
            if (assign != null && assign.RefKind != RefKind.None)
            {
                return true;
            }

            // At this point we should have covered all the possible cases for variables.

            if ((expr as BoundConversion)?.ConversionKind == ConversionKind.Unboxing)
            {
                Error(diagnostics, ErrorCode.ERR_UnboxNotLValue, node);
                return false;
            }

            Error(diagnostics, GetStandardLvalueError(kind), node);
            return false;
        }

        private bool CheckIsValidReceiverForVariable(CSharpSyntaxNode node, BoundExpression receiver, BindValueKind kind, DiagnosticBag diagnostics)
        {
            Debug.Assert(receiver != null);
            return Flags.Includes(BinderFlags.ObjectInitializerMember) && receiver.Kind == BoundKind.ImplicitReceiver ||
                CheckIsVariable(node, receiver, kind, true, diagnostics);
        }

        private static bool CheckNotNamespaceOrType(BoundExpression expr, DiagnosticBag diagnostics)
        {
            switch (expr.Kind)
            {
                case BoundKind.NamespaceExpression:
                    Error(diagnostics, ErrorCode.ERR_BadSKknown, expr.Syntax, ((BoundNamespaceExpression)expr).NamespaceSymbol, MessageID.IDS_SK_NAMESPACE.Localize(), MessageID.IDS_SK_VARIABLE.Localize());
                    return false;
                case BoundKind.TypeExpression:
                    Error(diagnostics, ErrorCode.ERR_BadSKunknown, expr.Syntax, expr.Type, MessageID.IDS_SK_TYPE.Localize());
                    return false;
                default:
                    return true;
            }
        }

        private BoundAssignmentOperator BindAssignment(AssignmentExpressionSyntax node, DiagnosticBag diagnostics)
        {
            Debug.Assert(node != null);
            Debug.Assert(node.Left != null);
            Debug.Assert(node.Right != null);

            var op1 = BindValue(node.Left, diagnostics, BindValueKind.Assignment); // , BIND_MEMBERSET);
            var op2 = BindValue(node.Right, diagnostics, BindValueKind.RValue); // , BIND_RVALUEREQUIRED);

            return BindAssignment(node, op1, op2, diagnostics);
        }

        private BoundAssignmentOperator BindAssignment(AssignmentExpressionSyntax node, BoundExpression op1, BoundExpression op2, DiagnosticBag diagnostics)
        {
            Debug.Assert(op1 != null);
            Debug.Assert(op2 != null);

            bool hasErrors = op1.HasAnyErrors || op2.HasAnyErrors;

            if (!op1.HasAnyErrors)
            {
                // Build bound conversion. The node might not be used if this is a dynamic conversion 
                // but diagnostics should be reported anyways.
                var conversion = GenerateConversionForAssignment(op1.Type, op2, diagnostics);

                // If the result is a dynamic assignment operation (SetMember or SetIndex), 
                // don't generate the boxing conversion to the dynamic type.
                // Leave the values as they are, and deal with the conversions at runtime.
                if (op1.Kind != BoundKind.DynamicIndexerAccess &&
                    op1.Kind != BoundKind.DynamicMemberAccess &&
                    op1.Kind != BoundKind.DynamicObjectInitializerMember)
                {
                    op2 = conversion;
                }
            }

            TypeSymbol type;
            if ((op1.Kind == BoundKind.EventAccess) &&
                ((BoundEventAccess)op1).EventSymbol.IsWindowsRuntimeEvent)
            {
                // Event assignment is a call to void WindowsRuntimeMarshal.AddEventHandler<T>().
                type = this.GetSpecialType(SpecialType.System_Void, diagnostics, node);
            }
            else
            {
                type = op1.Type;
            }

            return new BoundAssignmentOperator(node, op1, op2, type, hasErrors: hasErrors);
        }

        private bool CheckIsRefAssignable(CSharpSyntaxNode node, BoundExpression expr, DiagnosticBag diagnostics)
        {
            Debug.Assert(expr != null);

            if (expr.HasAnyErrors)
            {
                return false;
            }

            var boundLocal = expr as BoundLocal;
            if (boundLocal != null)
            {
                if (boundLocal.LocalSymbol.RefKind != RefKind.None)
                {
                    return true;
                }
                Error(diagnostics, ErrorCode.ERR_MustBeRefAssignable, node, boundLocal.LocalSymbol);
            }
            else
            {
                Error(diagnostics, ErrorCode.ERR_MustBeRefAssignableLocal, node);
            }

            return false;
        }

        private static PropertySymbol GetPropertySymbol(BoundExpression expr, out BoundExpression receiver, out CSharpSyntaxNode propertySyntax)
        {
            PropertySymbol propertySymbol;
            switch (expr.Kind)
            {
                case BoundKind.PropertyAccess:
                    {
                        var propertyAccess = (BoundPropertyAccess)expr;
                        receiver = propertyAccess.ReceiverOpt;
                        propertySymbol = propertyAccess.PropertySymbol;
                    }
                    break;
                case BoundKind.IndexerAccess:
                    {
                        var indexerAccess = (BoundIndexerAccess)expr;
                        receiver = indexerAccess.ReceiverOpt;
                        propertySymbol = indexerAccess.Indexer;
                    }
                    break;
                default:
                    receiver = null;
                    propertySymbol = null;
                    propertySyntax = null;
                    return null;
            }

            var syntax = expr.Syntax;
            switch (syntax.Kind())
            {
                case SyntaxKind.SimpleMemberAccessExpression:
                case SyntaxKind.PointerMemberAccessExpression:
                    propertySyntax = ((MemberAccessExpressionSyntax)syntax).Name;
                    break;
                case SyntaxKind.IdentifierName:
                    propertySyntax = syntax;
                    break;
                case SyntaxKind.ElementAccessExpression:
                    propertySyntax = ((ElementAccessExpressionSyntax)syntax).ArgumentList;
                    break;
                default:
                    // Other syntax types, such as QualifiedName,
                    // might occur in invalid code.
                    propertySyntax = syntax;
                    break;
            }

            return propertySymbol;
        }

        private static EventSymbol GetEventSymbol(BoundExpression expr, out BoundExpression receiver, out CSharpSyntaxNode eventSyntax)
        {
            if (expr.Kind != BoundKind.EventAccess)
            {
                receiver = null;
                eventSyntax = null;
                return null;
            }

            CSharpSyntaxNode syntax = expr.Syntax;
            switch (syntax.Kind())
            {
                case SyntaxKind.SimpleMemberAccessExpression:
                case SyntaxKind.PointerMemberAccessExpression:
                    eventSyntax = ((MemberAccessExpressionSyntax)syntax).Name;
                    break;
                case SyntaxKind.QualifiedName:
                    // This case is reachable only through SemanticModel
                    eventSyntax = ((QualifiedNameSyntax)syntax).Right;
                    break;
                case SyntaxKind.IdentifierName:
                    eventSyntax = syntax;
                    break;
                case SyntaxKind.MemberBindingExpression:
                    eventSyntax = ((MemberBindingExpressionSyntax)syntax).Name;
                    break;
                default:
                    throw ExceptionUtilities.UnexpectedValue(syntax.Kind());
            }

            BoundEventAccess eventAccess = (BoundEventAccess)expr;
            receiver = eventAccess.ReceiverOpt;

            return eventAccess.EventSymbol;
        }

        /// <summary>
        /// Check the expression is of the required lvalue and rvalue specified by valueKind.
        /// The method returns the original expression if the expression is of the required
        /// type. Otherwise, an appropriate error is added to the diagnostics bag and the
        /// method returns a BoundBadExpression node. The method returns the original
        /// expression without generating any error if the expression has errors.
        /// </summary>
        private BoundExpression CheckValue(BoundExpression expr, BindValueKind valueKind, DiagnosticBag diagnostics)
        {
            switch (expr.Kind)
            {
                case BoundKind.PropertyGroup:
                    expr = BindIndexedPropertyAccess((BoundPropertyGroup)expr, mustHaveAllOptionalParameters: false, diagnostics: diagnostics);
                    break;
            }

            bool hasResolutionErrors = false;

            // If this a MethodGroup where an rvalue is not expected or where the caller will not explicitly handle
            // (and resolve) MethodGroups (in short, cases where valueKind != BindValueKind.RValueOrMethodGroup),
            // resolve the MethodGroup here to generate the appropriate errors, otherwise resolution errors (such as
            // "member is inaccessible") will be dropped.
            if (expr.Kind == BoundKind.MethodGroup && valueKind != BindValueKind.RValueOrMethodGroup)
            {
                var methodGroup = (BoundMethodGroup)expr;
                HashSet<DiagnosticInfo> useSiteDiagnostics = null;
                var resolution = this.ResolveMethodGroup(methodGroup, analyzedArguments: null, isMethodGroupConversion: false, useSiteDiagnostics: ref useSiteDiagnostics);
                diagnostics.Add(expr.Syntax, useSiteDiagnostics);
                Symbol otherSymbol = null;
                bool resolvedToMethodGroup = resolution.MethodGroup != null;
                if (!expr.HasAnyErrors) diagnostics.AddRange(resolution.Diagnostics); // Suppress cascading.
                hasResolutionErrors = resolution.HasAnyErrors;
                if (hasResolutionErrors)
                {
                    otherSymbol = resolution.OtherSymbol;
                }
                resolution.Free();

                // It's possible the method group is not a method group at all, but simply a
                // delayed lookup that resolved to a non-method member (perhaps an inaccessible
                // field or property), or nothing at all. In those cases, the member should not be exposed as a
                // method group, not even within a BoundBadExpression. Instead, the
                // BoundBadExpression simply refers to the receiver and the resolved symbol (if any).
                if (!resolvedToMethodGroup)
                {
                    Debug.Assert(methodGroup.ResultKind != LookupResultKind.Viable);
                    BoundNode receiver = methodGroup.ReceiverOpt;
                    if ((object)otherSymbol != null && receiver?.Kind == BoundKind.TypeOrValueExpression)
                    {
                        // Since we're not accessing a method, this can't be a Color Color case, so TypeOrValueExpression should not have been used.
                        // CAVEAT: otherSymbol could be invalid in some way (e.g. inaccessible), in which case we would have fallen back on a
                        // method group lookup (to allow for extension methods), which would have required a TypeOrValueExpression.
                        Debug.Assert(methodGroup.LookupError != null);

                        // Since we have a concrete member in hand, we can resolve the receiver.
                        var typeOrValue = (BoundTypeOrValueExpression)receiver;
                        receiver = otherSymbol.IsStatic
                            ? null // no receiver required
                            : typeOrValue.Data.ValueExpression;
                    }
                    return new BoundBadExpression(
                        expr.Syntax,
                        methodGroup.ResultKind,
                        (object)otherSymbol == null ? ImmutableArray<Symbol>.Empty : ImmutableArray.Create(otherSymbol),
                        receiver == null ? ImmutableArray<BoundNode>.Empty : ImmutableArray.Create(receiver),
                        GetNonMethodMemberType(otherSymbol));
                }
            }

            if (!hasResolutionErrors && CheckValueKind(expr, valueKind, diagnostics) ||
                expr.HasAnyErrors && valueKind == BindValueKind.RValueOrMethodGroup)
            {
                return expr;
            }

            var resultKind = (valueKind == BindValueKind.RValue || valueKind == BindValueKind.RValueOrMethodGroup) ?
                LookupResultKind.NotAValue :
                LookupResultKind.NotAVariable;

            return ToBadExpression(expr, resultKind);
        }

        internal bool CheckValueKind(BoundExpression expr, BindValueKind valueKind, DiagnosticBag diagnostics)
        {
            if (expr.HasAnyErrors)
            {
                return false;
            }

            switch (expr.Kind)
            {
                case BoundKind.PropertyAccess:
                case BoundKind.IndexerAccess:
                    return CheckPropertyValueKind(expr, valueKind, diagnostics);
                case BoundKind.EventAccess:
                    return CheckEventValueKind((BoundEventAccess)expr, valueKind, diagnostics);
                case BoundKind.DynamicMemberAccess:
                case BoundKind.DynamicIndexerAccess:
                    return true;
                default:
                    {
                        if (RequiresSettingValue(valueKind))
                        {
                            if (!CheckIsVariable(expr.Syntax, expr, valueKind, false, diagnostics))
                            {
                                return false;
                            }
                        }

                        if (RequiresGettingValue(valueKind))
                        {
                            if (!CheckNotNamespaceOrType(expr, diagnostics))
                            {
                                return false;
                            }
                        }

                        return true;
                    }
            }
        }

        private bool CheckEventValueKind(BoundEventAccess boundEvent, BindValueKind valueKind, DiagnosticBag diagnostics)
        {
            // Compound assignment (actually "event assignment") is allowed "everywhere", subject to the restrictions of
            // accessibility, use site errors, and receiver variable-ness (for structs).
            // Other operations are allowed only for field-like events and only where the backing field is accessible
            // (i.e. in the declaring type) - subject to use site errors and receiver variable-ness.

            BoundExpression receiver;
            CSharpSyntaxNode eventSyntax; //does not include receiver
            EventSymbol eventSymbol = GetEventSymbol(boundEvent, out receiver, out eventSyntax);

            switch (valueKind)
            {
                case BindValueKind.CompoundAssignment:
                    {
                        // NOTE: accessibility has already been checked by lookup.
                        // NOTE: availability of well-known members is checked in BindEventAssignment because
                        // we don't have the context to determine whether addition or subtraction is being performed.

                        if (receiver?.Kind == BoundKind.BaseReference && eventSymbol.IsAbstract)
                        {
                            Error(diagnostics, ErrorCode.ERR_AbstractBaseCall, boundEvent.Syntax, eventSymbol);
                            return false;
                        }
                        else if (ReportUseSiteDiagnostics(eventSymbol, diagnostics, eventSyntax))
                        {
                            // NOTE: BindEventAssignment checks use site errors on the specific accessor 
                            // (since we don't know which is being used).
                            return false;
                        }

                        Debug.Assert(!RequiresVariableReceiver(receiver, eventSymbol));
                        return true;
                    }
                case BindValueKind.Assignment:
                case BindValueKind.RValue:
                case BindValueKind.RValueOrMethodGroup:
                case BindValueKind.RefOrOut:
                case BindValueKind.RefReturn:
                case BindValueKind.IncrementDecrement:
                case BindValueKind.AddressOf:
                    {
                        if (!boundEvent.IsUsableAsField)
                        {
                            // Dev10 reports this in addition to ERR_BadAccess, but we won't even reach this point if the event isn't accessible (caught by lookup).
                            Error(diagnostics, GetBadEventUsageDiagnosticInfo(eventSymbol), eventSyntax);
                            return false;
                        }
                        else if (ReportUseSiteDiagnostics(eventSymbol, diagnostics, eventSyntax))
                        {
                            if (valueKind == BindValueKind.RefReturn && !CheckIsValidReceiverForVariable(eventSyntax, receiver, BindValueKind.RefReturn, diagnostics))
                            {
                                return false;
                            }
                            else if (!CheckIsValidReceiverForVariable(eventSyntax, receiver, BindValueKind.Assignment, diagnostics))
                            {
                                return false;
                            }
                        }
                        else if (RequiresSettingValue(valueKind))
                        {
                            if (eventSymbol.IsWindowsRuntimeEvent && valueKind != BindValueKind.Assignment)
                            {
                                // NOTE: Dev11 reports ERR_RefProperty, as if this were a property access (since that's how it will be lowered).
                                // Roslyn reports a new, more specific, error code.
                                ErrorCode errorCode = valueKind == BindValueKind.RefOrOut ? ErrorCode.ERR_WinRtEventPassedByRef : GetStandardLvalueError(valueKind);
                                Error(diagnostics, errorCode, eventSyntax, eventSymbol);

                                return false;
                            }
                            else if (RequiresVariableReceiver(receiver, eventSymbol.AssociatedField) && // NOTE: using field, not event
                                !CheckIsValidReceiverForVariable(eventSyntax, receiver, BindValueKind.Assignment, diagnostics))
                            {
                                return false;
                            }
                        }

                        return true;
                    }
                default:
                    throw ExceptionUtilities.UnexpectedValue(valueKind);
            }
        }

        /// <summary>
        /// There are two BadEventUsage error codes and this method decides which one should
        /// be used for a given event.
        /// </summary>
        private DiagnosticInfo GetBadEventUsageDiagnosticInfo(EventSymbol eventSymbol)
        {
            var leastOverridden = (EventSymbol)eventSymbol.GetLeastOverriddenMember(this.ContainingType);
            return leastOverridden.HasAssociatedField ?
                new CSDiagnosticInfo(ErrorCode.ERR_BadEventUsage, leastOverridden, leastOverridden.ContainingType) :
                new CSDiagnosticInfo(ErrorCode.ERR_BadEventUsageNoField, leastOverridden);
        }

        private bool CheckPropertyValueKind(BoundExpression expr, BindValueKind valueKind, DiagnosticBag diagnostics)
        {
            // SPEC: If the left operand is a property or indexer access, the property or indexer must
            // SPEC: have a set accessor. If this is not the case, a compile-time error occurs.

            // Addendum: Assignment is also allowed for get-only autoprops in their constructor

            BoundExpression receiver;
            CSharpSyntaxNode propertySyntax;
            var propertySymbol = GetPropertySymbol(expr, out receiver, out propertySyntax);

            Debug.Assert((object)propertySymbol != null);
            Debug.Assert(propertySyntax != null);

            var node = expr.Syntax;

            if (RequiresAddressableValue(valueKind) && propertySymbol.RefKind == RefKind.None)
            {
                // We know the outcome, we just want the diagnostics.
                bool isVariable = CheckIsVariable(node, expr, valueKind, false, diagnostics);
                return false;
            }

            if (RequiresSettingValue(valueKind) && propertySymbol.RefKind == RefKind.None)
            {
                var setMethod = propertySymbol.GetOwnOrInheritedSetMethod();

                if ((object)setMethod == null)
                {
                    var containing = this.ContainingMemberOrLambda;
                    if (!AccessingAutopropertyFromConstructor(receiver, propertySymbol, containing))
                    {
                        Error(diagnostics, ErrorCode.ERR_AssgReadonlyProp, node, propertySymbol);
                        return false;
                    }
                }
                else if (receiver?.Kind == BoundKind.BaseReference && setMethod.IsAbstract)
                {
                    Error(diagnostics, ErrorCode.ERR_AbstractBaseCall, node, propertySymbol);
                    return false;
                }
                else if (!object.Equals(setMethod.GetUseSiteDiagnostic(), propertySymbol.GetUseSiteDiagnostic()) && ReportUseSiteDiagnostics(setMethod, diagnostics, propertySyntax))
                {
                    return false;
                }
                else
                {
                    var accessThroughType = this.GetAccessThroughType(receiver);
                    bool failedThroughTypeCheck;
                    HashSet<DiagnosticInfo> useSiteDiagnostics = null;
                    bool isAccessible = this.IsAccessible(setMethod, accessThroughType, out failedThroughTypeCheck, ref useSiteDiagnostics);
                    diagnostics.Add(node, useSiteDiagnostics);

                    if (!isAccessible)
                    {
                        if (failedThroughTypeCheck)
                        {
                            Error(diagnostics, ErrorCode.ERR_BadProtectedAccess, node, propertySymbol, accessThroughType, this.ContainingType);
                        }
                        else
                        {
                            Error(diagnostics, ErrorCode.ERR_InaccessibleSetter, node, propertySymbol);
                        }
                        return false;
                    }

                    ReportDiagnosticsIfObsolete(diagnostics, setMethod, node, receiver?.Kind == BoundKind.BaseReference);

                    if (RequiresVariableReceiver(receiver, setMethod) && !CheckIsValidReceiverForVariable(node, receiver, BindValueKind.Assignment, diagnostics))
                    {
                        return false;
                    }
                }
            }

            var isIndirectSet = RequiresSettingValue(valueKind) && propertySymbol.RefKind != RefKind.None;
            if (RequiresGettingValue(valueKind) || isIndirectSet)
            {
                var getMethod = propertySymbol.GetOwnOrInheritedGetMethod();

                if ((object)getMethod == null)
                {
                    Error(diagnostics, ErrorCode.ERR_PropertyLacksGet, node, propertySymbol);
                    return false;
                }
                else if (receiver?.Kind == BoundKind.BaseReference && getMethod.IsAbstract)
                {
                    Error(diagnostics, ErrorCode.ERR_AbstractBaseCall, node, propertySymbol);
                    return false;
                }
                else if (!object.Equals(getMethod.GetUseSiteDiagnostic(), propertySymbol.GetUseSiteDiagnostic()) && ReportUseSiteDiagnostics(getMethod, diagnostics, propertySyntax))
                {
                    return false;
                }
                else
                {
                    var accessThroughType = this.GetAccessThroughType(receiver);
                    bool failedThroughTypeCheck;
                    HashSet<DiagnosticInfo> useSiteDiagnostics = null;
                    bool isAccessible = this.IsAccessible(getMethod, accessThroughType, out failedThroughTypeCheck, ref useSiteDiagnostics);
                    diagnostics.Add(node, useSiteDiagnostics);

                    if (!isAccessible)
                    {
                        if (failedThroughTypeCheck)
                        {
                            Error(diagnostics, ErrorCode.ERR_BadProtectedAccess, node, propertySymbol, accessThroughType, this.ContainingType);
                        }
                        else
                        {
                            Error(diagnostics, ErrorCode.ERR_InaccessibleGetter, node, propertySymbol);
                        }
                        return false;
                    }

                    ReportDiagnosticsIfObsolete(diagnostics, getMethod, node, receiver?.Kind == BoundKind.BaseReference);
                }
            }

            return true;
        }

        internal static bool AccessingAutopropertyFromConstructor(BoundPropertyAccess propertyAccess, Symbol fromMember)
        {
            return AccessingAutopropertyFromConstructor(propertyAccess.ReceiverOpt, propertyAccess.PropertySymbol, fromMember);
        }

        internal static bool AccessingAutopropertyFromConstructor(BoundExpression receiver, PropertySymbol propertySymbol, Symbol fromMember)
        {
            var sourceProperty = propertySymbol as SourcePropertySymbol;
            var propertyIsStatic = propertySymbol.IsStatic;

            return (object)sourceProperty != null &&
                    sourceProperty.IsAutoProperty &&
                    sourceProperty.ContainingType == fromMember.ContainingType &&
                    IsConstructorOrField(fromMember, isStatic: propertyIsStatic) &&
                    (propertyIsStatic || receiver.Kind == BoundKind.ThisReference);
        }

        private static bool IsConstructorOrField(Symbol member, bool isStatic)
        {
            return (member as MethodSymbol)?.MethodKind == (isStatic ?
                                                                MethodKind.StaticConstructor :
                                                                MethodKind.Constructor) ||
                    (member as FieldSymbol)?.IsStatic == isStatic;
        }

        /// <summary>
        /// SPEC: When a property or indexer declared in a struct-type is the target of an 
        /// SPEC: assignment, the instance expression associated with the property or indexer 
        /// SPEC: access must be classified as a variable. If the instance expression is 
        /// SPEC: classified as a value, a compile-time error occurs. Because of 7.6.4, 
        /// SPEC: the same rule also applies to fields.
        /// </summary>
        /// <remarks>
        /// NOTE: The spec fails to impose the restriction that the receiver must be classified
        /// as a variable (unlike for properties - 7.17.1).  This seems like a bug, but we have
        /// production code that won't build with the restriction in place (see DevDiv #15674).
        /// </remarks>
        private static bool RequiresVariableReceiver(BoundExpression receiver, Symbol symbol)
        {
            return !symbol.IsStatic
                && symbol.Kind != SymbolKind.Event
                && receiver?.Type?.IsValueType == true;
        }

        private TypeSymbol GetAccessThroughType(BoundExpression receiver)
        {
            if (receiver == null)
            {
                return this.ContainingType;
            }
            else if (receiver.Kind == BoundKind.BaseReference)
            {
                // Allow protected access to members defined
                // in base classes. See spec section 3.5.3.
                return null;
            }
            else
            {
                Debug.Assert((object)receiver.Type != null);
                return receiver.Type;
            }
        }

        private BoundExpression BindPossibleArrayInitializer(
            ExpressionSyntax node,
            TypeSymbol destinationType,
            BindValueKind valueKind,
            DiagnosticBag diagnostics)
        {
            Debug.Assert(node != null);

            if (node.Kind() != SyntaxKind.ArrayInitializerExpression)
            {
                return BindValue(node, diagnostics, valueKind);
            }

            if (destinationType.Kind == SymbolKind.ArrayType)
            {
                return BindArrayCreationWithInitializer(diagnostics, null,
                    (InitializerExpressionSyntax)node, (ArrayTypeSymbol)destinationType,
                    ImmutableArray<BoundExpression>.Empty);
            }

            return BindUnexpectedArrayInitializer((InitializerExpressionSyntax)node, diagnostics, ErrorCode.ERR_ArrayInitToNonArrayType);
        }

        internal static void DeclareLocalVariable(
            SourceLocalSymbol symbol,
            SyntaxToken identifierToken,
            TypeSymbol type)
        {
            // In the original compiler this
            // method has many side effects; it sets the type
            // of the local symbol, it gives errors if the local
            // is a duplicate, it creates new symbols for lambda
            // expressions, puts stuff in caches, and so on.

            Debug.Assert((object)symbol != null);
            Debug.Assert(symbol.IdentifierToken == identifierToken);
            symbol.SetTypeSymbol(type);
            // UNDONE: Can we come up with a way to set the type of a local which does
            // UNDONE: not duplicate work and does not mutate the symbol?
        }

        protected virtual SourceLocalSymbol LookupLocal(SyntaxToken nameToken)
        {
            return Next.LookupLocal(nameToken);
        }

        protected virtual LocalFunctionSymbol LookupLocalFunction(SyntaxToken nameToken)
        {
            return Next.LookupLocalFunction(nameToken);
        }

        internal BoundBlock BindEmbeddedBlock(BlockSyntax node, DiagnosticBag diagnostics)
        {
            return this.GetBinder(node).BindBlock(node, diagnostics);
        }

        private BoundBlock BindBlock(BlockSyntax node, DiagnosticBag diagnostics)
        {
            var syntaxStatements = node.Statements;
            int nStatements = syntaxStatements.Count;

            ArrayBuilder<BoundStatement> boundStatements = ArrayBuilder<BoundStatement>.GetInstance(nStatements);

            for (int i = 0; i < nStatements; i++)
            {
                var boundStatement = BindStatement(syntaxStatements[i], diagnostics);
                boundStatements.Add(boundStatement);
            }

            if (IsDirectlyInIterator)
            {
                var method = ContainingMemberOrLambda as MethodSymbol;
                if ((object)method != null)
                {
                    method.IteratorElementType = GetIteratorElementType(null, diagnostics);
                }
                else
                {
                    Debug.Assert(!diagnostics.IsEmptyWithoutResolution);
                }

                foreach (var local in blockBinder.Locals)
                {
                    if (local.RefKind != RefKind.None)
                    {
                        diagnostics.Add(ErrorCode.ERR_BadIteratorLocalType, local.Locations[0]);
                    }
                }
            }

            return new BoundBlock(
                node,
                GetDeclaredLocalsForScope(node),
                GetDeclaredLocalFunctionsForScope(node),
                boundStatements.ToImmutableAndFree());
        }

        internal BoundExpression GenerateConversionForAssignment(TypeSymbol targetType, BoundExpression expression, DiagnosticBag diagnostics, bool isDefaultParameter = false, RefKind refKind = RefKind.None)
        {
            Debug.Assert((object)targetType != null);
            Debug.Assert(expression != null);

            // We wish to avoid "cascading" errors, so if the expression we are 
            // attempting to convert to a type had errors, suppress additional
            // diagnostics. However, if the expression 
            // with errors is an unbound lambda then the errors are almost certainly
            // syntax errors. For error recovery analysis purposes we wish to bind
            // error lambdas like "Action<int> f = x=>{ x. };" because IntelliSense
            // needs to know that x is of type int. 

            if (expression.HasAnyErrors && expression.Kind != BoundKind.UnboundLambda)
            {
                diagnostics = new DiagnosticBag();
            }

            HashSet<DiagnosticInfo> useSiteDiagnostics = null;
            var conversion = this.Conversions.ClassifyConversionFromExpression(expression, targetType, ref useSiteDiagnostics);
            diagnostics.Add(expression.Syntax, useSiteDiagnostics);

            // UNDONE: cast in code
            if (refKind != RefKind.None)
            {
                if (conversion.Kind != ConversionKind.Identity)
                {   
                    Error(diagnostics, ErrorCode.ERR_RefAssignmentMustHaveIdentityConversion, expression.Syntax, targetType);
                }
            }
            else if (!conversion.IsImplicit || !conversion.IsValid)
            {
                // We suppress conversion errors on default parameters; eg, 
                // if someone says "void M(string s = 123) {}". We will report
                // a special error in the default parameter binder.

                if (!isDefaultParameter)
                {
                    GenerateImplicitConversionError(diagnostics, expression.Syntax, conversion, expression, targetType);
                }

                return new BoundConversion(
                    expression.Syntax,
                    expression,
                    conversion,
                    @checked: CheckOverflowAtRuntime,
                    explicitCastInCode: false,
                    constantValueOpt: ConstantValue.NotAvailable,
                    type: targetType,
                    hasErrors: true);
            }

            return CreateConversion(expression.Syntax, expression, conversion, false, targetType, diagnostics);
        }

        internal void GenerateAnonymousFunctionConversionError(DiagnosticBag diagnostics, CSharpSyntaxNode syntax,
            UnboundLambda anonymousFunction, TypeSymbol targetType)
        {
            Debug.Assert((object)targetType != null);
            Debug.Assert(anonymousFunction != null);

            // Is the target type simply bad?

            // If the target type is an error then we've already reported a diagnostic. Don't bother
            // reporting the conversion error.
            if (targetType.IsErrorType())
            {
                return;
            }

            // CONSIDER: Instead of computing this again, cache the reason why the conversion failed in
            // CONSIDER: the Conversion result, and simply report that.

            var reason = Conversions.IsAnonymousFunctionCompatibleWithType(anonymousFunction, targetType);

            // It is possible that the conversion from lambda to delegate is just fine, and 
            // that we ended up here because the target type, though itself is not an error
            // type, contains a type argument which is an error type. For example, converting
            // (Foo foo)=>{} to Action<Foo> is a perfectly legal conversion even if Foo is undefined!
            // In that case we have already reported an error that Foo is undefined, so just bail out.

            if (reason == LambdaConversionResult.Success)
            {
                return;
            }

            var id = anonymousFunction.MessageID.Localize();

            if (reason == LambdaConversionResult.BadTargetType)
            {
                if (ReportDelegateInvokeUseSiteDiagnostic(diagnostics, targetType, node: syntax))
                {
                    return;
                }

                // Cannot convert {0} to type '{1}' because it is not a delegate type
                Error(diagnostics, ErrorCode.ERR_AnonMethToNonDel, syntax, id, targetType);
                return;
            }

            if (reason == LambdaConversionResult.ExpressionTreeMustHaveDelegateTypeArgument)
            {
                Debug.Assert(targetType.IsExpressionTree());
                Error(diagnostics, ErrorCode.ERR_ExpressionTreeMustHaveDelegate, syntax, ((NamedTypeSymbol)targetType).TypeArgumentsNoUseSiteDiagnostics[0]);
                return;
            }

            if (reason == LambdaConversionResult.ExpressionTreeFromAnonymousMethod)
            {
                Debug.Assert(targetType.IsExpressionTree());
                Error(diagnostics, ErrorCode.ERR_AnonymousMethodToExpressionTree, syntax);
                return;
            }

            // At this point we know that we have either a delegate type or an expression type for the target.

            var delegateType = targetType.GetDelegateType();

            // The target type is a valid delegate or expression tree type. Is there something wrong with the 
            // parameter list?

            // First off, is there a parameter list at all?

            if (reason == LambdaConversionResult.MissingSignatureWithOutParameter)
            {
                // COMPATIBILITY: The C# 4 compiler produces two errors for:
                //
                // delegate void D (out int x);
                // ...
                // D d = delegate {};
                //
                // error CS1676: Parameter 1 must be declared with the 'out' keyword
                // error CS1688: Cannot convert anonymous method block without a parameter list 
                // to delegate type 'D' because it has one or more out parameters
                //
                // This seems redundant, (because there is no "parameter 1" in the source code)
                // and unnecessary. I propose that we eliminate the first error.

                Error(diagnostics, ErrorCode.ERR_CantConvAnonMethNoParams, syntax, targetType);
                return;
            }

            // There is a parameter list. Does it have the right number of elements?

            if (reason == LambdaConversionResult.BadParameterCount)
            {
                // Delegate '{0}' does not take {1} arguments
                Error(diagnostics, ErrorCode.ERR_BadDelArgCount, syntax, targetType, anonymousFunction.ParameterCount);
                return;
            }

            // The parameter list exists and had the right number of parameters. Were any of its types bad?

            // If any parameter type of the lambda is an error type then suppress 
            // further errors. We've already reported errors on the bad type.
            if (anonymousFunction.HasExplicitlyTypedParameterList)
            {
                for (int i = 0; i < anonymousFunction.ParameterCount; ++i)
                {
                    if (anonymousFunction.ParameterType(i).IsErrorType())
                    {
                        return;
                    }
                }
            }

            // The parameter list exists and had the right number of parameters. Were any of its types
            // mismatched with the delegate parameter types?

            // The simplest possible case is (x, y, z)=>whatever where the target type has a ref or out parameter.

            var delegateParameters = delegateType.DelegateParameters();
            if (reason == LambdaConversionResult.RefInImplicitlyTypedLambda)
            {
                for (int i = 0; i < anonymousFunction.ParameterCount; ++i)
                {
                    var delegateRefKind = delegateParameters[i].RefKind;
                    if (delegateRefKind != RefKind.None)
                    {
                        // Parameter {0} must be declared with the '{1}' keyword
                        Error(diagnostics, ErrorCode.ERR_BadParamRef, anonymousFunction.ParameterLocation(i),
                            i + 1, delegateRefKind.ToDisplayString());
                    }
                }
                return;
            }

            // See the comments in IsAnonymousFunctionCompatibleWithDelegate for an explanation of this one.
            if (reason == LambdaConversionResult.StaticTypeInImplicitlyTypedLambda)
            {
                for (int i = 0; i < anonymousFunction.ParameterCount; ++i)
                {
                    if (delegateParameters[i].Type.IsStatic)
                    {
                        // {0}: Static types cannot be used as parameter
                        Error(diagnostics, ErrorCode.ERR_ParameterIsStaticClass, anonymousFunction.ParameterLocation(i), delegateParameters[i].Type);
                    }
                }
                return;
            }

            // Otherwise, there might be a more complex reason why the parameter types are mismatched.

            if (reason == LambdaConversionResult.MismatchedParameterType)
            {
                // Cannot convert {0} to delegate type '{1}' because the parameter types do not match the delegate parameter types
                Error(diagnostics, ErrorCode.ERR_CantConvAnonMethParams, syntax, id, targetType);
                Debug.Assert(anonymousFunction.ParameterCount == delegateParameters.Length);
                for (int i = 0; i < anonymousFunction.ParameterCount; ++i)
                {
                    var lambdaParameterType = anonymousFunction.ParameterType(i);
                    if (lambdaParameterType.IsErrorType())
                    {
                        continue;
                    }

                    var lambdaParameterLocation = anonymousFunction.ParameterLocation(i);
                    var lambdaRefKind = anonymousFunction.RefKind(i);
                    var delegateParameterType = delegateParameters[i].Type;
                    var delegateRefKind = delegateParameters[i].RefKind;

                    if (!lambdaParameterType.Equals(delegateParameterType, ignoreCustomModifiersAndArraySizesAndLowerBounds: true, ignoreDynamic: true))
                    {
                        SymbolDistinguisher distinguisher = new SymbolDistinguisher(this.Compilation, lambdaParameterType, delegateParameterType);

                        // Parameter {0} is declared as type '{1}{2}' but should be '{3}{4}'
                        Error(diagnostics, ErrorCode.ERR_BadParamType, lambdaParameterLocation,
                            i + 1, lambdaRefKind.ToPrefix(), distinguisher.First, delegateRefKind.ToPrefix(), distinguisher.Second);
                    }
                    else if (lambdaRefKind != delegateRefKind)
                    {
                        if (delegateRefKind == RefKind.None)
                        {
                            // Parameter {0} should not be declared with the '{1}' keyword
                            Error(diagnostics, ErrorCode.ERR_BadParamExtraRef, lambdaParameterLocation, i + 1, lambdaRefKind.ToDisplayString());
                        }
                        else
                        {
                            // Parameter {0} must be declared with the '{1}' keyword
                            Error(diagnostics, ErrorCode.ERR_BadParamRef, lambdaParameterLocation, i + 1, delegateRefKind.ToDisplayString());
                        }
                    }
                }
                return;
            }

            if (reason == LambdaConversionResult.BindingFailed)
            {
                var bindingResult = anonymousFunction.Bind(delegateType);
                Debug.Assert(ErrorFacts.PreventsSuccessfulDelegateConversion(bindingResult.Diagnostics));
                diagnostics.AddRange(bindingResult.Diagnostics);
                return;
            }

            // UNDONE: LambdaConversionResult.VoidExpressionLambdaMustBeStatementExpression:

            Debug.Assert(false, "Missing case in lambda conversion error reporting");
        }

        protected static void GenerateImplicitConversionError(DiagnosticBag diagnostics, Compilation compilation, CSharpSyntaxNode syntax,
            Conversion conversion, TypeSymbol sourceType, TypeSymbol targetType, ConstantValue sourceConstantValueOpt = null)
        {
            Debug.Assert(!conversion.IsImplicit || !conversion.IsValid);

            // If the either type is an error then an error has already been reported
            // for some aspect of the analysis of this expression. (For example, something like
            // "garbage g = null; short s = g;" -- we don't want to report that g is not
            // convertible to short because we've already reported that g does not have a good type.
            if (!sourceType.IsErrorType() && !targetType.IsErrorType())
            {
                if (conversion.IsExplicit)
                {
                    if (sourceType.SpecialType == SpecialType.System_Double && syntax.Kind() == SyntaxKind.NumericLiteralExpression &&
                        (targetType.SpecialType == SpecialType.System_Single || targetType.SpecialType == SpecialType.System_Decimal))
                    {
                        Error(diagnostics, ErrorCode.ERR_LiteralDoubleCast, syntax, (targetType.SpecialType == SpecialType.System_Single) ? "F" : "M", targetType);
                    }
                    else if (conversion.Kind == ConversionKind.ExplicitNumeric && sourceConstantValueOpt != null && sourceConstantValueOpt != ConstantValue.Bad &&
                        ConversionsBase.HasImplicitConstantExpressionConversion(new BoundLiteral(syntax, ConstantValue.Bad, sourceType), targetType))
                    {
                        // CLEVERNESS: By passing ConstantValue.Bad, we tell HasImplicitConstantExpressionConversion to ignore the constant
                        // value and only consider the types.

                        // If there would be an implicit constant conversion for a different constant of the same type 
                        // (i.e. one that's not out of range), then it's more helpful to report the range check failure
                        // than to suggest inserting a cast.
                        Error(diagnostics, ErrorCode.ERR_ConstOutOfRange, syntax, sourceConstantValueOpt.Value, targetType);
                    }
                    else
                    {
                        SymbolDistinguisher distinguisher = new SymbolDistinguisher(compilation, sourceType, targetType);
                        Error(diagnostics, ErrorCode.ERR_NoImplicitConvCast, syntax, distinguisher.First, distinguisher.Second);
                    }
                }
                else if (conversion.ResultKind == LookupResultKind.OverloadResolutionFailure)
                {
                    Debug.Assert(conversion.IsUserDefined);

                    ImmutableArray<MethodSymbol> originalUserDefinedConversions = conversion.OriginalUserDefinedConversions;
                    if (originalUserDefinedConversions.Length > 1)
                    {
                        Error(diagnostics, ErrorCode.ERR_AmbigUDConv, syntax, originalUserDefinedConversions[0], originalUserDefinedConversions[1], sourceType, targetType);
                    }
                    else
                    {
                        Debug.Assert(originalUserDefinedConversions.Length == 0,
                            "How can there be exactly one applicable user-defined conversion if the conversion doesn't exist?");
                        SymbolDistinguisher distinguisher = new SymbolDistinguisher(compilation, sourceType, targetType);
                        Error(diagnostics, ErrorCode.ERR_NoImplicitConv, syntax, distinguisher.First, distinguisher.Second);
                    }
                }
                else
                {
                    SymbolDistinguisher distinguisher = new SymbolDistinguisher(compilation, sourceType, targetType);
                    Error(diagnostics, ErrorCode.ERR_NoImplicitConv, syntax, distinguisher.First, distinguisher.Second);
                }
            }
        }

        protected void GenerateImplicitConversionError(DiagnosticBag diagnostics, CSharpSyntaxNode syntax,
            Conversion conversion, BoundExpression expression, TypeSymbol targetType)
        {
            Debug.Assert(expression != null);
            Debug.Assert((object)targetType != null);

            if (targetType.TypeKind == TypeKind.Error)
            {
                return;
            }

            if (expression.Kind == BoundKind.BadExpression)
            {
                return;
            }

            if (expression.Kind == BoundKind.UnboundLambda)
            {
                GenerateAnonymousFunctionConversionError(diagnostics, syntax, (UnboundLambda)expression, targetType);
                return;
            }

            var sourceType = expression.Type;
            if ((object)sourceType != null)
            {
                GenerateImplicitConversionError(diagnostics, this.Compilation, syntax, conversion, sourceType, targetType, expression.ConstantValue);
                return;
            }

            if (expression.IsLiteralNull())
            {
                if (targetType.TypeKind == TypeKind.TypeParameter)
                {
                    Error(diagnostics, ErrorCode.ERR_TypeVarCantBeNull, syntax, targetType);
                    return;
                }
                if (targetType.IsValueType)
                {
                    Error(diagnostics, ErrorCode.ERR_ValueCantBeNull, syntax, targetType);
                    return;
                }
            }

            if (expression.Kind == BoundKind.MethodGroup)
            {
                var methodGroup = (BoundMethodGroup)expression;
                if (!Conversions.ReportDelegateMethodGroupDiagnostics(this, methodGroup, targetType, diagnostics))
                {
                    var nodeForSquiggle = syntax;
                    while (nodeForSquiggle.Kind() == SyntaxKind.ParenthesizedExpression)
                    {
                        nodeForSquiggle = ((ParenthesizedExpressionSyntax)nodeForSquiggle).Expression;
                    }

                    if (nodeForSquiggle.Kind() == SyntaxKind.SimpleMemberAccessExpression || nodeForSquiggle.Kind() == SyntaxKind.PointerMemberAccessExpression)
                    {
                        nodeForSquiggle = ((MemberAccessExpressionSyntax)nodeForSquiggle).Name;
                    }

                    var location = nodeForSquiggle.Location;

                    if (ReportDelegateInvokeUseSiteDiagnostic(diagnostics, targetType, location))
                    {
                        return;
                    }

                    Error(diagnostics,
                        targetType.IsDelegateType() ? ErrorCode.ERR_MethDelegateMismatch : ErrorCode.ERR_MethGrpToNonDel,
                        location, methodGroup.Name, targetType);
                }

                return;
            }

            Debug.Assert(expression.HasAnyErrors && expression.Kind != BoundKind.UnboundLambda, "Missing a case in implicit conversion error reporting");
        }

        private BoundStatement BindIfStatement(IfStatementSyntax node, DiagnosticBag diagnostics)
        {
            var condition = BindBooleanExpression(node.Condition, diagnostics);
            var consequence = BindPossibleEmbeddedStatement(node.Statement, diagnostics);

            // Note that the else clause does not use the pattern variable binder;
            // pattern variables from the condition are not in scope in the else statement.
            BoundStatement alternative = (node.Else == null) ? null : BindPossibleEmbeddedStatement(node.Else.Statement, diagnostics);

            // If there were patterns in the condition, their variables are in scope within the condition and then clause, but not the else clause
            PatternVariableBinder patternBinder = this as PatternVariableBinder;
            ImmutableArray<LocalSymbol> patternVariables = (patternBinder != null && patternBinder.Syntax == node) ? patternBinder.Locals : ImmutableArray<LocalSymbol>.Empty;
            BoundStatement result = new BoundIfStatement(node, patternVariables, condition, consequence, alternative);
            return result;
        }

        internal BoundExpression BindBooleanExpression(ExpressionSyntax node, DiagnosticBag diagnostics)
        {
            // SPEC: 
            // A boolean-expression is an expression that yields a result of type bool; 
            // either directly or through application of operator true in certain 
            // contexts as specified in the following.
            //
            // The controlling conditional expression of an if-statement, while-statement, 
            // do-statement, or for-statement is a boolean-expression. The controlling 
            // conditional expression of the ?: operator follows the same rules as a 
            // boolean-expression, but for reasons of operator precedence is classified
            // as a conditional-or-expression.
            //
            // A boolean-expression is required to be implicitly convertible to bool 
            // or of a type that implements operator true. If neither requirement 
            // is satisfied, a binding-time error occurs.
            //
            // When a boolean expression cannot be implicitly converted to bool but does 
            // implement operator true, then following evaluation of the expression, 
            // the operator true implementation provided by that type is invoked 
            // to produce a bool value.
            //
            // SPEC ERROR: The third paragraph above is obviously not correct; we need
            // SPEC ERROR: to do more than just check to see whether the type implements
            // SPEC ERROR: operator true. First off, the type could implement the operator
            // SPEC ERROR: several times: if it is a struct then it could implement it
            // SPEC ERROR: twice, to take both nullable and non-nullable arguments, and
            // SPEC ERROR: if it is a class or type parameter then it could have several
            // SPEC ERROR: implementations on its base classes or effective base classes.
            // SPEC ERROR: Second, the type of the argument could be S? where S implements
            // SPEC ERROR: operator true(S?); we want to look at S, not S?, when looking
            // SPEC ERROR: for applicable candidates.
            //
            // SPEC ERROR: Basically, the spec should say "use unary operator overload resolution
            // SPEC ERROR: to find the candidate set and choose a unique best operator true".

            var expr = BindValue(node, diagnostics, BindValueKind.RValue);
            var boolean = GetSpecialType(SpecialType.System_Boolean, diagnostics, node);

            if (expr.HasAnyErrors)
            {
                // The expression could not be bound. Insert a fake conversion
                // around it to bool and keep on going.
                // NOTE: no user-defined conversion candidates.
                return BoundConversion.Synthesized(node, expr, Conversion.NoConversion, false, false, ConstantValue.NotAvailable, boolean, hasErrors: true);
            }

            // Oddly enough, "if(dyn)" is bound not as a dynamic conversion to bool, but as a dynamic
            // invocation of operator true.

            if (expr.HasDynamicType())
            {
                return new BoundUnaryOperator(
                    node,
                    UnaryOperatorKind.DynamicTrue,
                    expr,
                    ConstantValue.NotAvailable,
                    null,
                    LookupResultKind.Viable,
                    boolean)
                {
                    WasCompilerGenerated = true
                };
            }

            // Is the operand implicitly convertible to bool?

            HashSet<DiagnosticInfo> useSiteDiagnostics = null;
            var conversion = this.Conversions.ClassifyConversionFromExpression(expr, boolean, ref useSiteDiagnostics);
            diagnostics.Add(expr.Syntax, useSiteDiagnostics);

            if (conversion.IsImplicit)
            {
                if (conversion.Kind == ConversionKind.Identity)
                {
                    // Check to see if we're assigning a boolean literal in a place where an
                    // equality check would be more conventional.
                    // NOTE: Don't do this check unless the expression will be returned
                    // without being wrapped in another bound node (i.e. identity conversion).
                    if (expr.Kind == BoundKind.AssignmentOperator)
                    {
                        var assignment = (BoundAssignmentOperator)expr;
                        if (assignment.Right.Kind == BoundKind.Literal && assignment.Right.ConstantValue.Discriminator == ConstantValueTypeDiscriminator.Boolean)
                        {
                            Error(diagnostics, ErrorCode.WRN_IncorrectBooleanAssg, assignment.Syntax);
                        }
                    }

                    return expr;
                }
                else
                {
                    return CreateConversion(
                        syntax: expr.Syntax,
                        source: expr,
                        conversion: conversion,
                        isCast: false,
                        wasCompilerGenerated: true,
                        destination: boolean,
                        diagnostics: diagnostics);
                }
            }

            // It was not. Does it implement operator true?

            LookupResultKind resultKind;
            ImmutableArray<MethodSymbol> originalUserDefinedOperators;
            var best = this.UnaryOperatorOverloadResolution(UnaryOperatorKind.True, expr, node, diagnostics, out resultKind, out originalUserDefinedOperators);
            if (!best.HasValue)
            {
                // No. Give a "not convertible to bool" error.
                Debug.Assert(resultKind == LookupResultKind.Empty, "How could overload resolution fail if a user-defined true operator was found?");
                Debug.Assert(originalUserDefinedOperators.IsEmpty, "How could overload resolution fail if a user-defined true operator was found?");
                GenerateImplicitConversionError(diagnostics, node, conversion, expr, boolean);
                return BoundConversion.Synthesized(node, expr, Conversion.NoConversion, false, false, ConstantValue.NotAvailable, boolean, hasErrors: true);
            }

            UnaryOperatorSignature signature = best.Signature;

            BoundExpression resultOperand = CreateConversion(
                node,
                expr,
                best.Conversion,
                isCast: false,
                destination: best.Signature.OperandType,
                diagnostics: diagnostics);

            // Consider op_true to be compiler-generated so that it doesn't appear in the semantic model.
            // UNDONE: If we decide to expose the operator in the semantic model, we'll have to remove the 
            // WasCompilerGenerated flag (and possibly suppress the symbol in specific APIs).
            return new BoundUnaryOperator(node, signature.Kind, resultOperand, ConstantValue.NotAvailable, signature.Method, resultKind, originalUserDefinedOperators, signature.ReturnType)
            {
                WasCompilerGenerated = true
            };
        }

        private BoundStatement BindSwitchStatement(SwitchStatementSyntax node, DiagnosticBag diagnostics)
        {
            Debug.Assert(node != null);
            Binder switchBinder = this.GetBinder(node);
            return switchBinder.BindSwitchExpressionAndSections(node, switchBinder, diagnostics);
        }

        internal virtual BoundStatement BindSwitchExpressionAndSections(SwitchStatementSyntax node, Binder originalBinder, DiagnosticBag diagnostics)
        {
            return this.Next.BindSwitchExpressionAndSections(node, originalBinder, diagnostics);
        }

        private BoundWhileStatement BindWhile(WhileStatementSyntax node, DiagnosticBag diagnostics)
        {
            Debug.Assert(node != null);

            var loopBinder = this.GetBinder(node);
            Debug.Assert(loopBinder != null);
            return loopBinder.BindWhileParts(diagnostics, loopBinder);
        }

        internal virtual BoundWhileStatement BindWhileParts(DiagnosticBag diagnostics, Binder originalBinder)
        {
            return this.Next.BindWhileParts(diagnostics, originalBinder);
        }

        private BoundDoStatement BindDo(DoStatementSyntax node, DiagnosticBag diagnostics)
        {
            var loopBinder = this.GetBinder(node);
            Debug.Assert(loopBinder != null);
            return loopBinder.BindDoParts(diagnostics, loopBinder);
        }

        internal virtual BoundDoStatement BindDoParts(DiagnosticBag diagnostics, Binder originalBinder)
        {
            return this.Next.BindDoParts(diagnostics, originalBinder);
        }

        private BoundForStatement BindFor(ForStatementSyntax node, DiagnosticBag diagnostics)
        {
            var loopBinder = this.GetBinder(node);
            Debug.Assert(loopBinder != null);
            return loopBinder.BindForParts(diagnostics, loopBinder);
        }

        internal virtual BoundForStatement BindForParts(DiagnosticBag diagnostics, Binder originalBinder)
        {
            return this.Next.BindForParts(diagnostics, originalBinder);
        }

        internal BoundStatement BindForOrUsingOrFixedDeclarations(VariableDeclarationSyntax nodeOpt, LocalDeclarationKind localKind, DiagnosticBag diagnostics, out ImmutableArray<BoundLocalDeclaration> declarations)
        {
            if (nodeOpt == null)
            {
                declarations = ImmutableArray<BoundLocalDeclaration>.Empty;
                return null;
            }

            var typeSyntax = nodeOpt.Type;

            AliasSymbol alias;
            bool isVar;
            TypeSymbol declType = BindType(typeSyntax, diagnostics, out isVar, out alias);

            Debug.Assert((object)declType != null || isVar);

            var variables = nodeOpt.Variables;
            int count = variables.Count;
            Debug.Assert(count > 0);

            if (isVar && count > 1)
            {
                // There are a number of ways in which a var decl can be illegal, but in these 
                // cases we should report an error and then keep right on going with the inference.

                Error(diagnostics, ErrorCode.ERR_ImplicitlyTypedVariableMultipleDeclarator, nodeOpt);
            }

            var declarationArray = new BoundLocalDeclaration[count];

            for (int i = 0; i < count; i++)
            {
                var variableDeclarator = variables[i];
                var declaration = BindVariableDeclaration(localKind, isVar, variableDeclarator, typeSyntax, declType, alias, diagnostics);

                declarationArray[i] = declaration;
            }

            declarations = declarationArray.AsImmutableOrNull();

            return (count == 1) ?
                (BoundStatement)declarations[0] :
                new BoundMultipleLocalDeclarations(nodeOpt, declarations);
        }

        internal BoundStatement BindStatementExpressionList(SeparatedSyntaxList<ExpressionSyntax> statements, DiagnosticBag diagnostics)
        {
            int count = statements.Count;
            if (count == 0)
            {
                return null;
            }
            else if (count == 1)
            {
                var syntax = statements[0];
                return BindExpressionStatement(syntax, syntax, false, diagnostics);
            }
            else
            {
                var statementBuilder = ArrayBuilder<BoundStatement>.GetInstance();
                for (int i = 0; i < count; i++)
                {
                    var syntax = statements[i];
                    var statement = BindExpressionStatement(syntax, syntax, false, diagnostics);
                    statementBuilder.Add(statement);
                }
                return BoundStatementList.Synthesized((CSharpSyntaxNode)statements.Node, statementBuilder.ToImmutableAndFree());
            }
        }

        private BoundStatement BindForEach(ForEachStatementSyntax node, DiagnosticBag diagnostics)
        {
            Binder loopBinder = this.GetBinder(node);
            return loopBinder.BindForEachParts(diagnostics, loopBinder);
        }

        internal virtual BoundStatement BindForEachParts(DiagnosticBag diagnostics, Binder originalBinder)
        {
            return this.Next.BindForEachParts(diagnostics, originalBinder);
        }

        private BoundStatement BindBreak(BreakStatementSyntax node, DiagnosticBag diagnostics)
        {
            var target = this.BreakLabel;
            if ((object)target == null)
            {
                Error(diagnostics, ErrorCode.ERR_NoBreakOrCont, node);
                return new BoundBadStatement(node, ImmutableArray<BoundNode>.Empty, hasErrors: true);
            }
            return new BoundBreakStatement(node, target);
        }

        private BoundStatement BindContinue(ContinueStatementSyntax node, DiagnosticBag diagnostics)
        {
            var target = this.ContinueLabel;
            if ((object)target == null)
            {
                Error(diagnostics, ErrorCode.ERR_NoBreakOrCont, node);
                return new BoundBadStatement(node, ImmutableArray<BoundNode>.Empty, hasErrors: true);
            }
            return new BoundContinueStatement(node, target);
        }

        private static SwitchBinder GetSwitchBinder(Binder binder)
        {
            SwitchBinder switchBinder = binder as SwitchBinder;
            while (binder != null && switchBinder == null)
            {
                binder = binder.Next;
                switchBinder = binder as SwitchBinder;
            }
            return switchBinder;
        }

        protected static bool IsInAsyncMethod(MethodSymbol method)
        {
            return (object)method != null && method.IsAsync;
        }

        protected bool IsInAsyncMethod()
        {
            return IsInAsyncMethod(this.ContainingMemberOrLambda as MethodSymbol);
        }

        protected bool IsTaskReturningAsyncMethod()
        {
            var symbol = this.ContainingMemberOrLambda;
            return symbol?.Kind == SymbolKind.Method && ((MethodSymbol)symbol).IsTaskReturningAsync(this.Compilation);
        }

        protected bool IsGenericTaskReturningAsyncMethod()
        {
            var symbol = this.ContainingMemberOrLambda;
            return symbol?.Kind == SymbolKind.Method && ((MethodSymbol)symbol).IsGenericTaskReturningAsync(this.Compilation);
        }

        protected virtual TypeSymbol GetCurrentReturnType(out RefKind refKind)
        {
            var symbol = this.ContainingMemberOrLambda as MethodSymbol;
            if ((object)symbol != null)
            {
                refKind = symbol.RefKind;
                return symbol.ReturnType;
            }
            refKind = RefKind.None;
            return null;
        }

        private BoundReturnStatement BindReturn(ReturnStatementSyntax syntax, DiagnosticBag diagnostics)
        {
            var refKind = syntax.RefKeyword.Kind().GetRefKind();

            var expressionSyntax = syntax.Expression;
            BoundExpression arg = null;
            if (expressionSyntax != null)
            {
                arg = BindValue(expressionSyntax, diagnostics, refKind != RefKind.None ? BindValueKind.RefReturn : BindValueKind.RValue);
            }
            else
            {
                // If this is a void return statement in a script, return default(T).
                var interactiveInitializerMethod = this.ContainingMemberOrLambda as SynthesizedInteractiveInitializerMethod;
                if (interactiveInitializerMethod != null)
                {
                    arg = new BoundDefaultOperator(interactiveInitializerMethod.GetNonNullSyntaxNode(), interactiveInitializerMethod.ResultType);
                }
            }

            RefKind sigRefKind;
            TypeSymbol retType = GetCurrentReturnType(out sigRefKind);

            bool hasErrors;
            if (IsDirectlyInIterator)
            {
                diagnostics.Add(ErrorCode.ERR_ReturnInIterator, syntax.ReturnKeyword.GetLocation());
                hasErrors = true;
            }
            else if (IsInAsyncMethod() && refKind != RefKind.None)
            {
                // This can happen if we are binding an async anonymous method to a delegate type.
                diagnostics.Add(ErrorCode.ERR_MustNotHaveRefReturn, syntax.ReturnKeyword.GetLocation());
                hasErrors = true;
            }
            else if ((object)retType != null && (refKind != RefKind.None) != (sigRefKind != RefKind.None))
            {
                var errorCode = refKind != RefKind.None
                    ? ErrorCode.ERR_MustNotHaveRefReturn
                    : ErrorCode.ERR_MustHaveRefReturn;
                diagnostics.Add(errorCode, syntax.ReturnKeyword.GetLocation());
                hasErrors = true;
            }
            else if (arg != null)
            {
                hasErrors = arg.HasErrors || ((object)arg.Type != null && arg.Type.IsErrorType());
            }
            else
            {
                hasErrors = false;
            }

            if (hasErrors)
            {
                return new BoundReturnStatement(syntax, refKind, arg, hasErrors: true);
            }

            // The return type could be null; we might be attempting to infer the return type either 
            // because of method type inference, or because we are attempting to do error analysis 
            // on a lambda expression of unknown return type.
            if ((object)retType != null)
            {
                if (retType.SpecialType == SpecialType.System_Void || IsTaskReturningAsyncMethod())
                {
                    if (arg != null)
                    {
                        var container = this.ContainingMemberOrLambda;
                        var lambda = container as LambdaSymbol;
                        if ((object)lambda != null)
                        {
                            // Error case: void-returning or async task-returning method or lambda with "return x;" 
                            var errorCode = retType.SpecialType == SpecialType.System_Void
                                ? ErrorCode.ERR_RetNoObjectRequiredLambda
                                : ErrorCode.ERR_TaskRetNoObjectRequiredLambda;

                            // Anonymous function converted to a void returning delegate cannot return a value
                            Error(diagnostics, errorCode, syntax.ReturnKeyword);

                            // COMPATIBILITY: The native compiler also produced an error
                            // COMPATIBILITY: "Cannot convert lambda expression to delegate type 'Action' because some of the
                            // COMPATIBILITY: return types in the block are not implicitly convertible to the delegate return type"
                            // COMPATIBILITY: This error doesn't make sense in the "void" case because the whole idea of 
                            // COMPATIBILITY: "conversion to void" is a bit unusual, and we've already given a good error.
                        }
                        else
                        {
                            // Error case: void-returning or async task-returning method or lambda with "return x;" 
                            var errorCode = retType.SpecialType == SpecialType.System_Void
                                ? ErrorCode.ERR_RetNoObjectRequired
                                : ErrorCode.ERR_TaskRetNoObjectRequired;

                            Error(diagnostics, errorCode, syntax.ReturnKeyword, container);
                        }
                    }
                }
                else
                {
                    if (arg == null)
                    {
                        // Error case: non-void-returning or Task<T>-returning method or lambda but just have "return;"
                        var requiredType = IsGenericTaskReturningAsyncMethod()
                            ? retType.GetMemberTypeArgumentsNoUseSiteDiagnostics().Single()
                            : retType;

                        Error(diagnostics, ErrorCode.ERR_RetObjectRequired, syntax.ReturnKeyword, requiredType);
                    }
                    else
                    {
                        arg = CreateReturnConversion(syntax, diagnostics, arg, sigRefKind, retType);
                    }
                }
            }
            else
            {
                // Check that the returned expression is not void.
                if ((object)arg?.Type != null && arg.Type.SpecialType == SpecialType.System_Void)
                {
                    Error(diagnostics, ErrorCode.ERR_CantReturnVoid, expressionSyntax);
                }
            }

            return new BoundReturnStatement(syntax, refKind, arg);
        }

        internal BoundExpression CreateReturnConversion(
            CSharpSyntaxNode syntax,
            DiagnosticBag diagnostics,
            BoundExpression argument,
            RefKind returnRefKind,
            TypeSymbol returnType)
        {
            // If the return type is not void then the expression must be implicitly convertible.

            Conversion conversion;
            bool badAsyncReturnAlreadyReported = false;
            HashSet<DiagnosticInfo> useSiteDiagnostics = null;
            if (IsInAsyncMethod())
            {
                Debug.Assert(returnRefKind == RefKind.None);

                if (!IsGenericTaskReturningAsyncMethod())
                {
                    conversion = Conversion.NoConversion;
                    badAsyncReturnAlreadyReported = true;
                }
                else
                {
                    returnType = returnType.GetMemberTypeArgumentsNoUseSiteDiagnostics().Single();
                    conversion = this.Conversions.ClassifyConversionFromExpression(argument, returnType, ref useSiteDiagnostics);
                }
            }
            else
            {
                conversion = this.Conversions.ClassifyConversionFromExpression(argument, returnType, ref useSiteDiagnostics);
            }

            diagnostics.Add(syntax, useSiteDiagnostics);


            if (!argument.HasAnyErrors)
            {
                if (returnRefKind != RefKind.None)
                {
                    if (conversion.Kind != ConversionKind.Identity)
                    {   
                        Error(diagnostics, ErrorCode.ERR_RefReturnMustHaveIdentityConversion, argument.Syntax, returnType);
                    }
                }
                else if (!conversion.IsImplicit || !conversion.IsValid)
                {
                    if (!badAsyncReturnAlreadyReported)
                    {
                        RefKind unusedRefKind;
                        if (IsGenericTaskReturningAsyncMethod() && argument.Type == this.GetCurrentReturnType(out unusedRefKind))
                        {
                            // Since this is an async method, the return expression must be of type '{0}' rather than 'Task<{0}>'
                            Error(diagnostics, ErrorCode.ERR_BadAsyncReturnExpression, argument.Syntax, returnType);
                        }
                        else
                        {
                            GenerateImplicitConversionError(diagnostics, argument.Syntax, conversion, argument, returnType);
                            if (this.ContainingMemberOrLambda is LambdaSymbol)
                            {
                                ReportCantConvertLambdaReturn(argument.Syntax, diagnostics);
                            }
                        }
                    }
                }
            }

            return CreateConversion(argument.Syntax, argument, conversion, false, returnType, diagnostics);
        }

        private BoundTryStatement BindTryStatement(TryStatementSyntax node, DiagnosticBag diagnostics)
        {
            Debug.Assert(node != null);

            var tryBlock = BindEmbeddedBlock(node.Block, diagnostics);
            var catchBlocks = BindCatchBlocks(node.Catches, diagnostics);
            var finallyBlockOpt = (node.Finally != null) ? BindEmbeddedBlock(node.Finally.Block, diagnostics) : null;
            return new BoundTryStatement(node, tryBlock, catchBlocks, finallyBlockOpt);
        }

        private ImmutableArray<BoundCatchBlock> BindCatchBlocks(SyntaxList<CatchClauseSyntax> catchClauses, DiagnosticBag diagnostics)
        {
            int n = catchClauses.Count;
            if (n == 0)
            {
                return ImmutableArray<BoundCatchBlock>.Empty;
            }

            var catchBlocks = ArrayBuilder<BoundCatchBlock>.GetInstance(n);
            foreach (var catchSyntax in catchClauses)
            {
                var catchBinder = this.GetBinder(catchSyntax);
                var catchBlock = catchBinder.BindCatchBlock(catchSyntax, catchBlocks, diagnostics);
                catchBlocks.Add(catchBlock);
            }
            return catchBlocks.ToImmutableAndFree();
        }

        private BoundCatchBlock BindCatchBlock(CatchClauseSyntax node, ArrayBuilder<BoundCatchBlock> previousBlocks, DiagnosticBag diagnostics)
        {
            bool hasError = false;
            TypeSymbol type = null;
            BoundExpression boundFilter = null;
            var declaration = node.Declaration;
            if (declaration != null)
            {
                // Note: The type is being bound twice: here and in LocalSymbol.Type. Currently,
                // LocalSymbol.Type ignores diagnostics so it seems cleaner to bind the type here
                // as well. However, if LocalSymbol.Type is changed to report diagnostics, we'll
                // need to avoid binding here since that will result in duplicate diagnostics.
                type = this.BindType(declaration.Type, diagnostics);
                Debug.Assert((object)type != null);

                if (type.IsErrorType())
                {
                    hasError = true;
                }
                else
                {
                    HashSet<DiagnosticInfo> useSiteDiagnostics = null;
                    TypeSymbol effectiveType = type.EffectiveType(ref useSiteDiagnostics);
                    if (!Compilation.IsExceptionType(effectiveType, ref useSiteDiagnostics))
                    {
                        // "The type caught or thrown must be derived from System.Exception"
                        Error(diagnostics, ErrorCode.ERR_BadExceptionType, declaration.Type);
                        hasError = true;
                        diagnostics.Add(declaration.Type, useSiteDiagnostics);
                    }
                }
            }

            var filter = node.Filter;
            if (filter != null)
            {
                var filterBinder = this.GetBinder(filter);
                boundFilter = filterBinder.BindCatchFilter(filter, diagnostics);
                hasError |= boundFilter.HasAnyErrors;
            }

            if (!hasError)
            {
                // TODO: Loop is O(n), caller is O(n^2).  Perhaps we could iterate in reverse order (since it's easier to find
                // base types than to find derived types).
                Debug.Assert(((object)type == null) || !type.IsErrorType());
                foreach (var previousBlock in previousBlocks)
                {
                    var previousType = previousBlock.ExceptionTypeOpt;

                    // If the previous type is a generic parameter we don't know what exception types it's gonna catch exactly.
                    // If it is a class-type we know it's gonna catch all exception types of its type and types that are derived from it.
                    // So if the current type is a class-type (or an effective base type of a generic parameter) 
                    // that derives from the previous type the current catch is unreachable.

                    if (previousBlock.ExceptionFilterOpt == null && (object)previousType != null && !previousType.IsErrorType())
                    {
                        if ((object)type != null)
                        {
                            HashSet<DiagnosticInfo> useSiteDiagnostics = null;

                            if (Conversions.HasIdentityOrImplicitReferenceConversion(type, previousType, ref useSiteDiagnostics))
                            {
                                // "A previous catch clause already catches all exceptions of this or of a super type ('{0}')"
                                Error(diagnostics, ErrorCode.ERR_UnreachableCatch, declaration.Type, previousType);
                                diagnostics.Add(declaration.Type, useSiteDiagnostics);
                                hasError = true;
                                break;
                            }

                            diagnostics.Add(declaration.Type, useSiteDiagnostics);
                        }
                        else if (previousType == Compilation.GetWellKnownType(WellKnownType.System_Exception) &&
                                 Compilation.SourceAssembly.RuntimeCompatibilityWrapNonExceptionThrows)
                        {
                            // If the RuntimeCompatibility(WrapNonExceptionThrows = false) is applied on the source assembly or any referenced netmodule.
                            // an empty catch may catch exceptions that don't derive from System.Exception.

                            // "A previous catch clause already catches all exceptions..."
                            Error(diagnostics, ErrorCode.WRN_UnreachableGeneralCatch, node.CatchKeyword);
                            break;
                        }
                    }
                }
            }

            BoundExpression exceptionSource = null;
            LocalSymbol local = this.Locals.FirstOrDefault();
            if ((object)local != null)
            {
                Debug.Assert(this.Locals.Length == 1);

                // Check for local variable conflicts in the *enclosing* binder, not the *current* binder;
                // obviously we will find a local of the given name in the current binder.
                hasError |= this.ValidateDeclarationNameConflictsInScope(local, diagnostics);

                exceptionSource = new BoundLocal(declaration, local, ConstantValue.NotAvailable, local.Type);
            }

            var block = BindEmbeddedBlock(node.Block, diagnostics);
            Debug.Assert((object)local == null || local.DeclarationKind == LocalDeclarationKind.CatchVariable);
            Debug.Assert((object)local == null || local.Type.IsErrorType() || (local.Type == type));
            return new BoundCatchBlock(node, local, exceptionSource, type, boundFilter, block, hasError);
        }

        private BoundExpression BindCatchFilter(CatchFilterClauseSyntax filter, DiagnosticBag diagnostics)
        {
            // TODO: should pattern variables declared in a catch filter be available in the catch block?
            PatternVariableBinder patternBinder = new PatternVariableBinder(filter, filter.FilterExpression, this);
            BoundExpression boundFilter = patternBinder.BindBooleanExpression(filter.FilterExpression, diagnostics);
            if (boundFilter.ConstantValue != ConstantValue.NotAvailable)
            {
                Error(diagnostics, ErrorCode.WRN_FilterIsConstant, filter.FilterExpression);
            }

            boundFilter = patternBinder.WrapWithPatternVariables(boundFilter);
            boundFilter = new BoundSequencePointExpression(filter, boundFilter, boundFilter.Type);
            return boundFilter;
        }


        // Report an extra error on the return if we are in a lambda conversion.
        private void ReportCantConvertLambdaReturn(CSharpSyntaxNode syntax, DiagnosticBag diagnostics)
        {
            // UNDONE: Suppress this error if the lambda is a result of a query rewrite.

            var lambda = this.ContainingMemberOrLambda as LambdaSymbol;
            if ((object)lambda != null)
            {
                if (IsInAsyncMethod())
                {
                    // Cannot convert async {0} to intended delegate type. An async {0} may return void, Task or Task<T>, none of which are convertible to '{1}'.
                    Error(diagnostics, ErrorCode.ERR_CantConvAsyncAnonFuncReturns,
                        syntax,
                        lambda.MessageID.Localize(), lambda.ReturnType);
                }
                else
                {
                    // Cannot convert {0} to intended delegate type because some of the return types in the block are not implicitly convertible to the delegate return type
                    Error(diagnostics, ErrorCode.ERR_CantConvAnonMethReturns,
                        syntax,
                        lambda.MessageID.Localize());
                }
            }
        }

        private static bool IsValidStatementExpression(CSharpSyntaxNode syntax, BoundExpression expression)
        {
            bool syntacticallyValid = SyntaxFacts.IsStatementExpression(syntax);
            if (!syntacticallyValid)
            {
                return false;
            }

            // It is possible that an expression is syntactically valid but semantic analysis
            // reveals it to be illegal in a statement expression: "new MyDelegate(M)" for example
            // is not legal because it is a delegate-creation-expression and not an
            // object-creation-expression, but of course we don't know that syntactically.

            if (expression.Kind == BoundKind.DelegateCreationExpression || expression.Kind == BoundKind.NameOfOperator)
            {
                return false;
            }

            return true;
        }

        /// <summary>
        /// Wrap a given expression e into a block as either { e; } or { return e; } 
        /// Shared between lambda and expression-bodied method binding. 
        /// </summary>
        internal BoundBlock CreateBlockFromExpression(CSharpSyntaxNode node, ImmutableArray<LocalSymbol> locals, RefKind refKind, BoundExpression expression, ExpressionSyntax expressionSyntax, DiagnosticBag diagnostics)
        {
            RefKind returnRefKind;
            var returnType = GetCurrentReturnType(out returnRefKind);
            var syntax = expressionSyntax ?? expression.Syntax;

            BoundStatement statement;
            if (IsInAsyncMethod() && refKind != RefKind.None)
            {
                // This can happen if we are binding an async anonymous method to a delegate type.
                Error(diagnostics, ErrorCode.ERR_MustNotHaveRefReturn, syntax);
                statement = new BoundReturnStatement(syntax, refKind, expression) { WasCompilerGenerated = true };
            }
            else if ((object)returnType != null)
            {
                if ((refKind != RefKind.None) != (returnRefKind != RefKind.None))
                {
                    var errorCode = refKind != RefKind.None
                        ? ErrorCode.ERR_MustNotHaveRefReturn
                        : ErrorCode.ERR_MustHaveRefReturn;
                    Error(diagnostics, errorCode, syntax);
                    statement = new BoundReturnStatement(syntax, RefKind.None, expression) { WasCompilerGenerated = true };
                }
                else if (returnType.SpecialType == SpecialType.System_Void || IsTaskReturningAsyncMethod())
                {
                    // If the return type is void then the expression is required to be a legal
                    // statement expression.

                    Debug.Assert(expressionSyntax != null || !IsValidStatementExpression(expression.Syntax, expression));

                    bool errors = false;
                    if (expressionSyntax == null || !IsValidStatementExpression(expressionSyntax, expression))
                    {
                        Error(diagnostics, ErrorCode.ERR_IllegalStatement, syntax);
                        errors = true;
                    }

                    // Don't mark compiler generated so that the rewriter generates sequence points
                    var expressionStatement = new BoundExpressionStatement(syntax, expression, errors);

                    CheckForUnobservedAwaitable(expression, diagnostics);
                    statement = expressionStatement;
                }
                else
                {
                    expression = CreateReturnConversion(syntax, diagnostics, expression, refKind, returnType);
                    statement = new BoundReturnStatement(syntax, returnRefKind, expression) { WasCompilerGenerated = true };
                }
            }
            else if (expression.Type?.SpecialType == SpecialType.System_Void)
            {
                statement = new BoundExpressionStatement(syntax, expression) { WasCompilerGenerated = true };
            }
            else
            {
                statement = new BoundReturnStatement(syntax, refKind, expression) { WasCompilerGenerated = true };
            }

            // Need to attach the tree for when we generate sequence points.
            return new BoundBlock(node, locals, ImmutableArray<LocalFunctionSymbol>.Empty, ImmutableArray.Create(statement)) { WasCompilerGenerated = node.Kind() != SyntaxKind.ArrowExpressionClause };
        }

        /// <summary>
        /// Binds an expression-bodied member with expression e as either { return e;} or { e; }.
        /// </summary>
        internal BoundBlock BindExpressionBodyAsBlock(ArrowExpressionClauseSyntax expressionBody,
                                                      DiagnosticBag diagnostics)
        {
<<<<<<< HEAD
            PatternVariableBinder patternBinder = new PatternVariableBinder(expressionBody, expressionBody.Expression, this);
            BoundExpression expression = patternBinder.BindValue(expressionBody.Expression, diagnostics, BindValueKind.RValue);
            expression = patternBinder.WrapWithPatternVariables(expression);
            return CreateBlockFromExpression(expressionBody, this.Locals, expressionBody.Expression, expression, diagnostics);
=======
            RefKind refKind = expressionBody.RefKeyword.Kind().GetRefKind();
            BoundExpression expression = this.BindValue(expressionBody.Expression, diagnostics, refKind != RefKind.None ? BindValueKind.RefReturn : BindValueKind.RValue);
            return CreateBlockFromExpression(expressionBody, this.Locals, refKind, expression, expressionBody.Expression, diagnostics);
>>>>>>> a036eedc
        }

        /// <summary>
        /// Binds a lambda with expression e as either { return e;} or { e; }.
        /// </summary>
<<<<<<< HEAD
        internal BoundBlock BindLambdaExpressionAsBlock(ExpressionSyntax body, DiagnosticBag diagnostics)
        {
            PatternVariableBinder patternBinder = new PatternVariableBinder(body, body, this);
            BoundExpression expression = patternBinder.BindValue(body, diagnostics, BindValueKind.RValue);
            expression = patternBinder.WrapWithPatternVariables(expression);
            return CreateBlockFromExpression(body, this.Locals, body, expression, diagnostics);
=======
        public BoundBlock BindLambdaExpressionAsBlock(RefKind refKind, ExpressionSyntax body, DiagnosticBag diagnostics)
        {
            BoundExpression expression = this.BindValue(body, diagnostics, refKind != RefKind.None ? BindValueKind.RefReturn : BindValueKind.RValue);
            return CreateBlockFromExpression(body, this.Locals, refKind, expression, body, diagnostics);
>>>>>>> a036eedc
        }

        internal virtual ImmutableArray<LocalSymbol> Locals
        {
            get
            {
                return this.Next.Locals;
            }
        }

        internal virtual ImmutableArray<LocalFunctionSymbol> LocalFunctions
        {
            get
            {
                return this.Next.LocalFunctions;
            }
        }

        internal virtual ImmutableArray<LabelSymbol> Labels
        {
            get
            {
                return this.Next.Labels;
            }
        }
    }
}<|MERGE_RESOLUTION|>--- conflicted
+++ resolved
@@ -292,30 +292,30 @@
         {
             var boundExpr = BindValue(exprSyntax, diagnostics, BindValueKind.RValue);
 
-            // SPEC VIOLATION: The spec requires the thrown exception to have a type, and that the type
-            // be System.Exception or derived from System.Exception. (Or, if a type parameter, to have
-            // an effective base class that meets that criterion.) However, we allow the literal null 
-            // to be thrown, even though it does not meet that criterion and will at runtime always
-            // produce a null reference exception.
-
-            if (!boundExpr.IsLiteralNull())
-            {
-                var type = boundExpr.Type;
-
-                // If the expression is a lambda, anonymous method, or method group then it will
-                // have no compile-time type; give the same error as if the type was wrong.
-                HashSet<DiagnosticInfo> useSiteDiagnostics = null;
-
-                if ((object)type == null || !type.IsErrorType() && !Compilation.IsExceptionType(type.EffectiveType(ref useSiteDiagnostics), ref useSiteDiagnostics))
-                {
-                    diagnostics.Add(ErrorCode.ERR_BadExceptionType, exprSyntax.Location);
-                    hasErrors = true;
-                    diagnostics.Add(exprSyntax, useSiteDiagnostics);
-                }
-            }
+                // SPEC VIOLATION: The spec requires the thrown exception to have a type, and that the type
+                // be System.Exception or derived from System.Exception. (Or, if a type parameter, to have
+                // an effective base class that meets that criterion.) However, we allow the literal null 
+                // to be thrown, even though it does not meet that criterion and will at runtime always
+                // produce a null reference exception.
+
+                if (!boundExpr.IsLiteralNull())
+                {
+                    var type = boundExpr.Type;
+
+                    // If the expression is a lambda, anonymous method, or method group then it will
+                    // have no compile-time type; give the same error as if the type was wrong.
+                    HashSet<DiagnosticInfo> useSiteDiagnostics = null;
+
+                    if ((object)type == null || !type.IsErrorType() && !Compilation.IsExceptionType(type.EffectiveType(ref useSiteDiagnostics), ref useSiteDiagnostics))
+                    {
+                        diagnostics.Add(ErrorCode.ERR_BadExceptionType, exprSyntax.Location);
+                        hasErrors = true;
+                        diagnostics.Add(exprSyntax, useSiteDiagnostics);
+                    }
+                }
 
             return boundExpr;
-        }
+            }
 
         private BoundThrowStatement BindThrow(ThrowStatementSyntax node, DiagnosticBag diagnostics)
         {
@@ -1236,7 +1236,7 @@
         }
 
         private bool CheckIsCallVariable(BoundCall call, CSharpSyntaxNode node, BindValueKind kind, bool checkingReceiver, DiagnosticBag diagnostics)
-        {
+            {
             // A call can only be a variable if it returns by reference. If this is the case,
             // whether or not it is a valid variable depends on whether or not the call is the
             // RHS of a return or an assign by reference:
@@ -1261,7 +1261,7 @@
                                 var parameterName = methodSymbol.Parameters[parameterIndex].Name;
                                 Error(diagnostics, errorCode, call.Syntax, methodSymbol, parameterName);
                                 return false;
-                            }
+            }
                         }
                     }
                 }
@@ -2046,8 +2046,8 @@
                             }
                             else if (!CheckIsValidReceiverForVariable(eventSyntax, receiver, BindValueKind.Assignment, diagnostics))
                             {
-                                return false;
-                            }
+                            return false;
+                        }
                         }
                         else if (RequiresSettingValue(valueKind))
                         {
@@ -2155,11 +2155,11 @@
                     ReportDiagnosticsIfObsolete(diagnostics, setMethod, node, receiver?.Kind == BoundKind.BaseReference);
 
                     if (RequiresVariableReceiver(receiver, setMethod) && !CheckIsValidReceiverForVariable(node, receiver, BindValueKind.Assignment, diagnostics))
-                    {
-                        return false;
-                    }
-                }
-            }
+                        {
+                            return false;
+                        }
+                    }
+                }
 
             var isIndirectSet = RequiresSettingValue(valueKind) && propertySymbol.RefKind != RefKind.None;
             if (RequiresGettingValue(valueKind) || isIndirectSet)
@@ -2352,7 +2352,7 @@
                     Debug.Assert(!diagnostics.IsEmptyWithoutResolution);
                 }
 
-                foreach (var local in blockBinder.Locals)
+                foreach (var local in Locals)
                 {
                     if (local.RefKind != RefKind.None)
                     {
@@ -3106,7 +3106,7 @@
         {
             var symbol = this.ContainingMemberOrLambda as MethodSymbol;
             if ((object)symbol != null)
-            {
+        {
                 refKind = symbol.RefKind;
                 return symbol.ReturnType;
             }
@@ -3283,25 +3283,25 @@
                     }
                 }
                 else if (!conversion.IsImplicit || !conversion.IsValid)
-                {
-                    if (!badAsyncReturnAlreadyReported)
-                    {
+            {
+                if (!badAsyncReturnAlreadyReported)
+                {
                         RefKind unusedRefKind;
                         if (IsGenericTaskReturningAsyncMethod() && argument.Type == this.GetCurrentReturnType(out unusedRefKind))
+                    {
+                        // Since this is an async method, the return expression must be of type '{0}' rather than 'Task<{0}>'
+                        Error(diagnostics, ErrorCode.ERR_BadAsyncReturnExpression, argument.Syntax, returnType);
+                    }
+                    else
+                    {
+                        GenerateImplicitConversionError(diagnostics, argument.Syntax, conversion, argument, returnType);
+                        if (this.ContainingMemberOrLambda is LambdaSymbol)
                         {
-                            // Since this is an async method, the return expression must be of type '{0}' rather than 'Task<{0}>'
-                            Error(diagnostics, ErrorCode.ERR_BadAsyncReturnExpression, argument.Syntax, returnType);
+                            ReportCantConvertLambdaReturn(argument.Syntax, diagnostics);
                         }
-                        else
-                        {
-                            GenerateImplicitConversionError(diagnostics, argument.Syntax, conversion, argument, returnType);
-                            if (this.ContainingMemberOrLambda is LambdaSymbol)
-                            {
-                                ReportCantConvertLambdaReturn(argument.Syntax, diagnostics);
-                            }
-                        }
-                    }
-                }
+                    }
+                }
+            }
             }
 
             return CreateConversion(argument.Syntax, argument, conversion, false, returnType, diagnostics);
@@ -3504,7 +3504,7 @@
 
         /// <summary>
         /// Wrap a given expression e into a block as either { e; } or { return e; } 
-        /// Shared between lambda and expression-bodied method binding. 
+        /// Shared between lambda and expression-bodied method binding.
         /// </summary>
         internal BoundBlock CreateBlockFromExpression(CSharpSyntaxNode node, ImmutableArray<LocalSymbol> locals, RefKind refKind, BoundExpression expression, ExpressionSyntax expressionSyntax, DiagnosticBag diagnostics)
         {
@@ -3522,7 +3522,7 @@
             else if ((object)returnType != null)
             {
                 if ((refKind != RefKind.None) != (returnRefKind != RefKind.None))
-                {
+            {
                     var errorCode = refKind != RefKind.None
                         ? ErrorCode.ERR_MustNotHaveRefReturn
                         : ErrorCode.ERR_MustHaveRefReturn;
@@ -3572,36 +3572,24 @@
         /// Binds an expression-bodied member with expression e as either { return e;} or { e; }.
         /// </summary>
         internal BoundBlock BindExpressionBodyAsBlock(ArrowExpressionClauseSyntax expressionBody,
-                                                      DiagnosticBag diagnostics)
-        {
-<<<<<<< HEAD
+                                                    DiagnosticBag diagnostics)
+        {
+            RefKind refKind = expressionBody.RefKeyword.Kind().GetRefKind();
             PatternVariableBinder patternBinder = new PatternVariableBinder(expressionBody, expressionBody.Expression, this);
-            BoundExpression expression = patternBinder.BindValue(expressionBody.Expression, diagnostics, BindValueKind.RValue);
+            BoundExpression expression = patternBinder.BindValue(expressionBody.Expression, diagnostics, refKind != RefKind.None ? BindValueKind.RefReturn : BindValueKind.RValue);
             expression = patternBinder.WrapWithPatternVariables(expression);
-            return CreateBlockFromExpression(expressionBody, this.Locals, expressionBody.Expression, expression, diagnostics);
-=======
-            RefKind refKind = expressionBody.RefKeyword.Kind().GetRefKind();
-            BoundExpression expression = this.BindValue(expressionBody.Expression, diagnostics, refKind != RefKind.None ? BindValueKind.RefReturn : BindValueKind.RValue);
             return CreateBlockFromExpression(expressionBody, this.Locals, refKind, expression, expressionBody.Expression, diagnostics);
->>>>>>> a036eedc
         }
 
         /// <summary>
         /// Binds a lambda with expression e as either { return e;} or { e; }.
         /// </summary>
-<<<<<<< HEAD
-        internal BoundBlock BindLambdaExpressionAsBlock(ExpressionSyntax body, DiagnosticBag diagnostics)
+        public BoundBlock BindLambdaExpressionAsBlock(RefKind refKind, ExpressionSyntax body, DiagnosticBag diagnostics)
         {
             PatternVariableBinder patternBinder = new PatternVariableBinder(body, body, this);
-            BoundExpression expression = patternBinder.BindValue(body, diagnostics, BindValueKind.RValue);
+            BoundExpression expression = patternBinder.BindValue(body, diagnostics, refKind != RefKind.None ? BindValueKind.RefReturn : BindValueKind.RValue);
             expression = patternBinder.WrapWithPatternVariables(expression);
-            return CreateBlockFromExpression(body, this.Locals, body, expression, diagnostics);
-=======
-        public BoundBlock BindLambdaExpressionAsBlock(RefKind refKind, ExpressionSyntax body, DiagnosticBag diagnostics)
-        {
-            BoundExpression expression = this.BindValue(body, diagnostics, refKind != RefKind.None ? BindValueKind.RefReturn : BindValueKind.RValue);
             return CreateBlockFromExpression(body, this.Locals, refKind, expression, body, diagnostics);
->>>>>>> a036eedc
         }
 
         internal virtual ImmutableArray<LocalSymbol> Locals
