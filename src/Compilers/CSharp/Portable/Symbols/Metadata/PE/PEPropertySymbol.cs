--- conflicted
+++ resolved
@@ -143,14 +143,15 @@
             _refKind = returnInfo.IsByRef ? RefKind.Ref : RefKind.None;
 
             // CONSIDER: Can we make parameter type computation lazy?
-<<<<<<< HEAD
-            TypeSymbol originalPropertyType = propertyParams[0].Type;
+            TypeSymbol originalPropertyType = returnInfo.Type;
 
             originalPropertyType = DynamicTypeDecoder.TransformType(originalPropertyType, typeCustomModifiers.Length, handle, moduleSymbol);
 
             // Dynamify object type if necessary
             originalPropertyType = originalPropertyType.AsDynamicIfNoPia(_containingType);
 
+            originalPropertyType = TupleTypeDecoder.DecodeTupleTypesIfApplicable(originalPropertyType, handle, moduleSymbol);
+
             var propertyType = TypeSymbolWithAnnotations.Create(originalPropertyType, typeCustomModifiers);
 
             if (moduleSymbol.UtilizesNullableReferenceTypes)
@@ -159,15 +160,6 @@
             }
 
             _propertyType = propertyType;
-=======
-            TypeSymbol originalPropertyType = returnInfo.Type;
-            var propertyType = DynamicTypeDecoder.TransformType(originalPropertyType, typeCustomModifiers.Length, handle, moduleSymbol, _refKind);
-
-            // Dynamify object type if necessary
-            propertyType = propertyType.AsDynamicIfNoPia(_containingType);
-
-            _propertyType = TypeSymbolWithAnnotations.Create(TupleTypeDecoder.DecodeTupleTypesIfApplicable(propertyType, handle, moduleSymbol), typeCustomModifiers);
->>>>>>> c28d8bac
 
             // A property is bogus and must be accessed by calling its accessors directly if the
             // accessor signatures do not agree, both with each other and with the property,
@@ -717,7 +709,6 @@
             get { return null; }
         }
 
-<<<<<<< HEAD
         internal override bool NullableOptOut
         {
             get
@@ -726,7 +717,9 @@
                 bool optOut;
 
                 return moduleSymbol.Module.HasNullableOptOutAttribute(_handle, out optOut) ? optOut : base.NullableOptOut;
-=======
+            }
+        }
+
         private sealed class PEPropertySymbolWithCustomModifiers : PEPropertySymbol
         {
             private readonly ImmutableArray<CustomModifier> _refCustomModifiers;
@@ -739,7 +732,7 @@
                 PEMethodSymbol setMethod,
                 ParamInfo<TypeSymbol>[] propertyParams,
                 MetadataDecoder metadataDecoder)
-                : base (moduleSymbol, containingType, handle, getMethod, setMethod,
+                : base(moduleSymbol, containingType, handle, getMethod, setMethod,
                         propertyParams[0].CustomModifiers.NullToEmpty().Length + propertyParams[0].RefCustomModifiers.NullToEmpty().Length,
                         propertyParams, metadataDecoder)
             {
@@ -750,7 +743,6 @@
             public override ImmutableArray<CustomModifier> RefCustomModifiers
             {
                 get { return _refCustomModifiers; }
->>>>>>> c28d8bac
             }
         }
     }
