--- conflicted
+++ resolved
@@ -582,18 +582,14 @@
                     case TypeKind.Delegate:
                         if (current.IsTupleType)
                         {
-<<<<<<< HEAD
-                            // Let's try to avoid early resolution of nullable types
-                            var result = (canDigThroughNullable ? typeArg.NullableUnderlyingTypeOrSelf : typeArg.TypeSymbol).VisitType(predicate, arg, canDigThroughNullable);
-=======
                             // turn tuple type elements into parameters
                             current = current.TupleUnderlyingType;
                         }
 
-                        foreach (var nestedType in ((NamedTypeSymbol)current).TypeArgumentsNoUseSiteDiagnostics)
+                        foreach (var typeArg in ((NamedTypeSymbol)current).TypeArgumentsNoUseSiteDiagnostics)
                         {
-                            var result = nestedType.TypeSymbol.VisitType(predicate, arg);
->>>>>>> c28d8bac
+                            // Let's try to avoid early resolution of nullable types
+                            var result = (canDigThroughNullable ? typeArg.NullableUnderlyingTypeOrSelf : typeArg.TypeSymbol).VisitType(predicate, arg, canDigThroughNullable);
                             if ((object)result != null)
                             {
                                 return result;
