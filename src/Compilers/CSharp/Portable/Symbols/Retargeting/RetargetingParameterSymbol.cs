﻿// Copyright (c) Microsoft.  All Rights Reserved.  Licensed under the Apache License, Version 2.0.  See License.txt in the project root for license information.

using System.Collections.Generic;
using System.Collections.Immutable;
using System.Diagnostics;
using System.Globalization;
using System.Runtime.InteropServices;
using System.Threading;
using Microsoft.CodeAnalysis.CSharp.Emit;

namespace Microsoft.CodeAnalysis.CSharp.Symbols.Retargeting
{
    /// <summary>
    /// Represents a parameter of a RetargetingMethodSymbol. Essentially this is a wrapper around 
    /// another ParameterSymbol that is responsible for retargeting symbols from one assembly to another. 
    /// It can retarget symbols for multiple assemblies at the same time.
    /// </summary>
    internal abstract class RetargetingParameterSymbol : WrappedParameterSymbol
    {
<<<<<<< HEAD
        private readonly ParameterSymbol _underlyingParameter;
=======
        private CustomModifiersTuple _lazyCustomModifiers;
>>>>>>> 2355a7be

        /// <summary>
        /// Retargeted custom attributes
        /// </summary>
        private ImmutableArray<CSharpAttributeData> _lazyCustomAttributes;

        protected RetargetingParameterSymbol(ParameterSymbol underlyingParameter)
            : base(underlyingParameter)
        {
            Debug.Assert(!(underlyingParameter is RetargetingParameterSymbol));
        }

        protected abstract RetargetingModuleSymbol RetargetingModule
        {
            get;
        }

        public sealed override TypeSymbol Type
        {
            get
            {
                return this.RetargetingModule.RetargetingTranslator.Retarget(_underlyingParameter.Type, RetargetOptions.RetargetPrimitiveTypesByTypeCode);
            }
        }

        public sealed override ImmutableArray<CustomModifier> CustomModifiers
        {
            get
            {
                return CustomModifiersTuple.TypeCustomModifiers;
            }
        }

<<<<<<< HEAD
        public sealed override TypeSymbolWithAnnotations Type
=======
        public sealed override ImmutableArray<CustomModifier> RefCustomModifiers
>>>>>>> 2355a7be
        {
            get
            {
                return CustomModifiersTuple.RefCustomModifiers;
            }
        }

<<<<<<< HEAD
=======
        private CustomModifiersTuple CustomModifiersTuple
        {
            get
            {
                return RetargetingModule.RetargetingTranslator.RetargetModifiers(
                    _underlyingParameter.CustomModifiers, _underlyingParameter.RefCustomModifiers,
                    ref _lazyCustomModifiers);
            }
        }

>>>>>>> 2355a7be
        public sealed override Symbol ContainingSymbol
        {
            get
            {
                return this.RetargetingModule.RetargetingTranslator.Retarget(_underlyingParameter.ContainingSymbol);
            }
        }

        public sealed override ImmutableArray<CSharpAttributeData> GetAttributes()
        {
            return this.RetargetingModule.RetargetingTranslator.GetRetargetedAttributes(_underlyingParameter.GetAttributes(), ref _lazyCustomAttributes);
        }

        internal sealed override IEnumerable<CSharpAttributeData> GetCustomAttributesToEmit(ModuleCompilationState compilationState)
        {
            return this.RetargetingModule.RetargetingTranslator.RetargetAttributes(_underlyingParameter.GetCustomAttributesToEmit(compilationState));
        }

        public sealed override AssemblySymbol ContainingAssembly
        {
            get
            {
                return this.RetargetingModule.ContainingAssembly;
            }
        }

        internal sealed override ModuleSymbol ContainingModule
        {
            get
            {
                return this.RetargetingModule;
            }
        }

        internal sealed override bool HasMetadataConstantValue
        {
            get
            {
                return _underlyingParameter.HasMetadataConstantValue;
            }
        }

        internal sealed override bool IsMarshalledExplicitly
        {
            get
            {
                return _underlyingParameter.IsMarshalledExplicitly;
            }
        }

        internal override MarshalPseudoCustomAttributeData MarshallingInformation
        {
            get
            {
                return this.RetargetingModule.RetargetingTranslator.Retarget(_underlyingParameter.MarshallingInformation);
            }
        }

        internal override ImmutableArray<byte> MarshallingDescriptor
        {
            get
            {
                return _underlyingParameter.MarshallingDescriptor;
            }
        }

        internal sealed override CSharpCompilation DeclaringCompilation // perf, not correctness
        {
            get { return null; }
        }
    }

    internal sealed class RetargetingMethodParameterSymbol : RetargetingParameterSymbol
    {
        /// <summary>
        /// Owning RetargetingMethodSymbol.
        /// </summary>
        private readonly RetargetingMethodSymbol _retargetingMethod;

        public RetargetingMethodParameterSymbol(RetargetingMethodSymbol retargetingMethod, ParameterSymbol underlyingParameter)
            : base(underlyingParameter)
        {
            Debug.Assert((object)retargetingMethod != null);
            _retargetingMethod = retargetingMethod;
        }

        protected override RetargetingModuleSymbol RetargetingModule
        {
            get { return _retargetingMethod.RetargetingModule; }
        }
    }

    internal sealed class RetargetingPropertyParameterSymbol : RetargetingParameterSymbol
    {
        /// <summary>
        /// Owning RetargetingPropertySymbol.
        /// </summary>
        private readonly RetargetingPropertySymbol _retargetingProperty;

        public RetargetingPropertyParameterSymbol(RetargetingPropertySymbol retargetingProperty, ParameterSymbol underlyingParameter)
            : base(underlyingParameter)
        {
            Debug.Assert((object)retargetingProperty != null);
            _retargetingProperty = retargetingProperty;
        }

        protected override RetargetingModuleSymbol RetargetingModule
        {
            get { return _retargetingProperty.RetargetingModule; }
        }
    }
}<|MERGE_RESOLUTION|>--- conflicted
+++ resolved
@@ -17,11 +17,7 @@
     /// </summary>
     internal abstract class RetargetingParameterSymbol : WrappedParameterSymbol
     {
-<<<<<<< HEAD
         private readonly ParameterSymbol _underlyingParameter;
-=======
-        private CustomModifiersTuple _lazyCustomModifiers;
->>>>>>> 2355a7be
 
         /// <summary>
         /// Retargeted custom attributes
@@ -39,7 +35,7 @@
             get;
         }
 
-        public sealed override TypeSymbol Type
+        public sealed override TypeSymbolWithAnnotations Type
         {
             get
             {
@@ -47,19 +43,7 @@
             }
         }
 
-        public sealed override ImmutableArray<CustomModifier> CustomModifiers
-        {
-            get
-            {
-                return CustomModifiersTuple.TypeCustomModifiers;
-            }
-        }
-
-<<<<<<< HEAD
-        public sealed override TypeSymbolWithAnnotations Type
-=======
         public sealed override ImmutableArray<CustomModifier> RefCustomModifiers
->>>>>>> 2355a7be
         {
             get
             {
@@ -67,8 +51,6 @@
             }
         }
 
-<<<<<<< HEAD
-=======
         private CustomModifiersTuple CustomModifiersTuple
         {
             get
@@ -79,7 +61,6 @@
             }
         }
 
->>>>>>> 2355a7be
         public sealed override Symbol ContainingSymbol
         {
             get
