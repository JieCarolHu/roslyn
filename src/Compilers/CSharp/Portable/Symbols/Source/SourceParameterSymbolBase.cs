﻿// Copyright (c) Microsoft.  All Rights Reserved.  Licensed under the Apache License, Version 2.0.  See License.txt in the project root for license information.

using System.Collections.Immutable;
using System.Diagnostics;
using Microsoft.CodeAnalysis.CSharp.Emit;
using Roslyn.Utilities;

namespace Microsoft.CodeAnalysis.CSharp.Symbols
{
    /// <summary>
    /// Base class for all parameters that are emitted.
    /// </summary>
    internal abstract class SourceParameterSymbolBase : ParameterSymbol
    {
        private readonly Symbol _containingSymbol;
        private readonly ushort _ordinal;

        public SourceParameterSymbolBase(Symbol containingSymbol, int ordinal)
        {
            Debug.Assert((object)containingSymbol != null);
            _ordinal = (ushort)ordinal;
            _containingSymbol = containingSymbol;
        }

        public sealed override bool Equals(object obj)
        {
            if (obj == (object)this)
            {
                return true;
            }

            var symbol = obj as SourceParameterSymbolBase;
            return (object)symbol != null
                && symbol.Ordinal == this.Ordinal
                && Equals(symbol._containingSymbol, _containingSymbol);
        }

        public sealed override int GetHashCode()
        {
            return Hash.Combine(_containingSymbol.GetHashCode(), this.Ordinal);
        }

        public sealed override int Ordinal
        {
            get { return _ordinal; }
        }

        public sealed override Symbol ContainingSymbol
        {
            get { return _containingSymbol; }
        }

        public sealed override AssemblySymbol ContainingAssembly
        {
            get { return _containingSymbol.ContainingAssembly; }
        }

        internal abstract ConstantValue DefaultValueFromAttributes { get; }

        internal sealed override void AddSynthesizedAttributes(ModuleCompilationState compilationState, ref ArrayBuilder<SynthesizedAttributeData> attributes)
        {
            base.AddSynthesizedAttributes(compilationState, ref attributes);

            var compilation = this.DeclaringCompilation;

            if (this.IsParams)
            {
                AddSynthesizedAttribute(ref attributes, compilation.TrySynthesizeAttribute(WellKnownMember.System_ParamArrayAttribute__ctor));
            }

            // Synthesize DecimalConstantAttribute if we don't have an explicit custom attribute already:
            var defaultValue = this.ExplicitDefaultConstantValue;
            if (defaultValue != ConstantValue.NotAvailable &&
                defaultValue.SpecialType == SpecialType.System_Decimal &&
                DefaultValueFromAttributes == ConstantValue.NotAvailable)
            {
                AddSynthesizedAttribute(ref attributes, compilation.SynthesizeDecimalConstantAttribute(defaultValue.DecimalValue));
            }

            var type = this.Type;

            if (type.TypeSymbol.ContainsDynamic())
            {
                AddSynthesizedAttribute(ref attributes, compilation.SynthesizeDynamicAttribute(type.TypeSymbol, type.CustomModifiers.Length + this.RefCustomModifiers.Length, this.RefKind));
            }
<<<<<<< HEAD

            if (this.Type.ContainsNullableReferenceTypes())
            {
                AddSynthesizedAttribute(ref attributes, compilation.SynthesizeNullableAttribute(this.Type));
            }
        }
=======
>>>>>>> c28d8bac

            if (type.TypeSymbol.ContainsTupleNames())
            {
                AddSynthesizedAttribute(ref attributes,
                    compilation.SynthesizeTupleNamesAttribute(type.TypeSymbol));
            }
        }

        internal abstract ParameterSymbol WithCustomModifiersAndParams(TypeSymbol newType, ImmutableArray<CustomModifier> newCustomModifiers, ImmutableArray<CustomModifier> newRefCustomModifiers, bool newIsParams);
    }
}<|MERGE_RESOLUTION|>--- conflicted
+++ resolved
@@ -83,21 +83,17 @@
             {
                 AddSynthesizedAttribute(ref attributes, compilation.SynthesizeDynamicAttribute(type.TypeSymbol, type.CustomModifiers.Length + this.RefCustomModifiers.Length, this.RefKind));
             }
-<<<<<<< HEAD
-
-            if (this.Type.ContainsNullableReferenceTypes())
-            {
-                AddSynthesizedAttribute(ref attributes, compilation.SynthesizeNullableAttribute(this.Type));
-            }
-        }
-=======
->>>>>>> c28d8bac
 
             if (type.TypeSymbol.ContainsTupleNames())
             {
                 AddSynthesizedAttribute(ref attributes,
                     compilation.SynthesizeTupleNamesAttribute(type.TypeSymbol));
             }
+
+            if (type.ContainsNullableReferenceTypes())
+            {
+                AddSynthesizedAttribute(ref attributes, compilation.SynthesizeNullableAttribute(type));
+            }
         }
 
         internal abstract ParameterSymbol WithCustomModifiersAndParams(TypeSymbol newType, ImmutableArray<CustomModifier> newCustomModifiers, ImmutableArray<CustomModifier> newRefCustomModifiers, bool newIsParams);
