--- conflicted
+++ resolved
@@ -671,21 +671,19 @@
         private INameOfExpression CreateBoundNameOfOperatorOperation(BoundNameOfOperator boundNameOfOperator)
         {
             Lazy<IOperation> argument = new Lazy<IOperation>(() => Create(boundNameOfOperator.Argument));
-            bool isInvalid = boundNameOfOperator.HasErrors;
             SyntaxNode syntax = boundNameOfOperator.Syntax;
             ITypeSymbol type = boundNameOfOperator.Type;
             Optional<object> constantValue = ConvertToOptional(boundNameOfOperator.ConstantValue);
-            return new LazyNameOfExpression(argument, isInvalid, syntax, type, constantValue);
+            return new LazyNameOfExpression(argument, syntax, type, constantValue);
         }
 
         private IThrowExpression CreateBoundThrowExpressionOperation(BoundThrowExpression boundThrowExpression)
         {
             Lazy<IOperation> expression = new Lazy<IOperation>(() => Create(boundThrowExpression.Expression));
-            bool isInvalid = boundThrowExpression.HasErrors;
             SyntaxNode syntax = boundThrowExpression.Syntax;
             ITypeSymbol type = boundThrowExpression.Type;
             Optional<object> constantValue = ConvertToOptional(boundThrowExpression.ConstantValue);
-            return new LazyThrowExpression(expression, isInvalid, syntax, type, constantValue);
+            return new LazyThrowExpression(expression, syntax, type, constantValue);
         }
 
         private IAddressOfExpression CreateBoundAddressOfOperatorOperation(BoundAddressOfOperator boundAddressOfOperator)
@@ -893,30 +891,20 @@
 
         private ICaseClause CreateBoundSwitchLabelOperation(BoundSwitchLabel boundSwitchLabel)
         {
-<<<<<<< HEAD
-            Lazy<IOperation> value = new Lazy<IOperation>(() => Create(boundSwitchLabel.ExpressionOpt));
-            BinaryOperationKind equality = GetLabelEqualityKind(boundSwitchLabel);
-            CaseKind caseKind = boundSwitchLabel.ExpressionOpt != null ? CaseKind.SingleValue : CaseKind.Default;
             SyntaxNode syntax = boundSwitchLabel.Syntax;
             ITypeSymbol type = null;
             Optional<object> constantValue = default(Optional<object>);
-            return new LazySingleValueCaseClause(value, equality, caseKind, syntax, type, constantValue);
-=======
-            bool isInvalid = boundSwitchLabel.HasErrors;
-            SyntaxNode syntax = boundSwitchLabel.Syntax;
-            ITypeSymbol type = null;
-            Optional<object> constantValue = default(Optional<object>);
+
             if (boundSwitchLabel.ExpressionOpt != null)
             {
                 Lazy<IOperation> value = new Lazy<IOperation>(() => Create(boundSwitchLabel.ExpressionOpt));
                 BinaryOperationKind equality = GetLabelEqualityKind(boundSwitchLabel);
-                return new LazySingleValueCaseClause(value, equality, CaseKind.SingleValue, isInvalid, syntax, type, constantValue);
+                return new LazySingleValueCaseClause(value, equality, CaseKind.SingleValue, syntax, type, constantValue);
             }
             else
             {
-                return new DefaultCaseClause(isInvalid, syntax, type, constantValue);
+                return new DefaultCaseClause(syntax, type, constantValue);
             }
->>>>>>> bdde1704
         }
 
         private ITryStatement CreateBoundTryStatementOperation(BoundTryStatement boundTryStatement)
@@ -1131,25 +1119,14 @@
 
         private ICaseClause CreateBoundPatternSwitchLabelOperation(BoundPatternSwitchLabel boundPatternSwitchLabel)
         {
-<<<<<<< HEAD
-            LabelSymbol label = boundPatternSwitchLabel.Label;
-=======
-            bool isInvalid = boundPatternSwitchLabel.HasErrors;
->>>>>>> bdde1704
             SyntaxNode syntax = boundPatternSwitchLabel.Syntax;
             ITypeSymbol type = null;
             Optional<object> constantValue = default(Optional<object>);
 
             if (boundPatternSwitchLabel.Pattern.Kind == BoundKind.WildcardPattern)
             {
-<<<<<<< HEAD
-                // Default switch label in pattern switch statement is represented as a regular case clause.
-                Lazy<IOperation> value = new Lazy<IOperation>(() => null);
-                return new LazySingleValueCaseClause(value, BinaryOperationKind.None, CaseKind.Default, syntax, type, constantValue);
-=======
                 // Default switch label in pattern switch statement is represented as a default case clause.
-                return new DefaultCaseClause(isInvalid, syntax, type, constantValue);
->>>>>>> bdde1704
+                return new DefaultCaseClause(syntax, type, constantValue);
             }
             else
             {
