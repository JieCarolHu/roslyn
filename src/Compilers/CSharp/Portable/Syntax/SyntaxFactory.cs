﻿// Copyright (c) Microsoft.  All Rights Reserved.  Licensed under the Apache License, Version 2.0.  See License.txt in the project root for license information.

using System;
using System.Collections.Generic;
using System.Diagnostics;
using System.Linq;
using System.Text;
using System.Threading;
using Microsoft.CodeAnalysis.CSharp.Syntax;
using Microsoft.CodeAnalysis.Text;
using InternalSyntax = Microsoft.CodeAnalysis.CSharp.Syntax.InternalSyntax;
using System.Xml.Linq;
using Roslyn.Utilities;
using Microsoft.CodeAnalysis.Syntax;

namespace Microsoft.CodeAnalysis.CSharp
{
    /// <summary>
    /// A class containing factory methods for constructing syntax nodes, tokens and trivia.
    /// </summary>
    public static partial class SyntaxFactory
    {
        /// <summary>
        /// A trivia with kind EndOfLineTrivia containing both the carriage return and line feed characters.
        /// </summary>
        public static SyntaxTrivia CarriageReturnLineFeed { get; } = Syntax.InternalSyntax.SyntaxFactory.CarriageReturnLineFeed;

        /// <summary>
        /// A trivia with kind EndOfLineTrivia containing a single line feed character.
        /// </summary>
        public static SyntaxTrivia LineFeed { get; } = Syntax.InternalSyntax.SyntaxFactory.LineFeed;

        /// <summary>
        /// A trivia with kind EndOfLineTrivia containing a single carriage return character.
        /// </summary>
        public static SyntaxTrivia CarriageReturn { get; } = Syntax.InternalSyntax.SyntaxFactory.CarriageReturn;

        /// <summary>
        ///  A trivia with kind WhitespaceTrivia containing a single space character.
        /// </summary>
        public static SyntaxTrivia Space { get; } = Syntax.InternalSyntax.SyntaxFactory.Space;

        /// <summary>
        /// A trivia with kind WhitespaceTrivia containing a single tab character.
        /// </summary>
        public static SyntaxTrivia Tab { get; } = Syntax.InternalSyntax.SyntaxFactory.Tab;

        /// <summary>
        /// An elastic trivia with kind EndOfLineTrivia containing both the carriage return and line feed characters.
        /// Elastic trivia are used to denote trivia that was not produced by parsing source text, and are usually not
        /// preserved during formatting.
        /// </summary>
        public static SyntaxTrivia ElasticCarriageReturnLineFeed { get; } = Syntax.InternalSyntax.SyntaxFactory.ElasticCarriageReturnLineFeed;

        /// <summary>
        /// An elastic trivia with kind EndOfLineTrivia containing a single line feed character. Elastic trivia are used
        /// to denote trivia that was not produced by parsing source text, and are usually not preserved during
        /// formatting.
        /// </summary>
        public static SyntaxTrivia ElasticLineFeed { get; } = Syntax.InternalSyntax.SyntaxFactory.ElasticLineFeed;

        /// <summary>
        /// An elastic trivia with kind EndOfLineTrivia containing a single carriage return character. Elastic trivia
        /// are used to denote trivia that was not produced by parsing source text, and are usually not preserved during
        /// formatting.
        /// </summary>
        public static SyntaxTrivia ElasticCarriageReturn { get; } = Syntax.InternalSyntax.SyntaxFactory.ElasticCarriageReturn;

        /// <summary>
        /// An elastic trivia with kind WhitespaceTrivia containing a single space character. Elastic trivia are used to
        /// denote trivia that was not produced by parsing source text, and are usually not preserved during formatting.
        /// </summary>
        public static SyntaxTrivia ElasticSpace { get; } = Syntax.InternalSyntax.SyntaxFactory.ElasticSpace;

        /// <summary>
        /// An elastic trivia with kind WhitespaceTrivia containing a single tab character. Elastic trivia are used to
        /// denote trivia that was not produced by parsing source text, and are usually not preserved during formatting.
        /// </summary>
        public static SyntaxTrivia ElasticTab { get; } = Syntax.InternalSyntax.SyntaxFactory.ElasticTab;

        /// <summary>
        /// An elastic trivia with kind WhitespaceTrivia containing no characters. Elastic marker trivia are included
        /// automatically by factory methods when trivia is not specified. Syntax formatting will replace elastic
        /// markers with appropriate trivia.
        /// </summary>
        public static SyntaxTrivia ElasticMarker { get; } = Syntax.InternalSyntax.SyntaxFactory.ElasticZeroSpace;

        /// <summary>
        /// Creates a trivia with kind EndOfLineTrivia containing the specified text. 
        /// </summary>
        /// <param name="text">The text of the end of line. Any text can be specified here, however only carriage return and
        /// line feed characters are recognized by the parser as end of line.</param>
        public static SyntaxTrivia EndOfLine(string text)
        {
            return Syntax.InternalSyntax.SyntaxFactory.EndOfLine(text, elastic: false);
        }

        /// <summary>
        /// Creates a trivia with kind EndOfLineTrivia containing the specified text. Elastic trivia are used to
        /// denote trivia that was not produced by parsing source text, and are usually not preserved during formatting.
        /// </summary>
        /// <param name="text">The text of the end of line. Any text can be specified here, however only carriage return and
        /// line feed characters are recognized by the parser as end of line.</param>
        public static SyntaxTrivia ElasticEndOfLine(string text)
        {
            return Syntax.InternalSyntax.SyntaxFactory.EndOfLine(text, elastic: true);
        }

        [Obsolete("Use SyntaxFactory.EndOfLine or SyntaxFactory.ElasticEndOfLine")]
        [System.ComponentModel.EditorBrowsable(System.ComponentModel.EditorBrowsableState.Never)]
        public static SyntaxTrivia EndOfLine(string text, bool elastic)
        {
            return Syntax.InternalSyntax.SyntaxFactory.EndOfLine(text, elastic);
        }

        /// <summary>
        /// Creates a trivia with kind WhitespaceTrivia containing the specified text.
        /// </summary>
        /// <param name="text">The text of the whitespace. Any text can be specified here, however only specific
        /// whitespace characters are recognized by the parser.</param>
        public static SyntaxTrivia Whitespace(string text)
        {
            return Syntax.InternalSyntax.SyntaxFactory.Whitespace(text, elastic: false);
        }

        /// <summary>
        /// Creates a trivia with kind WhitespaceTrivia containing the specified text. Elastic trivia are used to
        /// denote trivia that was not produced by parsing source text, and are usually not preserved during formatting.
        /// </summary>
        /// <param name="text">The text of the whitespace. Any text can be specified here, however only specific
        /// whitespace characters are recognized by the parser.</param>
        public static SyntaxTrivia ElasticWhitespace(string text)
        {
            return Syntax.InternalSyntax.SyntaxFactory.Whitespace(text, elastic: false);
        }

        [Obsolete("Use SyntaxFactory.Whitespace or SyntaxFactory.ElasticWhitespace")]
        [System.ComponentModel.EditorBrowsable(System.ComponentModel.EditorBrowsableState.Never)]
        public static SyntaxTrivia Whitespace(string text, bool elastic)
        {
            return Syntax.InternalSyntax.SyntaxFactory.Whitespace(text, elastic);
        }

        /// <summary>
        /// Creates a trivia with kind either SingleLineCommentTrivia or MultiLineCommentTrivia containing the specified
        /// text.
        /// </summary>
        /// <param name="text">The entire text of the comment including the leading '//' token for single line comments
        /// or stop or start tokens for multiline comments.</param>
        public static SyntaxTrivia Comment(string text)
        {
            return Syntax.InternalSyntax.SyntaxFactory.Comment(text);
        }

        /// <summary>
        /// Creates a trivia with kind DisabledTextTrivia. Disabled text corresponds to any text between directives that
        /// is not considered active.
        /// </summary>
        public static SyntaxTrivia DisabledText(string text)
        {
            return Syntax.InternalSyntax.SyntaxFactory.DisabledText(text);
        }

        /// <summary>
        /// Creates a trivia with kind PreprocessingMessageTrivia.
        /// </summary>
        public static SyntaxTrivia PreprocessingMessage(string text)
        {
            return Syntax.InternalSyntax.SyntaxFactory.PreprocessingMessage(text);
        }

        /// <summary>
        /// Trivia nodes represent parts of the program text that are not parts of the
        /// syntactic grammar, such as spaces, newlines, comments, preprocessor
        /// directives, and disabled code.
        /// </summary>
        /// <param name="kind">
        /// A <see cref="SyntaxKind"/> representing the specific kind of <see cref="SyntaxTrivia"/>. One of
        /// <see cref="SyntaxKind.WhitespaceTrivia"/>, <see cref="SyntaxKind.EndOfLineTrivia"/>,
        /// <see cref="SyntaxKind.SingleLineCommentTrivia"/>, <see cref="SyntaxKind.MultiLineCommentTrivia"/>,
        /// <see cref="SyntaxKind.DocumentationCommentExteriorTrivia"/>, <see cref="SyntaxKind.DisabledTextTrivia"/>
        /// </param>
        /// <param name="text">
        /// The actual text of this token.
        /// </param>
        public static SyntaxTrivia SyntaxTrivia(SyntaxKind kind, string text)
        {
            if (text == null)
            {
                throw new ArgumentNullException(nameof(text));
            }

            switch (kind)
            {
                case SyntaxKind.DisabledTextTrivia:
                case SyntaxKind.DocumentationCommentExteriorTrivia:
                case SyntaxKind.EndOfLineTrivia:
                case SyntaxKind.MultiLineCommentTrivia:
                case SyntaxKind.SingleLineCommentTrivia:
                case SyntaxKind.WhitespaceTrivia:
                    return new SyntaxTrivia(default(SyntaxToken), new Syntax.InternalSyntax.SyntaxTrivia(kind, text, null, null), 0, 0);
                default:
                    throw new ArgumentException("kind");
            }
        }

        /// <summary>
        /// Creates a token corresponding to a syntax kind. This method can be used for token syntax kinds whose text
        /// can be inferred by the kind alone.
        /// </summary>
        /// <param name="kind">A syntax kind value for a token. These have the suffix Token or Keyword.</param>
        /// <returns></returns>
        public static SyntaxToken Token(SyntaxKind kind)
        {
            return new SyntaxToken(Syntax.InternalSyntax.SyntaxFactory.Token(ElasticMarker.UnderlyingNode, kind, ElasticMarker.UnderlyingNode));
        }

        /// <summary>
        /// Creates a token corresponding to syntax kind. This method can be used for token syntax kinds whose text can
        /// be inferred by the kind alone.
        /// </summary>
        /// <param name="leading">A list of trivia immediately preceding the token.</param>
        /// <param name="kind">A syntax kind value for a token. These have the suffix Token or Keyword.</param>
        /// <param name="trailing">A list of trivia immediately following the token.</param>
        public static SyntaxToken Token(SyntaxTriviaList leading, SyntaxKind kind, SyntaxTriviaList trailing)
        {
            return new SyntaxToken(Syntax.InternalSyntax.SyntaxFactory.Token(leading.Node, kind, trailing.Node));
        }

        /// <summary>
        /// Creates a token corresponding to syntax kind. This method gives control over token Text and ValueText.
        /// 
        /// For example, consider the text '&lt;see cref="operator &amp;#43;"/&gt;'.  To create a token for the value of
        /// the operator symbol (&amp;#43;), one would call 
        /// Token(default(SyntaxTriviaList), SyntaxKind.PlusToken, "&amp;#43;", "+", default(SyntaxTriviaList)).
        /// </summary>
        /// <param name="leading">A list of trivia immediately preceding the token.</param>
        /// <param name="kind">A syntax kind value for a token. These have the suffix Token or Keyword.</param>
        /// <param name="text">The text from which this token was created (e.g. lexed).</param>
        /// <param name="valueText">How C# should interpret the text of this token.</param>
        /// <param name="trailing">A list of trivia immediately following the token.</param>
        public static SyntaxToken Token(SyntaxTriviaList leading, SyntaxKind kind, string text, string valueText, SyntaxTriviaList trailing)
        {
            switch (kind)
            {
                case SyntaxKind.IdentifierToken:
                    // Have a different representation.
                    throw new ArgumentException(CSharpResources.UseVerbatimIdentifier, nameof(kind));
                case SyntaxKind.CharacterLiteralToken:
                    // Value should not have type string.
                    throw new ArgumentException(CSharpResources.UseLiteralForTokens, nameof(kind));
                case SyntaxKind.NumericLiteralToken:
                    // Value should not have type string.
                    throw new ArgumentException(CSharpResources.UseLiteralForNumeric, nameof(kind));
            }

            if (!SyntaxFacts.IsAnyToken(kind))
            {
                throw new ArgumentException(string.Format(CSharpResources.ThisMethodCanOnlyBeUsedToCreateTokens, kind), nameof(kind));
            }

            return new SyntaxToken(Syntax.InternalSyntax.SyntaxFactory.Token(leading.Node, kind, text, valueText, trailing.Node));
        }

        /// <summary>
        /// Creates a missing token corresponding to syntax kind. A missing token is produced by the parser when an
        /// expected token is not found. A missing token has no text and normally has associated diagnostics.
        /// </summary>
        /// <param name="kind">A syntax kind value for a token. These have the suffix Token or Keyword.</param>
        public static SyntaxToken MissingToken(SyntaxKind kind)
        {
            return new SyntaxToken(Syntax.InternalSyntax.SyntaxFactory.MissingToken(ElasticMarker.UnderlyingNode, kind, ElasticMarker.UnderlyingNode));
        }

        /// <summary>
        /// Creates a missing token corresponding to syntax kind. A missing token is produced by the parser when an
        /// expected token is not found. A missing token has no text and normally has associated diagnostics.
        /// </summary>
        /// <param name="leading">A list of trivia immediately preceding the token.</param>
        /// <param name="kind">A syntax kind value for a token. These have the suffix Token or Keyword.</param>
        /// <param name="trailing">A list of trivia immediately following the token.</param>
        public static SyntaxToken MissingToken(SyntaxTriviaList leading, SyntaxKind kind, SyntaxTriviaList trailing)
        {
            return new SyntaxToken(Syntax.InternalSyntax.SyntaxFactory.MissingToken(leading.Node, kind, trailing.Node));
        }

        /// <summary>
        /// Creates a token with kind IdentifierToken containing the specified text.
        /// <param name="text">The raw text of the identifier name, including any escapes or leading '@'
        /// character.</param>
        /// </summary>
        public static SyntaxToken Identifier(string text)
        {
            return new SyntaxToken(Syntax.InternalSyntax.SyntaxFactory.Identifier(ElasticMarker.UnderlyingNode, text, ElasticMarker.UnderlyingNode));
        }

        /// <summary>
        /// Creates a token with kind IdentifierToken containing the specified text.
        /// </summary>
        /// <param name="leading">A list of trivia immediately preceding the token.</param>
        /// <param name="text">The raw text of the identifier name, including any escapes or leading '@'
        /// character.</param>
        /// <param name="trailing">A list of trivia immediately following the token.</param>
        public static SyntaxToken Identifier(SyntaxTriviaList leading, string text, SyntaxTriviaList trailing)
        {
            return new SyntaxToken(Syntax.InternalSyntax.SyntaxFactory.Identifier(leading.Node, text, trailing.Node));
        }

        /// <summary>
        /// Creates a verbatim token with kind IdentifierToken containing the specified text.
        /// </summary>
        /// <param name="leading">A list of trivia immediately preceding the token.</param>
        /// <param name="text">The raw text of the identifier name, including any escapes or leading '@'
        /// character as it is in source.</param>
        /// <param name="valueText">The canonical value of the token's text.</param>
        /// <param name="trailing">A list of trivia immediately following the token.</param>
        public static SyntaxToken VerbatimIdentifier(SyntaxTriviaList leading, string text, string valueText, SyntaxTriviaList trailing)
        {
            if (text.StartsWith("@", StringComparison.Ordinal))
            {
                throw new ArgumentException("text should not start with an @ character.");
            }

            return new SyntaxToken(Syntax.InternalSyntax.SyntaxFactory.Identifier(SyntaxKind.IdentifierName, leading.Node, "@" + text, valueText, trailing.Node));
        }

        /// <summary>
        /// Creates a token with kind IdentifierToken containing the specified text.
        /// </summary>
        /// <param name="leading">A list of trivia immediately preceding the token.</param>
        /// <param name="contextualKind">An alternative SyntaxKind that can be inferred for this token in special
        /// contexts. These are usually keywords.</param>
        /// <param name="text">The raw text of the identifier name, including any escapes or leading '@'
        /// character.</param>
        /// <param name="valueText">The text of the identifier name without escapes or leading '@' character.</param>
        /// <param name="trailing">A list of trivia immediately following the token.</param>
        /// <returns></returns>
        public static SyntaxToken Identifier(SyntaxTriviaList leading, SyntaxKind contextualKind, string text, string valueText, SyntaxTriviaList trailing)
        {
            return new SyntaxToken(InternalSyntax.SyntaxFactory.Identifier(contextualKind, leading.Node, text, valueText, trailing.Node));
        }

        /// <summary>
        /// Creates a token with kind NumericLiteralToken from a 4-byte signed integer value.
        /// </summary>
        /// <param name="value">The 4-byte signed integer value to be represented by the returned token.</param>
        public static SyntaxToken Literal(int value)
        {
            return Literal(ObjectDisplay.FormatLiteral(value, ObjectDisplayOptions.None), value);
        }

        /// <summary>
        /// Creates a token with kind NumericLiteralToken from the text and corresponding 4-byte signed integer value.
        /// </summary>
        /// <param name="text">The raw text of the literal.</param>
        /// <param name="value">The 4-byte signed integer value to be represented by the returned token.</param>
        public static SyntaxToken Literal(string text, int value)
        {
            return new SyntaxToken(Syntax.InternalSyntax.SyntaxFactory.Literal(ElasticMarker.UnderlyingNode, text, value, ElasticMarker.UnderlyingNode));
        }

        /// <summary>
        /// Creates a token with kind NumericLiteralToken from the text and corresponding 4-byte signed integer value.
        /// </summary>
        /// <param name="leading">A list of trivia immediately preceding the token.</param>
        /// <param name="text">The raw text of the literal.</param>
        /// <param name="value">The 4-byte signed integer value to be represented by the returned token.</param>
        /// <param name="trailing">A list of trivia immediately following the token.</param>
        public static SyntaxToken Literal(SyntaxTriviaList leading, string text, int value, SyntaxTriviaList trailing)
        {
            return new SyntaxToken(Syntax.InternalSyntax.SyntaxFactory.Literal(leading.Node, text, value, trailing.Node));
        }

        /// <summary>
        /// Creates a token with kind NumericLiteralToken from a 4-byte unsigned integer value.
        /// </summary>
        /// <param name="value">The 4-byte unsigned integer value to be represented by the returned token.</param>
        public static SyntaxToken Literal(uint value)
        {
            return Literal(ObjectDisplay.FormatLiteral(value, ObjectDisplayOptions.IncludeTypeSuffix), value);
        }

        /// <summary>
        /// Creates a token with kind NumericLiteralToken from the text and corresponding 4-byte unsigned integer value.
        /// </summary>
        /// <param name="text">The raw text of the literal.</param>
        /// <param name="value">The 4-byte unsigned integer value to be represented by the returned token.</param>
        public static SyntaxToken Literal(string text, uint value)
        {
            return new SyntaxToken(Syntax.InternalSyntax.SyntaxFactory.Literal(ElasticMarker.UnderlyingNode, text, value, ElasticMarker.UnderlyingNode));
        }

        /// <summary>
        /// Creates a token with kind NumericLiteralToken from the text and corresponding 4-byte unsigned integer value.
        /// </summary>
        /// <param name="leading">A list of trivia immediately preceding the token.</param>
        /// <param name="text">The raw text of the literal.</param>
        /// <param name="value">The 4-byte unsigned integer value to be represented by the returned token.</param>
        /// <param name="trailing">A list of trivia immediately following the token.</param>
        public static SyntaxToken Literal(SyntaxTriviaList leading, string text, uint value, SyntaxTriviaList trailing)
        {
            return new SyntaxToken(Syntax.InternalSyntax.SyntaxFactory.Literal(leading.Node, text, value, trailing.Node));
        }

        /// <summary>
        /// Creates a token with kind NumericLiteralToken from an 8-byte signed integer value.
        /// </summary>
        /// <param name="value">The 8-byte signed integer value to be represented by the returned token.</param>
        public static SyntaxToken Literal(long value)
        {
            return Literal(ObjectDisplay.FormatLiteral(value, ObjectDisplayOptions.IncludeTypeSuffix), value);
        }

        /// <summary>
        /// Creates a token with kind NumericLiteralToken from the text and corresponding 8-byte signed integer value.
        /// </summary>
        /// <param name="text">The raw text of the literal.</param>
        /// <param name="value">The 8-byte signed integer value to be represented by the returned token.</param>
        public static SyntaxToken Literal(string text, long value)
        {
            return new SyntaxToken(Syntax.InternalSyntax.SyntaxFactory.Literal(ElasticMarker.UnderlyingNode, text, value, ElasticMarker.UnderlyingNode));
        }

        /// <summary>
        /// Creates a token with kind NumericLiteralToken from the text and corresponding 8-byte signed integer value.
        /// </summary>
        /// <param name="leading">A list of trivia immediately preceding the token.</param>
        /// <param name="text">The raw text of the literal.</param>
        /// <param name="value">The 8-byte signed integer value to be represented by the returned token.</param>
        /// <param name="trailing">A list of trivia immediately following the token.</param>
        public static SyntaxToken Literal(SyntaxTriviaList leading, string text, long value, SyntaxTriviaList trailing)
        {
            return new SyntaxToken(Syntax.InternalSyntax.SyntaxFactory.Literal(leading.Node, text, value, trailing.Node));
        }

        /// <summary>
        /// Creates a token with kind NumericLiteralToken from an 8-byte unsigned integer value.
        /// </summary>
        /// <param name="value">The 8-byte unsigned integer value to be represented by the returned token.</param>
        public static SyntaxToken Literal(ulong value)
        {
            return Literal(ObjectDisplay.FormatLiteral(value, ObjectDisplayOptions.IncludeTypeSuffix), value);
        }

        /// <summary>
        /// Creates a token with kind NumericLiteralToken from the text and corresponding 8-byte unsigned integer value.
        /// </summary>
        /// <param name="text">The raw text of the literal.</param>
        /// <param name="value">The 8-byte unsigned integer value to be represented by the returned token.</param>
        public static SyntaxToken Literal(string text, ulong value)
        {
            return new SyntaxToken(Syntax.InternalSyntax.SyntaxFactory.Literal(ElasticMarker.UnderlyingNode, text, value, ElasticMarker.UnderlyingNode));
        }

        /// <summary>
        /// Creates a token with kind NumericLiteralToken from the text and corresponding 8-byte unsigned integer value.
        /// </summary>
        /// <param name="leading">A list of trivia immediately preceding the token.</param>
        /// <param name="text">The raw text of the literal.</param>
        /// <param name="value">The 8-byte unsigned integer value to be represented by the returned token.</param>
        /// <param name="trailing">A list of trivia immediately following the token.</param>
        public static SyntaxToken Literal(SyntaxTriviaList leading, string text, ulong value, SyntaxTriviaList trailing)
        {
            return new SyntaxToken(Syntax.InternalSyntax.SyntaxFactory.Literal(leading.Node, text, value, trailing.Node));
        }

        /// <summary>
        /// Creates a token with kind NumericLiteralToken from a 4-byte floating point value.
        /// </summary>
        /// <param name="value">The 4-byte floating point value to be represented by the returned token.</param>
        public static SyntaxToken Literal(float value)
        {
            return Literal(ObjectDisplay.FormatLiteral(value, ObjectDisplayOptions.IncludeTypeSuffix), value);
        }

        /// <summary>
        /// Creates a token with kind NumericLiteralToken from the text and corresponding 4-byte floating point value.
        /// </summary>
        /// <param name="text">The raw text of the literal.</param>
        /// <param name="value">The 4-byte floating point value to be represented by the returned token.</param>
        public static SyntaxToken Literal(string text, float value)
        {
            return new SyntaxToken(Syntax.InternalSyntax.SyntaxFactory.Literal(ElasticMarker.UnderlyingNode, text, value, ElasticMarker.UnderlyingNode));
        }

        /// <summary>
        /// Creates a token with kind NumericLiteralToken from the text and corresponding 4-byte floating point value.
        /// </summary>
        /// <param name="leading">A list of trivia immediately preceding the token.</param>
        /// <param name="text">The raw text of the literal.</param>
        /// <param name="value">The 4-byte floating point value to be represented by the returned token.</param>
        /// <param name="trailing">A list of trivia immediately following the token.</param>
        public static SyntaxToken Literal(SyntaxTriviaList leading, string text, float value, SyntaxTriviaList trailing)
        {
            return new SyntaxToken(Syntax.InternalSyntax.SyntaxFactory.Literal(leading.Node, text, value, trailing.Node));
        }

        /// <summary>
        /// Creates a token with kind NumericLiteralToken from an 8-byte floating point value.
        /// </summary>
        /// <param name="value">The 8-byte floating point value to be represented by the returned token.</param>
        public static SyntaxToken Literal(double value)
        {
            return Literal(ObjectDisplay.FormatLiteral(value, ObjectDisplayOptions.None), value);
        }

        /// <summary>
        /// Creates a token with kind NumericLiteralToken from the text and corresponding 8-byte floating point value.
        /// </summary>
        /// <param name="text">The raw text of the literal.</param>
        /// <param name="value">The 8-byte floating point value to be represented by the returned token.</param>
        public static SyntaxToken Literal(string text, double value)
        {
            return new SyntaxToken(Syntax.InternalSyntax.SyntaxFactory.Literal(ElasticMarker.UnderlyingNode, text, value, ElasticMarker.UnderlyingNode));
        }

        /// <summary>
        /// Creates a token with kind NumericLiteralToken from the text and corresponding 8-byte floating point value.
        /// </summary>
        /// <param name="leading">A list of trivia immediately preceding the token.</param>
        /// <param name="text">The raw text of the literal.</param>
        /// <param name="value">The 8-byte floating point value to be represented by the returned token.</param>
        /// <param name="trailing">A list of trivia immediately following the token.</param>
        public static SyntaxToken Literal(SyntaxTriviaList leading, string text, double value, SyntaxTriviaList trailing)
        {
            return new SyntaxToken(Syntax.InternalSyntax.SyntaxFactory.Literal(leading.Node, text, value, trailing.Node));
        }

        /// <summary>
        /// Creates a token with kind NumericLiteralToken from a decimal value.
        /// </summary>
        /// <param name="value">The decimal value to be represented by the returned token.</param>
        public static SyntaxToken Literal(decimal value)
        {
            return Literal(ObjectDisplay.FormatLiteral(value, ObjectDisplayOptions.IncludeTypeSuffix), value);
        }

        /// <summary>
        /// Creates a token with kind NumericLiteralToken from the text and corresponding decimal value.
        /// </summary>
        /// <param name="text">The raw text of the literal.</param>
        /// <param name="value">The decimal value to be represented by the returned token.</param>
        public static SyntaxToken Literal(string text, decimal value)
        {
            return new SyntaxToken(Syntax.InternalSyntax.SyntaxFactory.Literal(ElasticMarker.UnderlyingNode, text, value, ElasticMarker.UnderlyingNode));
        }

        /// <summary>
        /// Creates a token with kind NumericLiteralToken from the text and corresponding decimal value.
        /// </summary>
        /// <param name="leading">A list of trivia immediately preceding the token.</param>
        /// <param name="text">The raw text of the literal.</param>
        /// <param name="value">The decimal value to be represented by the returned token.</param>
        /// <param name="trailing">A list of trivia immediately following the token.</param>
        public static SyntaxToken Literal(SyntaxTriviaList leading, string text, decimal value, SyntaxTriviaList trailing)
        {
            return new SyntaxToken(Syntax.InternalSyntax.SyntaxFactory.Literal(leading.Node, text, value, trailing.Node));
        }

        /// <summary>
        /// Creates a token with kind StringLiteralToken from a string value.
        /// </summary>
        /// <param name="value">The string value to be represented by the returned token.</param>
        public static SyntaxToken Literal(string value)
        {
            return Literal(SymbolDisplay.FormatLiteral(value, quote: true), value);
        }

        /// <summary>
        /// Creates a token with kind StringLiteralToken from the text and corresponding string value.
        /// </summary>
        /// <param name="text">The raw text of the literal, including quotes and escape sequences.</param>
        /// <param name="value">The string value to be represented by the returned token.</param>
        public static SyntaxToken Literal(string text, string value)
        {
            return new SyntaxToken(Syntax.InternalSyntax.SyntaxFactory.Literal(ElasticMarker.UnderlyingNode, text, value, ElasticMarker.UnderlyingNode));
        }

        /// <summary>
        /// Creates a token with kind StringLiteralToken from the text and corresponding string value.
        /// </summary>
        /// <param name="leading">A list of trivia immediately preceding the token.</param>
        /// <param name="text">The raw text of the literal, including quotes and escape sequences.</param>
        /// <param name="value">The string value to be represented by the returned token.</param>
        /// <param name="trailing">A list of trivia immediately following the token.</param>
        public static SyntaxToken Literal(SyntaxTriviaList leading, string text, string value, SyntaxTriviaList trailing)
        {
            return new SyntaxToken(Syntax.InternalSyntax.SyntaxFactory.Literal(leading.Node, text, value, trailing.Node));
        }

        /// <summary>
        /// Creates a token with kind CharacterLiteralToken from a character value.
        /// </summary>
        /// <param name="value">The character value to be represented by the returned token.</param>
        public static SyntaxToken Literal(char value)
        {
            return Literal(ObjectDisplay.FormatLiteral(value, ObjectDisplayOptions.UseQuotes | ObjectDisplayOptions.EscapeNonPrintableCharacters), value);
        }

        /// <summary>
        /// Creates a token with kind CharacterLiteralToken from the text and corresponding character value.
        /// </summary>
        /// <param name="text">The raw text of the literal, including quotes and escape sequences.</param>
        /// <param name="value">The character value to be represented by the returned token.</param>
        public static SyntaxToken Literal(string text, char value)
        {
            return new SyntaxToken(Syntax.InternalSyntax.SyntaxFactory.Literal(ElasticMarker.UnderlyingNode, text, value, ElasticMarker.UnderlyingNode));
        }

        /// <summary>
        /// Creates a token with kind CharacterLiteralToken from the text and corresponding character value.
        /// </summary>
        /// <param name="leading">A list of trivia immediately preceding the token.</param>
        /// <param name="text">The raw text of the literal, including quotes and escape sequences.</param>
        /// <param name="value">The character value to be represented by the returned token.</param>
        /// <param name="trailing">A list of trivia immediately following the token.</param>
        public static SyntaxToken Literal(SyntaxTriviaList leading, string text, char value, SyntaxTriviaList trailing)
        {
            return new SyntaxToken(Syntax.InternalSyntax.SyntaxFactory.Literal(leading.Node, text, value, trailing.Node));
        }

        /// <summary>
        /// Creates a token with kind BadToken.
        /// </summary>
        /// <param name="leading">A list of trivia immediately preceding the token.</param>
        /// <param name="text">The raw text of the bad token.</param>
        /// <param name="trailing">A list of trivia immediately following the token.</param>
        public static SyntaxToken BadToken(SyntaxTriviaList leading, string text, SyntaxTriviaList trailing)
        {
            return new SyntaxToken(Syntax.InternalSyntax.SyntaxFactory.BadToken(leading.Node, text, trailing.Node));
        }

        /// <summary>
        /// Creates a token with kind XmlTextLiteralToken.
        /// </summary>
        /// <param name="leading">A list of trivia immediately preceding the token.</param>
        /// <param name="text">The raw text of the literal.</param>
        /// <param name="value">The xml text value.</param>
        /// <param name="trailing">A list of trivia immediately following the token.</param>
        public static SyntaxToken XmlTextLiteral(SyntaxTriviaList leading, string text, string value, SyntaxTriviaList trailing)
        {
            return new SyntaxToken(Syntax.InternalSyntax.SyntaxFactory.XmlTextLiteral(leading.Node, text, value, trailing.Node));
        }

        /// <summary>
        /// Creates a token with kind XmlEntityLiteralToken.
        /// </summary>
        /// <param name="leading">A list of trivia immediately preceding the token.</param>
        /// <param name="text">The raw text of the literal.</param>
        /// <param name="value">The xml entity value.</param>
        /// <param name="trailing">A list of trivia immediately following the token.</param>
        public static SyntaxToken XmlEntity(SyntaxTriviaList leading, string text, string value, SyntaxTriviaList trailing)
        {
            return new SyntaxToken(Syntax.InternalSyntax.SyntaxFactory.XmlEntity(leading.Node, text, value, trailing.Node));
        }

        /// <summary>
        /// Creates an xml documentation comment that abstracts xml syntax creation.
        /// </summary>
        /// <param name="content">
        /// A list of xml node syntax that will be the content within the xml documentation comment
        /// (e.g. a summary element, a returns element, exception element and so on).
        /// </param>
        public static DocumentationCommentTriviaSyntax DocumentationComment(params XmlNodeSyntax[] content)
        {
            return DocumentationCommentTrivia(SyntaxKind.SingleLineDocumentationCommentTrivia, List(content))
                .WithLeadingTrivia(DocumentationCommentExterior("/// "))
                .WithTrailingTrivia(EndOfLine(""));
        }

        /// <summary>
        /// Creates a summary element within an xml documentation comment.
        /// </summary>
        /// <param name="content">A list of xml node syntax that will be the content within the summary element.</param>
        public static XmlElementSyntax XmlSummaryElement(params XmlNodeSyntax[] content)
        {
            return XmlSummaryElement(List(content));
        }

        /// <summary>
        /// Creates a summary element within an xml documentation comment.
        /// </summary>
        /// <param name="content">A list of xml node syntax that will be the content within the summary element.</param>
        public static XmlElementSyntax XmlSummaryElement(SyntaxList<XmlNodeSyntax> content)
        {
            return XmlMultiLineElement(DocumentationCommentXmlNames.SummaryElementName, content);
        }

        /// <summary>
        /// Creates a see element within an xml documentation comment.
        /// </summary>
        /// <param name="cref">A cref syntax node that points to the referenced item (e.g. a class, struct).</param>
        public static XmlEmptyElementSyntax XmlSeeElement(CrefSyntax cref)
        {
            return XmlEmptyElement(DocumentationCommentXmlNames.SeeElementName).AddAttributes(XmlCrefAttribute(cref));
        }

        /// <summary>
        /// Creates a seealso element within an xml documentation comment.
        /// </summary>
        /// <param name="cref">A cref syntax node that points to the referenced item (e.g. a class, struct).</param>
        public static XmlEmptyElementSyntax XmlSeeAlsoElement(CrefSyntax cref)
        {
            return XmlEmptyElement(DocumentationCommentXmlNames.SeeAlsoElementName).AddAttributes(XmlCrefAttribute(cref));
        }

        /// <summary>
        /// Creates a seealso element within an xml documentation comment.
        /// </summary>
        /// <param name="linkAddress">The uri of the referenced item.</param>
        /// <param name="linkText">A list of xml node syntax that will be used as the link text for the referenced item.</param>
        public static XmlElementSyntax XmlSeeAlsoElement(Uri linkAddress, SyntaxList<XmlNodeSyntax> linkText)
        {
            XmlElementSyntax element = XmlElement(DocumentationCommentXmlNames.SeeAlsoElementName, linkText);
            return element.WithStartTag(element.StartTag.AddAttributes(XmlTextAttribute(DocumentationCommentXmlNames.CrefAttributeName, linkAddress.ToString())));
        }

        /// <summary>
        /// Creates a threadsafty element within an xml documentation comment.
        /// </summary>
        public static XmlEmptyElementSyntax XmlThreadSafetyElement()
        {
            return XmlThreadSafetyElement(true, false);
        }

        /// <summary>
        /// Creates a threadsafety element within an xml documentation comment.
        /// </summary>
        /// <param name="isStatic">Indicates whether static member of this type are safe for multi-threaded operations.</param>
        /// <param name="isInstance">Indicates whether instance members of this type are safe for multi-threaded operations.</param>
        public static XmlEmptyElementSyntax XmlThreadSafetyElement(bool isStatic, bool isInstance)
        {
            return XmlEmptyElement(DocumentationCommentXmlNames.ThreadSafetyElementName).AddAttributes(
                XmlTextAttribute(DocumentationCommentXmlNames.StaticAttributeName, isStatic.ToString().ToLowerInvariant()),
                XmlTextAttribute(DocumentationCommentXmlNames.InstanceAttributeName, isInstance.ToString().ToLowerInvariant()));
        }

        /// <summary>
        /// Creates a syntax node for a name attribute in a xml element within a xml documentation comment.
        /// </summary>
        /// <param name="parameterName">The value of the name attribute.</param>
        public static XmlNameAttributeSyntax XmlNameAttribute(string parameterName)
        {
            return XmlNameAttribute(
                XmlName(DocumentationCommentXmlNames.NameAttributeName),
                Token(SyntaxKind.DoubleQuoteToken),
                parameterName,
                Token(SyntaxKind.DoubleQuoteToken))
                .WithLeadingTrivia(Whitespace(" "));
        }

        /// <summary>
        /// Creates a syntax node for a priliminary element within a xml documentation comment.
        /// </summary>
        public static XmlEmptyElementSyntax XmlPreliminaryElement()
        {
            return XmlEmptyElement(DocumentationCommentXmlNames.PreliminaryElementName);
        }

        /// <summary>
        /// Creates a syntax node for a cref attribute within a xml documentation comment.
        /// </summary>
        /// <param name="cref">The <see cref="CrefSyntax"/> used for the xml cref attribute syntax.</param>
        public static XmlCrefAttributeSyntax XmlCrefAttribute(CrefSyntax cref)
        {
            return XmlCrefAttribute(cref, SyntaxKind.DoubleQuoteToken);
        }

        /// <summary>
        /// Creates a syntax node for a cref attribute within a xml documentation comment.
        /// </summary>
        /// <param name="cref">The <see cref="CrefSyntax"/> used for the xml cref attribute syntax.</param>
        /// <param name="quoteKind">The kind of the quote for the referenced item in the cref attribute.</param>
        public static XmlCrefAttributeSyntax XmlCrefAttribute(CrefSyntax cref, SyntaxKind quoteKind)
        {
            cref = cref.ReplaceTokens(cref.DescendantTokens(), XmlReplaceBracketTokens);
            return XmlCrefAttribute(
                XmlName(DocumentationCommentXmlNames.CrefAttributeName),
                Token(quoteKind),
                cref,
                Token(quoteKind))
                .WithLeadingTrivia(Whitespace(" "));
        }

        /// <summary>
        /// Creates a remarks element within an xml documentation comment.
        /// </summary>
        /// <param name="content">A list of xml node syntax that will be the content within the remarks element.</param>
        public static XmlElementSyntax XmlRemarksElement(params XmlNodeSyntax[] content)
        {
            return XmlRemarksElement(List(content));
        }

        /// <summary>
        /// Creates a remarks element within an xml documentation comment.
        /// </summary>
        /// <param name="content">A list of xml node syntax that will be the content within the remarks element.</param>
        public static XmlElementSyntax XmlRemarksElement(SyntaxList<XmlNodeSyntax> content)
        {
            return XmlMultiLineElement(DocumentationCommentXmlNames.RemarksElementName, content);
        }

        /// <summary>
        /// Creates a returns element within an xml documentation comment.
        /// </summary>
        /// <param name="content">A list of xml node syntax that will be the content within the returns element.</param>
        public static XmlElementSyntax XmlReturnsElement(params XmlNodeSyntax[] content)
        {
            return XmlReturnsElement(List(content));
        }

        /// <summary>
        /// Creates a returns element within an xml documentation comment.
        /// </summary>
        /// <param name="content">A list of xml node syntax that will be the content within the returns element.</param>
        public static XmlElementSyntax XmlReturnsElement(SyntaxList<XmlNodeSyntax> content)
        {
            return XmlMultiLineElement(DocumentationCommentXmlNames.ReturnsElementName, content);
        }

        /// <summary>
        /// Creates the the syntax representation of an xml value element (e.g. for xml documentation comments).
        /// </summary>
        /// <param name="content">A list of xml syntax nodes that represents the content of the value element.</param>
        public static XmlElementSyntax XmlValueElement(params XmlNodeSyntax[] content)
        {
            return XmlValueElement(List(content));
        }

        /// <summary>
        /// Creates the the syntax representation of an xml value element (e.g. for xml documentation comments).
        /// </summary>
        /// <param name="content">A list of xml syntax nodes that represents the content of the value element.</param>
        public static XmlElementSyntax XmlValueElement(SyntaxList<XmlNodeSyntax> content)
        {
            return XmlMultiLineElement(DocumentationCommentXmlNames.ValueElementName, content);
        }

        /// <summary>
        /// Creates the syntax representation of an exception element within xml documentation comments.
        /// </summary>
        /// <param name="cref">Syntax representation of the reference to the exception type.</param>
        /// <param name="content">A list of syntax nodes that represents the content of the exception element.</param>
        public static XmlElementSyntax XmlExceptionElement(CrefSyntax cref, params XmlNodeSyntax[] content)
        {
            return XmlExceptionElement(cref, List(content));
        }

        /// <summary>
        /// Creates the syntax representation of an exception element within xml documentation comments.
        /// </summary>
        /// <param name="cref">Syntax representation of the reference to the exception type.</param>
        /// <param name="content">A list of syntax nodes that represents the content of the exception element.</param>
        public static XmlElementSyntax XmlExceptionElement(CrefSyntax cref, SyntaxList<XmlNodeSyntax> content)
        {
            XmlElementSyntax element = XmlElement(DocumentationCommentXmlNames.ExceptionElementName, content);
            return element.WithStartTag(element.StartTag.AddAttributes(XmlCrefAttribute(cref)));
        }

        /// <summary>
        /// Creates the syntax representation of a permission element within xml documentation comments.
        /// </summary>
        /// <param name="cref">Syntax representation of the reference to the permission type.</param>
        /// <param name="content">A list of syntax nodes that represents the content of the permission element.</param>
        public static XmlElementSyntax XmlPermissionElement(CrefSyntax cref, params XmlNodeSyntax[] content)
        {
            return XmlPermissionElement(cref, List(content));
        }

        /// <summary>
        /// Creates the syntax representation of a permission element within xml documentation comments.
        /// </summary>
        /// <param name="cref">Syntax representation of the reference to the permission type.</param>
        /// <param name="content">A list of syntax nodes that represents the content of the permission element.</param>
        public static XmlElementSyntax XmlPermissionElement(CrefSyntax cref, SyntaxList<XmlNodeSyntax> content)
        {
            XmlElementSyntax element = XmlElement(DocumentationCommentXmlNames.PermissionElementName, content);
            return element.WithStartTag(element.StartTag.AddAttributes(XmlCrefAttribute(cref)));
        }

        /// <summary>
        /// Creates the syntax representation of an example element within xml documentation comments.
        /// </summary>
        /// <param name="content">A list of syntax nodes that represents the content of the example element.</param>
        public static XmlElementSyntax XmlExampleElement(params XmlNodeSyntax[] content)
        {
            return XmlExampleElement(List(content));
        }

        /// <summary>
        /// Creates the syntax representation of an example element within xml documentation comments.
        /// </summary>
        /// <param name="content">A list of syntax nodes that represents the content of the example element.</param>
        public static XmlElementSyntax XmlExampleElement(SyntaxList<XmlNodeSyntax> content)
        {
            XmlElementSyntax element = XmlElement(DocumentationCommentXmlNames.ExampleElementName, content);
            return element.WithStartTag(element.StartTag);
        }

        /// <summary>
        /// Creates the syntax representation of a para element within xml documentation comments.
        /// </summary>
        /// <param name="content">A list of syntax nodes that represents the content of the para element.</param>
        public static XmlElementSyntax XmlParaElement(params XmlNodeSyntax[] content)
        {
            return XmlParaElement(List(content));
        }

        /// <summary>
        /// Creates the syntax representation of a para element within xml documentation comments.
        /// </summary>
        /// <param name="content">A list of syntax nodes that represents the content of the para element.</param>
        public static XmlElementSyntax XmlParaElement(SyntaxList<XmlNodeSyntax> content)
        {
            return XmlElement(DocumentationCommentXmlNames.ParaElementName, content);
        }

        /// <summary>
        /// Creates the syntax representation of a param element within xml documentation comments (e.g. for
        /// documentation of method parameters).
        /// </summary>
        /// <param name="parameterName">The name of the parameter.</param>
        /// <param name="content">A list of syntax nodes that represents the content of the param element (e.g. 
        /// the description and meaning of the parameter).</param>
        public static XmlElementSyntax XmlParamElement(string parameterName, params XmlNodeSyntax[] content)
        {
            return XmlParamElement(parameterName, List(content));
        }

        /// <summary>
        /// Creates the syntax representation of a param element within xml documentation comments (e.g. for
        /// documentation of method parameters).
        /// </summary>
        /// <param name="parameterName">The name of the parameter.</param>
        /// <param name="content">A list of syntax nodes that represents the content of the param element (e.g. 
        /// the description and meaning of the parameter).</param>
        public static XmlElementSyntax XmlParamElement(string parameterName, SyntaxList<XmlNodeSyntax> content)
        {
            XmlElementSyntax element = XmlElement(DocumentationCommentXmlNames.ParameterElementName, content);
            return element.WithStartTag(element.StartTag.AddAttributes(XmlNameAttribute(parameterName)));
        }

        /// <summary>
        /// Creates the syntax representation of a paramref element within xml documentation comments (e.g. for
        /// referencing particular parameters of a method).
        /// </summary>
        /// <param name="parameterName">The name of the referenced parameter.</param>
        public static XmlEmptyElementSyntax XmlParamRefElement(string parameterName)
        {
            return XmlEmptyElement(DocumentationCommentXmlNames.ParameterReferenceElementName).AddAttributes(XmlNameAttribute(parameterName));
        }

        /// <summary>
        /// Creates the syntax representation of a see element within xml documentation comments,
        /// that points to the 'null' language keyword.
        /// </summary>
        public static XmlEmptyElementSyntax XmlNullKeywordElement()
        {
            return XmlKeywordElement("null");
        }

        /// <summary>
        /// Creates the syntax representation of a see element within xml documentation comments,
        /// that points to a language keyword.
        /// </summary>
        /// <param name="keyword">The language keyword to which the see element points to.</param>
        private static XmlEmptyElementSyntax XmlKeywordElement(string keyword)
        {
            return XmlEmptyElement(DocumentationCommentXmlNames.SeeElementName).AddAttributes(
                XmlTextAttribute(DocumentationCommentXmlNames.KeywordElementName, keyword));
        }

        /// <summary>
        /// Creates the syntax representation of a placeholder element within xml documentation comments.
        /// </summary>
        /// <param name="content">A list of syntax nodes that represents the content of the placeholder element.</param>
        public static XmlElementSyntax XmlPlaceholderElement(params XmlNodeSyntax[] content)
        {
            return XmlPlaceholderElement(List(content));
        }

        /// <summary>
        /// Creates the syntax representation of a placeholder element within xml documentation comments.
        /// </summary>
        /// <param name="content">A list of syntax nodes that represents the content of the placeholder element.</param>
        public static XmlElementSyntax XmlPlaceholderElement(SyntaxList<XmlNodeSyntax> content)
        {
            return XmlElement(DocumentationCommentXmlNames.PlaceholderElementName, content);
        }

        /// <summary>
        /// Creates the syntax representation of a named empty xml element within xml documentation comments.
        /// </summary>
        /// <param name="localName">The name of the empty xml element.</param>
        public static XmlEmptyElementSyntax XmlEmptyElement(string localName)
        {
            return XmlEmptyElement(XmlName(localName));
        }

        /// <summary>
        /// Creates the syntax representation of a named xml element within xml documentation comments.
        /// </summary>
        /// <param name="localName">The name of the empty xml element.</param>
        /// <param name="content">A list of syntax nodes that represents the content of the xml element.</param>
        public static XmlElementSyntax XmlElement(string localName, SyntaxList<XmlNodeSyntax> content)
        {
            return XmlElement(XmlName(localName), content);
        }

        /// <summary>
        /// Creates the syntax representation of a named xml element within xml documentation comments.
        /// </summary>
        /// <param name="name">The name of the empty xml element.</param>
        /// <param name="content">A list of syntax nodes that represents the content of the xml element.</param>
        public static XmlElementSyntax XmlElement(XmlNameSyntax name, SyntaxList<XmlNodeSyntax> content)
        {
            return XmlElement(
                XmlElementStartTag(name),
                content,
                XmlElementEndTag(name));
        }

        /// <summary>
        /// Creates the syntax representation of an xml text attribute.
        /// </summary>
        /// <param name="name">The name of the xml text attribute.</param>
        /// <param name="value">The value of the xml text attribute.</param>
        public static XmlTextAttributeSyntax XmlTextAttribute(string name, string value)
        {
            return XmlTextAttribute(name, XmlTextLiteral(value));
        }

        /// <summary>
        /// Creates the syntax representation of an xml text attribute.
        /// </summary>
        /// <param name="name">The name of the xml text attribute.</param>
        /// <param name="textTokens">A list of tokens used for the value of the xml text attribute.</param>
        public static XmlTextAttributeSyntax XmlTextAttribute(string name, params SyntaxToken[] textTokens)
        {
            return XmlTextAttribute(XmlName(name), SyntaxKind.DoubleQuoteToken, TokenList(textTokens));
        }

        /// <summary>
        /// Creates the syntax representation of an xml text attribute.
        /// </summary>
        /// <param name="name">The name of the xml text attribute.</param>
        /// <param name="quoteKind">The kind of the quote token to be used to quote the value (e.g. " or ').</param>
        /// <param name="textTokens">A list of tokens used for the value of the xml text attribute.</param>
        public static XmlTextAttributeSyntax XmlTextAttribute(string name, SyntaxKind quoteKind, SyntaxTokenList textTokens)
        {
            return XmlTextAttribute(XmlName(name), quoteKind, textTokens);
        }

        /// <summary>
        /// Creates the syntax representation of an xml text attribute.
        /// </summary>
        /// <param name="name">The name of the xml text attribute.</param>
        /// <param name="quoteKind">The kind of the quote token to be used to quote the value (e.g. " or ').</param>
        /// <param name="textTokens">A list of tokens used for the value of the xml text attribute.</param>
        public static XmlTextAttributeSyntax XmlTextAttribute(XmlNameSyntax name, SyntaxKind quoteKind, SyntaxTokenList textTokens)
        {
            return XmlTextAttribute(name, Token(quoteKind), textTokens, Token(quoteKind))
                .WithLeadingTrivia(Whitespace(" "));
        }

        /// <summary>
        /// Creates the syntax representation of an xml element that spans multiple text lines.
        /// </summary>
        /// <param name="localName">The name of the xml element.</param>
        /// <param name="content">A list of syntax nodes that represents the content of the xml multi line element.</param>
        public static XmlElementSyntax XmlMultiLineElement(string localName, SyntaxList<XmlNodeSyntax> content)
        {
            return XmlMultiLineElement(XmlName(localName), content);
        }

        /// <summary>
        /// Creates the syntax representation of an xml element that spans multiple text lines.
        /// </summary>
        /// <param name="name">The name of the xml element.</param>
        /// <param name="content">A list of syntax nodes that represents the content of the xml multi line element.</param>
        public static XmlElementSyntax XmlMultiLineElement(XmlNameSyntax name, SyntaxList<XmlNodeSyntax> content)
        {
            return XmlElement(
                XmlElementStartTag(name),
                content,
                XmlElementEndTag(name));
        }

        /// <summary>
        /// Creates the syntax representation of an xml text that contains a newline token with a documentation comment 
        /// exterior trivia at the end (continued documentation comment).
        /// </summary>
        /// <param name="text">The raw text within the new line.</param>
        public static XmlTextSyntax XmlNewLine(string text)
        {
            return XmlText(XmlTextNewLine(text));
        }

        /// <summary>
        /// Creates the syntax representation of an xml newline token with a documentation comment exterior trivia at 
        /// the end (continued documentation comment).
        /// </summary>
        /// <param name="text">The raw text within the new line.</param>
        public static SyntaxToken XmlTextNewLine(string text)
        {
            return XmlTextNewLine(text, true);
        }

        /// <summary>
        /// Creates a token with kind XmlTextLiteralNewLineToken.
        /// </summary>
        /// <param name="leading">A list of trivia immediately preceding the token.</param>
        /// <param name="text">The raw text of the literal.</param>
        /// <param name="value">The xml text new line value.</param>
        /// <param name="trailing">A list of trivia immediately following the token.</param>
        public static SyntaxToken XmlTextNewLine(SyntaxTriviaList leading, string text, string value, SyntaxTriviaList trailing)
        {
            return new SyntaxToken(
                InternalSyntax.SyntaxFactory.XmlTextNewLine(
                    leading.Node,
                    text,
                    value,
                    trailing.Node));
        }

        /// <summary>
        /// Creates the syntax representation of an xml newline token for xml documentation comments.
        /// </summary>
        /// <param name="text">The raw text within the new line.</param>
        /// <param name="continueXmlDocumentationComment">
        /// If set to true, a documentation comment exterior token will be added to the trailing trivia
        /// of the new token.</param>
        public static SyntaxToken XmlTextNewLine(string text, bool continueXmlDocumentationComment)
        {
            var token = new SyntaxToken(
                InternalSyntax.SyntaxFactory.XmlTextNewLine(
                    ElasticMarker.UnderlyingNode,
                    text,
                    text,
                    ElasticMarker.UnderlyingNode));

            if (continueXmlDocumentationComment)
                token = token.WithTrailingTrivia(token.TrailingTrivia.Add(DocumentationCommentExterior("/// ")));

            return token;
        }

        /// <summary>
        /// Generates the syntax representation of a xml text node (e.g. for xml documentation comments).
        /// </summary>
        /// <param name="value">The string literal used as the text of the xml text node.</param>
        public static XmlTextSyntax XmlText(string value)
        {
            return XmlText(XmlTextLiteral(value));
        }

        /// <summary>
        /// Generates the syntax representation of a xml text node (e.g. for xml documentation comments).
        /// </summary>
        /// <param name="textTokens">A list of text tokens used as the text of the xml text node.</param>
        public static XmlTextSyntax XmlText(params SyntaxToken[] textTokens)
        {
            return XmlText(TokenList(textTokens));
        }

        /// <summary>
        /// Generates the syntax representation of an xml text literal.
        /// </summary>
        /// <param name="value">The text used within the xml text literal.</param>
        public static SyntaxToken XmlTextLiteral(string value)
        {
            // TODO: [RobinSedlaczek] It is no compiler hot path here I think. But the contribution guide
            //       states to avoid LINQ (https://github.com/dotnet/roslyn/wiki/Contributing-Code). With
            //       XText we have a reference to System.Xml.Linq. Isn't this rule valid here? 
            string encoded = new XText(value).ToString();

            return XmlTextLiteral(
                TriviaList(),
                encoded,
                value,
                TriviaList());
        }

        /// <summary>
        /// Generates the syntax representation of an xml text literal.
        /// </summary>
        /// <param name="text">The raw text of the literal.</param>
        /// <param name="value">The text used within the xml text literal.</param>
        public static SyntaxToken XmlTextLiteral(string text, string value)
        {
            return new SyntaxToken(Syntax.InternalSyntax.SyntaxFactory.XmlTextLiteral(ElasticMarker.UnderlyingNode, text, value, ElasticMarker.UnderlyingNode));
        }

        /// <summary>
        /// Helper method that replaces less-than and greater-than characters with brackets. 
        /// </summary>
        /// <param name="originalToken">The original token that is to be replaced.</param>
        /// <param name="rewrittenToken">The new rewritten token.</param>
        /// <returns>Returns the new rewritten token with replaced characters.</returns>
        private static SyntaxToken XmlReplaceBracketTokens(SyntaxToken originalToken, SyntaxToken rewrittenToken)
        {
            if (rewrittenToken.IsKind(SyntaxKind.LessThanToken) && string.Equals("<", rewrittenToken.Text, StringComparison.Ordinal))
                return Token(rewrittenToken.LeadingTrivia, SyntaxKind.LessThanToken, "{", rewrittenToken.ValueText, rewrittenToken.TrailingTrivia);

            if (rewrittenToken.IsKind(SyntaxKind.GreaterThanToken) && string.Equals(">", rewrittenToken.Text, StringComparison.Ordinal))
                return Token(rewrittenToken.LeadingTrivia, SyntaxKind.GreaterThanToken, "}", rewrittenToken.ValueText, rewrittenToken.TrailingTrivia);

            return rewrittenToken;
        }

        /// <summary>
        /// Creates a trivia with kind DocumentationCommentExteriorTrivia.
        /// </summary>
        /// <param name="text">The raw text of the literal.</param>
        public static SyntaxTrivia DocumentationCommentExterior(string text)
        {
            return Syntax.InternalSyntax.SyntaxFactory.DocumentationCommentExteriorTrivia(text);
        }

        /// <summary>
        /// Creates an empty list of syntax nodes.
        /// </summary>
        /// <typeparam name="TNode">The specific type of the element nodes.</typeparam>
        public static SyntaxList<TNode> List<TNode>() where TNode : SyntaxNode
        {
            return default(SyntaxList<TNode>);
        }

        /// <summary>
        /// Creates a singleton list of syntax nodes.
        /// </summary>
        /// <typeparam name="TNode">The specific type of the element nodes.</typeparam>
        /// <param name="node">The single element node.</param>
        /// <returns></returns>
        public static SyntaxList<TNode> SingletonList<TNode>(TNode node) where TNode : SyntaxNode
        {
            return new SyntaxList<TNode>(node);
        }


        /// <summary>
        /// Creates a list of syntax nodes.
        /// </summary>
        /// <typeparam name="TNode">The specific type of the element nodes.</typeparam>
        /// <param name="nodes">A sequence of element nodes.</param>
        public static SyntaxList<TNode> List<TNode>(IEnumerable<TNode> nodes) where TNode : SyntaxNode
        {
            if (nodes != null)
            {
                var collection = nodes as ICollection<TNode>;
                var builder = (collection != null) ? new SyntaxListBuilder<TNode>(collection.Count) : SyntaxListBuilder<TNode>.Create();

                foreach (TNode node in nodes)
                {
                    builder.Add(node);
                }

                return builder.ToList();
            }

            return default(SyntaxList<TNode>);
        }

        /// <summary>
        /// Creates an empty list of tokens.
        /// </summary>
        public static SyntaxTokenList TokenList()
        {
            return default(SyntaxTokenList);
        }

        /// <summary>
        /// Creates a singleton list of tokens.
        /// </summary>
        /// <param name="token">The single token.</param>
        public static SyntaxTokenList TokenList(SyntaxToken token)
        {
            return new SyntaxTokenList(token);
        }

        /// <summary>
        /// Creates a list of tokens.
        /// </summary>
        /// <param name="tokens">An array of tokens.</param>
        public static SyntaxTokenList TokenList(params SyntaxToken[] tokens)
        {
            if (tokens == null)
            {
                return default(SyntaxTokenList);
            }

            SyntaxTokenListBuilder builder = new SyntaxTokenListBuilder(tokens.Length);
            for (int i = 0; i < tokens.Length; i++)
            {
                builder.Add((InternalSyntax.SyntaxToken)tokens[i].Node);
            }

            return builder.ToList();
        }

        /// <summary>
        /// Creates a list of tokens.
        /// </summary>
        /// <param name="tokens"></param>
        /// <returns></returns>
        public static SyntaxTokenList TokenList(IEnumerable<SyntaxToken> tokens)
        {
            if (tokens == null)
            {
                return default(SyntaxTokenList);
            }

            SyntaxTokenListBuilder builder = SyntaxTokenListBuilder.Create();
            foreach (SyntaxToken token in tokens)
            {
                builder.Add((InternalSyntax.SyntaxToken)token.Node);
            }

            return builder.ToList();
        }

        /// <summary>
        /// Creates a trivia from a StructuredTriviaSyntax node.
        /// </summary>
        public static SyntaxTrivia Trivia(StructuredTriviaSyntax node)
        {
            return new SyntaxTrivia(default(SyntaxToken), node.Green, position: 0, index: 0);
        }

        /// <summary>
        /// Creates an empty list of trivia.
        /// </summary>
        public static SyntaxTriviaList TriviaList()
        {
            return default(SyntaxTriviaList);
        }

        /// <summary>
        /// Creates a singleton list of trivia.
        /// </summary>
        /// <param name="trivia">A single trivia.</param>
        public static SyntaxTriviaList TriviaList(SyntaxTrivia trivia)
        {
            return new SyntaxTriviaList(trivia);
        }

        /// <summary>
        /// Creates a list of trivia.
        /// </summary>
        /// <param name="trivias">An array of trivia.</param>
        public static SyntaxTriviaList TriviaList(params SyntaxTrivia[] trivias)
        {
            if (trivias != null)
            {
                SyntaxTriviaListBuilder builder = new SyntaxTriviaListBuilder(trivias.Length);
                builder.Add(trivias);
                return builder.ToList();
            }

            return default(SyntaxTriviaList);
        }

        /// <summary>
        /// Creates a list of trivia.
        /// </summary>
        /// <param name="trivias">A sequence of trivia.</param>
        public static SyntaxTriviaList TriviaList(IEnumerable<SyntaxTrivia> trivias)
            => SyntaxTriviaListBuilder.Create(trivias);

        /// <summary>
        /// Creates an empty separated list.
        /// </summary>
        /// <typeparam name="TNode">The specific type of the element nodes.</typeparam>
        public static SeparatedSyntaxList<TNode> SeparatedList<TNode>() where TNode : SyntaxNode
        {
            return default(SeparatedSyntaxList<TNode>);
        }

        /// <summary>
        /// Creates a singleton separated list.
        /// </summary>
        /// <typeparam name="TNode">The specific type of the element nodes.</typeparam>
        /// <param name="node">A single node.</param>
        public static SeparatedSyntaxList<TNode> SingletonSeparatedList<TNode>(TNode node) where TNode : SyntaxNode
        {
            return new SeparatedSyntaxList<TNode>(new SyntaxNodeOrTokenList(node, index: 0));
        }

        /// <summary>
        /// Creates a separated list of nodes from a sequence of nodes, synthesizing comma separators in between.
        /// </summary>
        /// <typeparam name="TNode">The specific type of the element nodes.</typeparam>
        /// <param name="nodes">A sequence of syntax nodes.</param>
        public static SeparatedSyntaxList<TNode> SeparatedList<TNode>(IEnumerable<TNode> nodes) where TNode : SyntaxNode
        {
            if (nodes == null)
            {
                return default(SeparatedSyntaxList<TNode>);
            }

            var collection = nodes as ICollection<TNode>;

            if (collection != null && collection.Count == 0)
            {
                return default(SeparatedSyntaxList<TNode>);
            }

            using (var enumerator = nodes.GetEnumerator())
            {
                if (!enumerator.MoveNext())
                {
                    return default(SeparatedSyntaxList<TNode>);
                }

                var firstNode = enumerator.Current;

                if (!enumerator.MoveNext())
                {
                    return SingletonSeparatedList<TNode>(firstNode);
                }

                var builder = new SeparatedSyntaxListBuilder<TNode>(collection != null ? collection.Count : 3);

                builder.Add(firstNode);

                var commaToken = Token(SyntaxKind.CommaToken);

                do
                {
                    builder.AddSeparator(commaToken);
                    builder.Add(enumerator.Current);
                }
                while (enumerator.MoveNext());

                return builder.ToList();
            }
        }

        /// <summary>
        /// Creates a separated list of nodes from a sequence of nodes and a sequence of separator tokens.
        /// </summary>
        /// <typeparam name="TNode">The specific type of the element nodes.</typeparam>
        /// <param name="nodes">A sequence of syntax nodes.</param>
        /// <param name="separators">A sequence of token to be interleaved between the nodes. The number of tokens must
        /// be one less than the number of nodes.</param>
        public static SeparatedSyntaxList<TNode> SeparatedList<TNode>(IEnumerable<TNode> nodes, IEnumerable<SyntaxToken> separators) where TNode : SyntaxNode
        {
            // Interleave the nodes and the separators.  The number of separators must be equal to or 1 less than the number of nodes or
            // an argument exception is thrown.

            if (nodes != null)
            {
                IEnumerator<TNode> enumerator = nodes.GetEnumerator();
                SeparatedSyntaxListBuilder<TNode> builder = SeparatedSyntaxListBuilder<TNode>.Create();
                if (separators != null)
                {
                    foreach (SyntaxToken token in separators)
                    {
                        if (!enumerator.MoveNext())
                        {
                            throw new ArgumentException($"{nameof(nodes)} must not be empty.", nameof(nodes));
                        }

                        builder.Add(enumerator.Current);
                        builder.AddSeparator(token);
                    }
                }

                if (enumerator.MoveNext())
                {
                    builder.Add(enumerator.Current);
                    if (enumerator.MoveNext())
                    {
                        throw new ArgumentException($"{nameof(separators)} must have 1 fewer element than {nameof(nodes)}", nameof(separators));
                    }
                }

                return builder.ToList();
            }

            if (separators != null)
            {
                throw new ArgumentException($"When {nameof(nodes)} is null, {nameof(separators)} must also be null.", nameof(separators));
            }

            return default(SeparatedSyntaxList<TNode>);
        }

        /// <summary>
        /// Creates a separated list from a sequence of nodes and tokens, starting with a node and alternating between additional nodes and separator tokens.
        /// </summary>
        /// <typeparam name="TNode">The specific type of the element nodes.</typeparam>
        /// <param name="nodesAndTokens">A sequence of nodes or tokens, alternating between nodes and separator tokens.</param>
        public static SeparatedSyntaxList<TNode> SeparatedList<TNode>(IEnumerable<SyntaxNodeOrToken> nodesAndTokens) where TNode : SyntaxNode
        {
            return SeparatedList<TNode>(NodeOrTokenList(nodesAndTokens));
        }

        /// <summary>
        /// Creates a separated list from a <see cref="SyntaxNodeOrTokenList"/>, where the list elements start with a node and then alternate between
        /// additional nodes and separator tokens.
        /// </summary>
        /// <typeparam name="TNode">The specific type of the element nodes.</typeparam>
        /// <param name="nodesAndTokens">The list of nodes and tokens.</param>
        public static SeparatedSyntaxList<TNode> SeparatedList<TNode>(SyntaxNodeOrTokenList nodesAndTokens) where TNode : SyntaxNode
        {
            if (!HasSeparatedNodeTokenPattern(nodesAndTokens))
            {
                throw new ArgumentException(CodeAnalysisResources.NodeOrTokenOutOfSequence);
            }

            if (!NodesAreCorrectType<TNode>(nodesAndTokens))
            {
                throw new ArgumentException(CodeAnalysisResources.UnexpectedTypeOfNodeInList);
            }

            return new SeparatedSyntaxList<TNode>(nodesAndTokens);
        }

        private static bool NodesAreCorrectType<TNode>(SyntaxNodeOrTokenList list)
        {
            for (int i = 0, n = list.Count; i < n; i++)
            {
                var element = list[i];
                if (element.IsNode && !(element.AsNode() is TNode))
                {
                    return false;
                }
            }

            return true;
        }

        private static bool HasSeparatedNodeTokenPattern(SyntaxNodeOrTokenList list)
        {
            for (int i = 0, n = list.Count; i < n; i++)
            {
                var element = list[i];
                if (element.IsToken == ((i & 1) == 0))
                {
                    return false;
                }
            }

            return true;
        }

        /// <summary>
        /// Creates an empty <see cref="SyntaxNodeOrTokenList"/>.
        /// </summary>
        public static SyntaxNodeOrTokenList NodeOrTokenList()
        {
            return default(SyntaxNodeOrTokenList);
        }

        /// <summary>
        /// Create a <see cref="SyntaxNodeOrTokenList"/> from a sequence of <see cref="SyntaxNodeOrToken"/>.
        /// </summary>
        /// <param name="nodesAndTokens">The sequence of nodes and tokens</param>
        public static SyntaxNodeOrTokenList NodeOrTokenList(IEnumerable<SyntaxNodeOrToken> nodesAndTokens)
        {
            if (nodesAndTokens == null)
            {
                throw new ArgumentNullException(nameof(nodesAndTokens));
            }

            var builder = new SyntaxNodeOrTokenListBuilder(8);
            builder.Add(nodesAndTokens);
            return builder.ToList();
        }

        /// <summary>
        /// Create a <see cref="SyntaxNodeOrTokenList"/> from one or more <see cref="SyntaxNodeOrToken"/>.
        /// </summary>
        /// <param name="nodesAndTokens">The nodes and tokens</param>
        public static SyntaxNodeOrTokenList NodeOrTokenList(params SyntaxNodeOrToken[] nodesAndTokens)
        {
            return NodeOrTokenList((IEnumerable<SyntaxNodeOrToken>)nodesAndTokens);
        }

        /// <summary>
        /// Creates an IdentifierNameSyntax node.
        /// </summary>
        /// <param name="name">The identifier name.</param>
        public static IdentifierNameSyntax IdentifierName(string name)
        {
            return IdentifierName(Identifier(name));
        }

        // direct access to parsing for common grammar areas

        /// <summary>
        /// Create a new syntax tree from a syntax node.
        /// </summary>
        public static SyntaxTree SyntaxTree(SyntaxNode root, ParseOptions options = null, string path = "", Encoding encoding = null)
        {
            return CSharpSyntaxTree.Create((CSharpSyntaxNode)root, (CSharpParseOptions)options, path, encoding);
        }

        /// <summary>
        /// Produces a syntax tree by parsing the source text.
        /// </summary>
        public static SyntaxTree ParseSyntaxTree(
            string text,
            ParseOptions options = null,
            string path = "",
            Encoding encoding = null,
            CancellationToken cancellationToken = default(CancellationToken))
        {
            return ParseSyntaxTree(SourceText.From(text, encoding), options, path, cancellationToken);
        }

        /// <summary>
        /// Produces a syntax tree by parsing the source text.
        /// </summary>
        public static SyntaxTree ParseSyntaxTree(
            SourceText text,
            ParseOptions options = null,
            string path = "",
            CancellationToken cancellationToken = default(CancellationToken))
        {
            return CSharpSyntaxTree.ParseText(text, (CSharpParseOptions)options, path, cancellationToken);
        }

        /// <summary>
        /// Parse a list of trivia rules for leading trivia.
        /// </summary>
        public static SyntaxTriviaList ParseLeadingTrivia(string text, int offset = 0)
        {
            return ParseLeadingTrivia(text, CSharpParseOptions.Default, offset);
        }

        /// <summary>
        /// Parse a list of trivia rules for leading trivia.
        /// </summary>
        internal static SyntaxTriviaList ParseLeadingTrivia(string text, CSharpParseOptions options, int offset = 0)
        {
            using (var lexer = new InternalSyntax.Lexer(MakeSourceText(text, offset), options))
            {
                return lexer.LexSyntaxLeadingTrivia();
            }
        }

        /// <summary>
        /// Parse a list of trivia using the parsing rules for trailing trivia.
        /// </summary>
        public static SyntaxTriviaList ParseTrailingTrivia(string text, int offset = 0)
        {
            using (var lexer = new InternalSyntax.Lexer(MakeSourceText(text, offset), CSharpParseOptions.Default))
            {
                return lexer.LexSyntaxTrailingTrivia();
            }
        }

        // TODO: If this becomes a real API, we'll need to add an offset parameter to
        // match the pattern followed by the other ParseX methods.
        internal static CrefSyntax ParseCref(string text)
        {
            // NOTE: Conceivably, we could introduce a new code path that directly calls
            // DocumentationCommentParser.ParseCrefAttributeValue, but that method won't
            // work unless the lexer makes the appropriate mode transitions.  Rather than
            // introducing a new code path that will have to be kept in sync with other
            // mode changes distributed throughout Lexer, SyntaxParser, and 
            // DocumentationCommentParser, we'll just wrap the text in some lexable syntax
            // and then extract the piece we want.
            string commentText = string.Format(@"/// <see cref=""{0}""/>", text);

            SyntaxTriviaList leadingTrivia = ParseLeadingTrivia(commentText, CSharpParseOptions.Default.WithDocumentationMode(DocumentationMode.Diagnose));
            Debug.Assert(leadingTrivia.Count == 1);
            SyntaxTrivia trivia = leadingTrivia.First();
            DocumentationCommentTriviaSyntax structure = (DocumentationCommentTriviaSyntax)trivia.GetStructure();
            Debug.Assert(structure.Content.Count == 2);
            XmlEmptyElementSyntax elementSyntax = (XmlEmptyElementSyntax)structure.Content[1];
            Debug.Assert(elementSyntax.Attributes.Count == 1);
            XmlAttributeSyntax attributeSyntax = (XmlAttributeSyntax)elementSyntax.Attributes[0];
            return attributeSyntax.Kind() == SyntaxKind.XmlCrefAttribute ? ((XmlCrefAttributeSyntax)attributeSyntax).Cref : null;
        }

        /// <summary>
        /// Parse a C# language token.
        /// </summary>
        /// <param name="text">The text of the token including leading and trailing trivia.</param>
        /// <param name="offset">Optional offset into text.</param>
        public static SyntaxToken ParseToken(string text, int offset = 0)
        {
            using (var lexer = new InternalSyntax.Lexer(MakeSourceText(text, offset), CSharpParseOptions.Default))
            {
                return new SyntaxToken(lexer.Lex(InternalSyntax.LexerMode.Syntax));
            }
        }

        /// <summary>
        /// Parse a sequence of C# language tokens.
        /// </summary>
        /// <param name="text">The text of all the tokens.</param>
        /// <param name="initialTokenPosition">An integer to use as the starting position of the first token.</param>
        /// <param name="offset">Optional offset into text.</param>
        /// <param name="options">Parse options.</param>
        public static IEnumerable<SyntaxToken> ParseTokens(string text, int offset = 0, int initialTokenPosition = 0, CSharpParseOptions options = null)
        {
            using (var lexer = new InternalSyntax.Lexer(MakeSourceText(text, offset), options ?? CSharpParseOptions.Default))
            {
                var position = initialTokenPosition;
                while (true)
                {
                    var token = lexer.Lex(InternalSyntax.LexerMode.Syntax);
                    yield return new SyntaxToken(parent: null, token: token, position: position, index: 0);

                    position += token.FullWidth;

                    if (token.Kind == SyntaxKind.EndOfFileToken)
                    {
                        break;
                    }
                }
            }
        }

        /// <summary>
        /// Parse a NameSyntax node using the grammar rule for names.
        /// </summary>
        public static NameSyntax ParseName(string text, int offset = 0, bool consumeFullText = true)
        {
            using (var lexer = MakeLexer(text, offset))
            using (var parser = MakeParser(lexer))
            {
                var node = parser.ParseName();
                if (consumeFullText) node = parser.ConsumeUnexpectedTokens(node);
                return (NameSyntax)node.CreateRed();
            }
        }

        /// <summary>
        /// Parse a TypeNameSyntax node using the grammar rule for type names.
        /// </summary>
        public static TypeSyntax ParseTypeName(string text, int offset = 0, bool consumeFullText = true)
        {
            using (var lexer = MakeLexer(text, offset))
            using (var parser = MakeParser(lexer))
            {
                var node = parser.ParseTypeName();
                if (consumeFullText) node = parser.ConsumeUnexpectedTokens(node);
                return (TypeSyntax)node.CreateRed();
            }
        }

        /// <summary>
        /// Parse an ExpressionSyntax node using the lowest precedence grammar rule for expressions.
        /// </summary>
        /// <param name="text">The text of the expression.</param>
        /// <param name="offset">Optional offset into text.</param>
        /// <param name="options">The optional parse options to use. If no options are specified default options are
        /// used.</param>
        /// <param name="consumeFullText">True if extra tokens in the input should be treated as an error</param>
        public static ExpressionSyntax ParseExpression(string text, int offset = 0, ParseOptions options = null, bool consumeFullText = true)
        {
            using (var lexer = MakeLexer(text, offset, (CSharpParseOptions)options))
            using (var parser = MakeParser(lexer))
            {
                var node = parser.ParseExpression();
                if (consumeFullText) node = parser.ConsumeUnexpectedTokens(node);
                return (ExpressionSyntax)node.CreateRed();
            }
        }

        /// <summary>
        /// Parse a StatementSyntaxNode using grammar rule for statements.
        /// </summary>
        /// <param name="text">The text of the statement.</param>
        /// <param name="offset">Optional offset into text.</param>
        /// <param name="options">The optional parse options to use. If no options are specified default options are
        /// used.</param>
        /// <param name="consumeFullText">True if extra tokens in the input should be treated as an error</param>
        public static StatementSyntax ParseStatement(string text, int offset = 0, ParseOptions options = null, bool consumeFullText = true)
        {
            using (var lexer = MakeLexer(text, offset, (CSharpParseOptions)options))
            using (var parser = MakeParser(lexer))
            {
                var node = parser.ParseStatement();
                if (consumeFullText) node = parser.ConsumeUnexpectedTokens(node);
                return (StatementSyntax)node.CreateRed();
            }
        }

        /// <summary>
        /// Parse a CompilationUnitSyntax using the grammar rule for an entire compilation unit (file). To produce a
        /// SyntaxTree instance, use CSharpSyntaxTree.ParseText instead.
        /// </summary>
        /// <param name="text">The text of the compilation unit.</param>
        /// <param name="offset">Optional offset into text.</param>
        /// <param name="options">The optional parse options to use. If no options are specified default options are
        /// used.</param>
        public static CompilationUnitSyntax ParseCompilationUnit(string text, int offset = 0, CSharpParseOptions options = null)
        {
            // note that we do not need a "consumeFullText" parameter, because parsing a compilation unit always must
            // consume input until the end-of-file
            using (var lexer = MakeLexer(text, offset, options))
            using (var parser = MakeParser(lexer))
            {
                var node = parser.ParseCompilationUnit();
                // if (consumeFullText) node = parser.ConsumeUnexpectedTokens(node);
                return (CompilationUnitSyntax)node.CreateRed();
            }
        }

        /// <summary>
        /// Parse a ParameterListSyntax node.
        /// </summary>
        /// <param name="text">The text of the parenthesized parameter list.</param>
        /// <param name="offset">Optional offset into text.</param>
        /// <param name="options">The optional parse options to use. If no options are specified default options are
        /// used.</param>
        /// <param name="consumeFullText">True if extra tokens in the input should be treated as an error</param>
        public static ParameterListSyntax ParseParameterList(string text, int offset = 0, ParseOptions options = null, bool consumeFullText = true)
        {
            using (var lexer = MakeLexer(text, offset, (CSharpParseOptions)options))
            using (var parser = MakeParser(lexer))
            {
                var node = parser.ParseParenthesizedParameterList();
                if (consumeFullText) node = parser.ConsumeUnexpectedTokens(node);
                return (ParameterListSyntax)node.CreateRed();
            }
        }

        /// <summary>
        /// Parse a BracketedParameterListSyntax node.
        /// </summary>
        /// <param name="text">The text of the bracketed parameter list.</param>
        /// <param name="offset">Optional offset into text.</param>
        /// <param name="options">The optional parse options to use. If no options are specified default options are
        /// used.</param>
        /// <param name="consumeFullText">True if extra tokens in the input should be treated as an error</param>
        public static BracketedParameterListSyntax ParseBracketedParameterList(string text, int offset = 0, ParseOptions options = null, bool consumeFullText = true)
        {
            using (var lexer = MakeLexer(text, offset, (CSharpParseOptions)options))
            using (var parser = MakeParser(lexer))
            {
                var node = parser.ParseBracketedParameterList();
                if (consumeFullText) node = parser.ConsumeUnexpectedTokens(node);
                return (BracketedParameterListSyntax)node.CreateRed();
            }
        }

        /// <summary>
        /// Parse an ArgumentListSyntax node.
        /// </summary>
        /// <param name="text">The text of the parenthesized argument list.</param>
        /// <param name="offset">Optional offset into text.</param>
        /// <param name="options">The optional parse options to use. If no options are specified default options are
        /// used.</param>
        /// <param name="consumeFullText">True if extra tokens in the input should be treated as an error</param>
        public static ArgumentListSyntax ParseArgumentList(string text, int offset = 0, ParseOptions options = null, bool consumeFullText = true)
        {
            using (var lexer = MakeLexer(text, offset, (CSharpParseOptions)options))
            using (var parser = MakeParser(lexer))
            {
                var node = parser.ParseParenthesizedArgumentList();
                if (consumeFullText) node = parser.ConsumeUnexpectedTokens(node);
                return (ArgumentListSyntax)node.CreateRed();
            }
        }

        /// <summary>
        /// Parse a BracketedArgumentListSyntax node.
        /// </summary>
        /// <param name="text">The text of the bracketed argument list.</param>
        /// <param name="offset">Optional offset into text.</param>
        /// <param name="options">The optional parse options to use. If no options are specified default options are
        /// used.</param>
        /// <param name="consumeFullText">True if extra tokens in the input should be treated as an error</param>
        public static BracketedArgumentListSyntax ParseBracketedArgumentList(string text, int offset = 0, ParseOptions options = null, bool consumeFullText = true)
        {
            using (var lexer = MakeLexer(text, offset, (CSharpParseOptions)options))
            using (var parser = MakeParser(lexer))
            {
                var node = parser.ParseBracketedArgumentList();
                if (consumeFullText) node = parser.ConsumeUnexpectedTokens(node);
                return (BracketedArgumentListSyntax)node.CreateRed();
            }
        }

        /// <summary>
        /// Parse an AttributeArgumentListSyntax node.
        /// </summary>
        /// <param name="text">The text of the attribute argument list.</param>
        /// <param name="offset">Optional offset into text.</param>
        /// <param name="options">The optional parse options to use. If no options are specified default options are
        /// used.</param>
        /// <param name="consumeFullText">True if extra tokens in the input should be treated as an error</param>
        public static AttributeArgumentListSyntax ParseAttributeArgumentList(string text, int offset = 0, ParseOptions options = null, bool consumeFullText = true)
        {
            using (var lexer = MakeLexer(text, offset, (CSharpParseOptions)options))
            using (var parser = MakeParser(lexer))
            {
                var node = parser.ParseAttributeArgumentList();
                if (consumeFullText) node = parser.ConsumeUnexpectedTokens(node);
                return (AttributeArgumentListSyntax)node.CreateRed();
            }
        }

        /// <summary>
        /// Helper method for wrapping a string in an SourceText.
        /// </summary>
        private static SourceText MakeSourceText(string text, int offset)
        {
            return SourceText.From(text, Encoding.UTF8).GetSubText(offset);
        }

        private static InternalSyntax.Lexer MakeLexer(string text, int offset, CSharpParseOptions options = null)
        {
            return new InternalSyntax.Lexer(
                text: MakeSourceText(text, offset),
                options: options ?? CSharpParseOptions.Default);
        }

        private static InternalSyntax.LanguageParser MakeParser(InternalSyntax.Lexer lexer)
        {
            return new InternalSyntax.LanguageParser(lexer, oldTree: null, changes: null);
        }

        /// <summary>
        /// Determines if two trees are the same, disregarding trivia differences.
        /// </summary>
        /// <param name="oldTree">The original tree.</param>
        /// <param name="newTree">The new tree.</param>
        /// <param name="topLevel"> 
        /// If true then the trees are equivalent if the contained nodes and tokens declaring
        /// metadata visible symbolic information are equivalent, ignoring any differences of nodes inside method bodies
        /// or initializer expressions, otherwise all nodes and tokens must be equivalent. 
        /// </param>
        public static bool AreEquivalent(SyntaxTree oldTree, SyntaxTree newTree, bool topLevel)
        {
            var csOld = oldTree as SyntaxTree;
            var csNew = newTree as SyntaxTree;

            if (csOld == null && csNew == null)
                return true;

            if (csOld == null || csNew == null)
                return false;

            return SyntaxEquivalence.AreEquivalent(csOld, csNew, ignoreChildNode: null, topLevel: topLevel);
        }

        /// <summary>
        /// Determines if two syntax nodes are the same, disregarding trivia differences.
        /// </summary>
        /// <param name="oldNode">The old node.</param>
        /// <param name="newNode">The new node.</param>
        /// <param name="topLevel"> 
        /// If true then the nodes are equivalent if the contained nodes and tokens declaring
        /// metadata visible symbolic information are equivalent, ignoring any differences of nodes inside method bodies
        /// or initializer expressions, otherwise all nodes and tokens must be equivalent. 
        /// </param>
        public static bool AreEquivalent(SyntaxNode oldNode, SyntaxNode newNode, bool topLevel)
        {
            return SyntaxEquivalence.AreEquivalent(oldNode, newNode, ignoreChildNode: null, topLevel: topLevel);
        }

        /// <summary>
        /// Determines if two syntax nodes are the same, disregarding trivia differences.
        /// </summary>
        /// <param name="oldNode">The old node.</param>
        /// <param name="newNode">The new node.</param>
        /// <param name="ignoreChildNode">
        /// If specified called for every child syntax node (not token) that is visited during the comparison. 
        /// If it returns true the child is recursively visited, otherwise the child and its subtree is disregarded.
        /// </param>
        public static bool AreEquivalent(SyntaxNode oldNode, SyntaxNode newNode, Func<SyntaxKind, bool> ignoreChildNode = null)
        {
            return SyntaxEquivalence.AreEquivalent(oldNode, newNode, ignoreChildNode: ignoreChildNode, topLevel: false);
        }

        /// <summary>
        /// Determines if two syntax tokens are the same, disregarding trivia differences.
        /// </summary>
        /// <param name="oldToken">The old token.</param>
        /// <param name="newToken">The new token.</param>
        public static bool AreEquivalent(SyntaxToken oldToken, SyntaxToken newToken)
        {
            return SyntaxEquivalence.AreEquivalent(oldToken, newToken);
        }

        /// <summary>
        /// Determines if two lists of tokens are the same, disregarding trivia differences.
        /// </summary>
        /// <param name="oldList">The old token list.</param>
        /// <param name="newList">The new token list.</param>
        public static bool AreEquivalent(SyntaxTokenList oldList, SyntaxTokenList newList)
        {
            return SyntaxEquivalence.AreEquivalent(oldList, newList);
        }

        /// <summary>
        /// Determines if two lists of syntax nodes are the same, disregarding trivia differences.
        /// </summary>
        /// <param name="oldList">The old list.</param>
        /// <param name="newList">The new list.</param>
        /// <param name="topLevel"> 
        /// If true then the nodes are equivalent if the contained nodes and tokens declaring
        /// metadata visible symbolic information are equivalent, ignoring any differences of nodes inside method bodies
        /// or initializer expressions, otherwise all nodes and tokens must be equivalent. 
        /// </param>
        public static bool AreEquivalent<TNode>(SyntaxList<TNode> oldList, SyntaxList<TNode> newList, bool topLevel)
            where TNode : CSharpSyntaxNode
        {
            return SyntaxEquivalence.AreEquivalent(oldList.Node, newList.Node, null, topLevel);
        }

        /// <summary>
        /// Determines if two lists of syntax nodes are the same, disregarding trivia differences.
        /// </summary>
        /// <param name="oldList">The old list.</param>
        /// <param name="newList">The new list.</param>
        /// <param name="ignoreChildNode">
        /// If specified called for every child syntax node (not token) that is visited during the comparison. 
        /// If it returns true the child is recursively visited, otherwise the child and its subtree is disregarded.
        /// </param>
        public static bool AreEquivalent<TNode>(SyntaxList<TNode> oldList, SyntaxList<TNode> newList, Func<SyntaxKind, bool> ignoreChildNode = null)
            where TNode : SyntaxNode
        {
            return SyntaxEquivalence.AreEquivalent(oldList.Node, newList.Node, ignoreChildNode, topLevel: false);
        }

        /// <summary>
        /// Determines if two lists of syntax nodes are the same, disregarding trivia differences.
        /// </summary>
        /// <param name="oldList">The old list.</param>
        /// <param name="newList">The new list.</param>
        /// <param name="topLevel"> 
        /// If true then the nodes are equivalent if the contained nodes and tokens declaring
        /// metadata visible symbolic information are equivalent, ignoring any differences of nodes inside method bodies
        /// or initializer expressions, otherwise all nodes and tokens must be equivalent. 
        /// </param>
        public static bool AreEquivalent<TNode>(SeparatedSyntaxList<TNode> oldList, SeparatedSyntaxList<TNode> newList, bool topLevel)
            where TNode : SyntaxNode
        {
            return SyntaxEquivalence.AreEquivalent(oldList.Node, newList.Node, null, topLevel);
        }

        /// <summary>
        /// Determines if two lists of syntax nodes are the same, disregarding trivia differences.
        /// </summary>
        /// <param name="oldList">The old list.</param>
        /// <param name="newList">The new list.</param>
        /// <param name="ignoreChildNode">
        /// If specified called for every child syntax node (not token) that is visited during the comparison. 
        /// If it returns true the child is recursively visited, otherwise the child and its subtree is disregarded.
        /// </param>
        public static bool AreEquivalent<TNode>(SeparatedSyntaxList<TNode> oldList, SeparatedSyntaxList<TNode> newList, Func<SyntaxKind, bool> ignoreChildNode = null)
            where TNode : SyntaxNode
        {
            return SyntaxEquivalence.AreEquivalent(oldList.Node, newList.Node, ignoreChildNode, topLevel: false);
        }

        internal static TypeSyntax GetStandaloneType(TypeSyntax node)
        {
            if (node != null)
            {
                var parent = node.Parent as ExpressionSyntax;
                if (parent != null && (node.Kind() == SyntaxKind.IdentifierName || node.Kind() == SyntaxKind.GenericName))
                {
                    switch (parent.Kind())
                    {
                        case SyntaxKind.QualifiedName:
                            var qualifiedName = (QualifiedNameSyntax)parent;
                            if (qualifiedName.Right == node)
                            {
                                return qualifiedName;
                            }

                            break;
                        case SyntaxKind.AliasQualifiedName:
                            var aliasQualifiedName = (AliasQualifiedNameSyntax)parent;
                            if (aliasQualifiedName.Name == node)
                            {
                                return aliasQualifiedName;
                            }

                            break;
                    }
                }
            }

            return node;
        }

        /// <summary>
        /// Gets the containing expression that is actually a language expression and not just typed
        /// as an ExpressionSyntax for convenience. For example, NameSyntax nodes on the right side
        /// of qualified names and member access expressions are not language expressions, yet the
        /// containing qualified names or member access expressions are indeed expressions.
        /// </summary>
        public static ExpressionSyntax GetStandaloneExpression(ExpressionSyntax expression)
        {
            return SyntaxFactory.GetStandaloneNode(expression) as ExpressionSyntax ?? expression;
        }

        /// <summary>
        /// Gets the containing expression that is actually a language expression and not just typed
        /// as an ExpressionSyntax for convenience. For example, NameSyntax nodes on the right side
        /// of qualified names and member access expressions are not language expressions, yet the
        /// containing qualified names or member access expressions are indeed expressions.
        /// Similarly, if the input node is a cref part that is not independently meaningful, then
        /// the result will be the full cref.
        /// </summary>
        internal static CSharpSyntaxNode GetStandaloneNode(CSharpSyntaxNode node)
        {
            if (node == null || !(node is ExpressionSyntax || node is CrefSyntax))
            {
                return node;
            }

            switch (node.Kind())
            {
                case SyntaxKind.IdentifierName:
                case SyntaxKind.GenericName:
                case SyntaxKind.NameMemberCref:
                case SyntaxKind.IndexerMemberCref:
                case SyntaxKind.OperatorMemberCref:
                case SyntaxKind.ConversionOperatorMemberCref:
                case SyntaxKind.ArrayType:
                case SyntaxKind.NullableType:
                    // Adjustment may be required.
                    break;
                default:
                    return node;
            }

            CSharpSyntaxNode parent = node.Parent;

            if (parent == null)
            {
                return node;
            }

            switch (parent.Kind())
            {
                case SyntaxKind.QualifiedName:
                    if (((QualifiedNameSyntax)parent).Right == node)
                    {
                        return parent;
                    }

                    break;
                case SyntaxKind.AliasQualifiedName:
                    if (((AliasQualifiedNameSyntax)parent).Name == node)
                    {
                        return parent;
                    }

                    break;
                case SyntaxKind.SimpleMemberAccessExpression:
                case SyntaxKind.PointerMemberAccessExpression:
                    if (((MemberAccessExpressionSyntax)parent).Name == node)
                    {
                        return parent;
                    }

                    break;

                case SyntaxKind.MemberBindingExpression:
                    {
                        if (((MemberBindingExpressionSyntax)parent).Name == node)
                        {
                            return parent;
                        }

                        break;
                    }

                // Only care about name member crefs because the other cref members
                // are identifier by keywords, not syntax nodes.
                case SyntaxKind.NameMemberCref:
                    if (((NameMemberCrefSyntax)parent).Name == node)
                    {
                        CSharpSyntaxNode grandparent = parent.Parent;
                        return grandparent != null && grandparent.Kind() == SyntaxKind.QualifiedCref
                            ? grandparent
                            : parent;
                    }

                    break;

                case SyntaxKind.QualifiedCref:
                    if (((QualifiedCrefSyntax)parent).Member == node)
                    {
                        return parent;
                    }

                    break;

                case SyntaxKind.ArrayCreationExpression:
                    if (((ArrayCreationExpressionSyntax)parent).Type == node)
                    {
                        return parent;
                    }

                    break;

                case SyntaxKind.ObjectCreationExpression:
                    if (node.Kind() == SyntaxKind.NullableType && ((ObjectCreationExpressionSyntax)parent).Type == node)
                    {
                        return parent;
                    }

                    break;

                case SyntaxKind.StackAllocArrayCreationExpression:
                    if (((StackAllocArrayCreationExpressionSyntax)parent).Type == node)
                    {
                        return parent;
                    }

                    break;
            }

            return node;
        }

        /// <summary>
        /// Given a conditional binding expression, find corresponding conditional access node.
        /// </summary>
        internal static ConditionalAccessExpressionSyntax FindConditionalAccessNodeForBinding(CSharpSyntaxNode node)
        {
            var currentNode = node;

            Debug.Assert(currentNode.Kind() == SyntaxKind.MemberBindingExpression ||
                         currentNode.Kind() == SyntaxKind.ElementBindingExpression);

            // In a well formed tree, the corresponding access node should be one of the ancestors
            // and its "?" token should precede the binding syntax.
            while (currentNode != null)
            {
                currentNode = currentNode.Parent;
                Debug.Assert(currentNode != null, "binding should be enclosed in a conditional access");

                if (currentNode.Kind() == SyntaxKind.ConditionalAccessExpression)
                {
                    var condAccess = (ConditionalAccessExpressionSyntax)currentNode;
                    if (condAccess.OperatorToken.EndPosition == node.Position)
                    {
                        return condAccess;
                    }
                }
            }

            return null;
        }

        /// <summary>
        /// Converts a generic name expression into one without the generic arguments.
        /// </summary>
        /// <param name="expression"></param>
        /// <returns></returns>
        public static ExpressionSyntax GetNonGenericExpression(ExpressionSyntax expression)
        {
            if (expression != null)
            {
                switch (expression.Kind())
                {
                    case SyntaxKind.SimpleMemberAccessExpression:
                    case SyntaxKind.PointerMemberAccessExpression:
                        var max = (MemberAccessExpressionSyntax)expression;
                        if (max.Name.Kind() == SyntaxKind.GenericName)
                        {
                            var gn = (GenericNameSyntax)max.Name;
                            return SyntaxFactory.BinaryExpression(expression.Kind(), max.Expression, max.OperatorToken, SyntaxFactory.IdentifierName(gn.Identifier));
                        }
                        break;
                    case SyntaxKind.QualifiedName:
                        var qn = (QualifiedNameSyntax)expression;
                        if (qn.Right.Kind() == SyntaxKind.GenericName)
                        {
                            var gn = (GenericNameSyntax)qn.Right;
                            return SyntaxFactory.QualifiedName(qn.Left, qn.DotToken, SyntaxFactory.IdentifierName(gn.Identifier));
                        }
                        break;
                    case SyntaxKind.AliasQualifiedName:
                        var an = (AliasQualifiedNameSyntax)expression;
                        if (an.Name.Kind() == SyntaxKind.GenericName)
                        {
                            var gn = (GenericNameSyntax)an.Name;
                            return SyntaxFactory.AliasQualifiedName(an.Alias, an.ColonColonToken, SyntaxFactory.IdentifierName(gn.Identifier));
                        }
                        break;
                }
            }
            return expression;
        }

        /// <summary>
        /// Determines whether the given text is considered a syntactically complete submission.
        /// Throws <see cref="ArgumentException"/> if the tree was not compiled as an interactive submission.
        /// </summary>
        public static bool IsCompleteSubmission(SyntaxTree tree)
        {
            if (tree == null)
            {
                throw new ArgumentNullException(nameof(tree));
            }
            if (tree.Options.Kind != SourceCodeKind.Script)
            {
                throw new ArgumentException(CSharpResources.SyntaxTreeIsNotASubmission);
            }

            if (!tree.HasCompilationUnitRoot)
            {
                return false;
            }

            var compilation = (CompilationUnitSyntax)tree.GetRoot();
            if (!compilation.HasErrors)
            {
                return true;
            }

            foreach (var error in compilation.EndOfFileToken.GetDiagnostics())
            {
                switch ((ErrorCode)error.Code)
                {
                    case ErrorCode.ERR_OpenEndedComment:
                    case ErrorCode.ERR_EndifDirectiveExpected:
                    case ErrorCode.ERR_EndRegionDirectiveExpected:
                        return false;
                }
            }

            var lastNode = compilation.ChildNodes().LastOrDefault();
            if (lastNode == null)
            {
                return true;
            }

            // unterminated multi-line comment:
            if (lastNode.HasTrailingTrivia && lastNode.ContainsDiagnostics && HasUnterminatedMultiLineComment(lastNode.GetTrailingTrivia()))
            {
                return false;
            }

            if (lastNode.IsKind(SyntaxKind.IncompleteMember))
            {
                return false;
            }

            // All top-level constructs but global statement (i.e. extern alias, using directive, global attribute, and declarations)
            // should have a closing token (semicolon, closing brace or bracket) to be complete.
            if (!lastNode.IsKind(SyntaxKind.GlobalStatement))
            {
                var closingToken = lastNode.GetLastToken(includeZeroWidth: true, includeSkipped: true, includeDirectives: true, includeDocumentationComments: true);
                return !closingToken.IsMissing;
            }

            var globalStatement = (GlobalStatementSyntax)lastNode;
            var token = lastNode.GetLastToken(includeZeroWidth: true, includeSkipped: true, includeDirectives: true, includeDocumentationComments: true);

            if (token.IsMissing)
            {
                // expression statement terminating semicolon might be missing in script code:
                if (tree.Options.Kind == SourceCodeKind.Regular ||
                    !globalStatement.Statement.IsKind(SyntaxKind.ExpressionStatement) ||
                    !token.IsKind(SyntaxKind.SemicolonToken))
                {
                    return false;
                }

                token = token.GetPreviousToken(predicate: SyntaxToken.Any, stepInto: CodeAnalysis.SyntaxTrivia.Any);
                if (token.IsMissing)
                {
                    return false;
                }
            }

            foreach (var error in token.GetDiagnostics())
            {
                switch ((ErrorCode)error.Code)
                {
                    // unterminated character or string literal:
                    case ErrorCode.ERR_NewlineInConst:

                    // unterminated verbatim string literal:
                    case ErrorCode.ERR_UnterminatedStringLit:

                    // unexpected token following a global statement:
                    case ErrorCode.ERR_GlobalDefinitionOrStatementExpected:
                    case ErrorCode.ERR_EOFExpected:
                        return false;
                }
            }

            return true;
        }

        private static bool HasUnterminatedMultiLineComment(SyntaxTriviaList triviaList)
        {
            foreach (var trivia in triviaList)
            {
                if (trivia.ContainsDiagnostics && trivia.Kind() == SyntaxKind.MultiLineCommentTrivia)
                {
                    return true;
                }
            }

            return false;
        }

        /// <summary>Creates a new CaseSwitchLabelSyntax instance.</summary>
        public static CaseSwitchLabelSyntax CaseSwitchLabel(ExpressionSyntax value)
        {
            return SyntaxFactory.CaseSwitchLabel(SyntaxFactory.Token(SyntaxKind.CaseKeyword), value, SyntaxFactory.Token(SyntaxKind.ColonToken));
        }

        /// <summary>Creates a new DefaultSwitchLabelSyntax instance.</summary>
        public static DefaultSwitchLabelSyntax DefaultSwitchLabel()
        {
            return SyntaxFactory.DefaultSwitchLabel(SyntaxFactory.Token(SyntaxKind.DefaultKeyword), SyntaxFactory.Token(SyntaxKind.ColonToken));
        }

        /// <summary>Creates a new BlockSyntax instance.</summary>
        public static BlockSyntax Block(params StatementSyntax[] statements)
        {
            return Block(List(statements));
        }

        /// <summary>Creates a new BlockSyntax instance.</summary>
        public static BlockSyntax Block(IEnumerable<StatementSyntax> statements)
        {
            return Block(List(statements));
        }

        public static PropertyDeclarationSyntax PropertyDeclaration(
            SyntaxList<AttributeListSyntax> attributeLists,
            SyntaxTokenList modifiers,
            TypeSyntax type,
            ExplicitInterfaceSpecifierSyntax explicitInterfaceSpecifier,
            SyntaxToken identifier,
            AccessorListSyntax accessorList)
        {
            return SyntaxFactory.PropertyDeclaration(
                attributeLists,
                modifiers,
                type,
                explicitInterfaceSpecifier,
                identifier,
                accessorList,
                default(ArrowExpressionClauseSyntax),
                default(EqualsValueClauseSyntax));
        }

        public static ConversionOperatorDeclarationSyntax ConversionOperatorDeclaration(
            SyntaxList<AttributeListSyntax> attributeLists,
            SyntaxTokenList modifiers,
            SyntaxToken implicitOrExplicitKeyword,
            SyntaxToken operatorKeyword,
            TypeSyntax type,
            ParameterListSyntax parameterList,
            BlockSyntax body,
            SyntaxToken semicolonToken)
        {
            return SyntaxFactory.ConversionOperatorDeclaration(
                attributeLists: attributeLists,
                modifiers: modifiers,
                implicitOrExplicitKeyword: implicitOrExplicitKeyword,
                operatorKeyword: operatorKeyword,
                type: type,
                parameterList: parameterList,
                body: body,
                expressionBody: default(ArrowExpressionClauseSyntax),
                semicolonToken: semicolonToken);
        }

        public static OperatorDeclarationSyntax OperatorDeclaration(
            SyntaxList<AttributeListSyntax> attributeLists,
            SyntaxTokenList modifiers,
            TypeSyntax returnType,
            SyntaxToken operatorKeyword,
            SyntaxToken operatorToken,
            ParameterListSyntax parameterList,
            BlockSyntax body,
            SyntaxToken semicolonToken)
        {
            return SyntaxFactory.OperatorDeclaration(
                attributeLists: attributeLists,
                modifiers: modifiers,
                returnType: returnType,
                operatorKeyword: operatorKeyword,
                operatorToken: operatorToken,
                parameterList: parameterList,
                body: body,
                expressionBody: default(ArrowExpressionClauseSyntax),
                semicolonToken: semicolonToken);
        }

        /// <summary>Creates a new UsingDirectiveSyntax instance.</summary>
        public static UsingDirectiveSyntax UsingDirective(NameEqualsSyntax alias, NameSyntax name)
        {
            return UsingDirective(
                usingKeyword: Token(SyntaxKind.UsingKeyword),
                staticKeyword: default(SyntaxToken),
                alias: alias,
                name: name,
                semicolonToken: Token(SyntaxKind.SemicolonToken));
        }

<<<<<<< HEAD
        /// <summary>Creates a new ArrayRankSpecifierSyntax instance.</summary>
        public static ArrayRankSpecifierSyntax ArrayRankSpecifier(SyntaxToken openBracketToken, SeparatedSyntaxList<ExpressionSyntax> sizes, SyntaxToken closeBracketToken)
        {
            return SyntaxFactory.ArrayRankSpecifier(openBracketToken, sizes, closeBracketToken, default(SyntaxToken));
        }
=======
        // backwards compatibility for extended API
        public static AccessorDeclarationSyntax AccessorDeclaration(SyntaxKind kind, SyntaxList<AttributeListSyntax> attributeLists, SyntaxTokenList modifiers, BlockSyntax body)
                => SyntaxFactory.AccessorDeclaration(kind, attributeLists, modifiers, body, default(ArrowExpressionClauseSyntax));
        public static AccessorDeclarationSyntax AccessorDeclaration(SyntaxKind kind, SyntaxList<AttributeListSyntax> attributeLists, SyntaxTokenList modifiers, SyntaxToken keyword, BlockSyntax body, SyntaxToken semicolonToken)
                => SyntaxFactory.AccessorDeclaration(kind, attributeLists, modifiers, keyword, body, default(ArrowExpressionClauseSyntax), semicolonToken);
        public static AccessorDeclarationSyntax AccessorDeclaration(SyntaxKind kind, SyntaxList<AttributeListSyntax> attributeLists, SyntaxTokenList modifiers, ArrowExpressionClauseSyntax expressionBody)
                => SyntaxFactory.AccessorDeclaration(kind, attributeLists, modifiers, default(BlockSyntax), expressionBody);
        public static AccessorDeclarationSyntax AccessorDeclaration(SyntaxKind kind, SyntaxList<AttributeListSyntax> attributeLists, SyntaxTokenList modifiers, SyntaxToken keyword, ArrowExpressionClauseSyntax expressionBody, SyntaxToken semicolonToken)
                => SyntaxFactory.AccessorDeclaration(kind, attributeLists, modifiers, keyword, default(BlockSyntax), expressionBody, semicolonToken);

>>>>>>> c28d8bac
    }
}<|MERGE_RESOLUTION|>--- conflicted
+++ resolved
@@ -2502,13 +2502,12 @@
                 semicolonToken: Token(SyntaxKind.SemicolonToken));
         }
 
-<<<<<<< HEAD
         /// <summary>Creates a new ArrayRankSpecifierSyntax instance.</summary>
         public static ArrayRankSpecifierSyntax ArrayRankSpecifier(SyntaxToken openBracketToken, SeparatedSyntaxList<ExpressionSyntax> sizes, SyntaxToken closeBracketToken)
         {
             return SyntaxFactory.ArrayRankSpecifier(openBracketToken, sizes, closeBracketToken, default(SyntaxToken));
         }
-=======
+
         // backwards compatibility for extended API
         public static AccessorDeclarationSyntax AccessorDeclaration(SyntaxKind kind, SyntaxList<AttributeListSyntax> attributeLists, SyntaxTokenList modifiers, BlockSyntax body)
                 => SyntaxFactory.AccessorDeclaration(kind, attributeLists, modifiers, body, default(ArrowExpressionClauseSyntax));
@@ -2518,7 +2517,5 @@
                 => SyntaxFactory.AccessorDeclaration(kind, attributeLists, modifiers, default(BlockSyntax), expressionBody);
         public static AccessorDeclarationSyntax AccessorDeclaration(SyntaxKind kind, SyntaxList<AttributeListSyntax> attributeLists, SyntaxTokenList modifiers, SyntaxToken keyword, ArrowExpressionClauseSyntax expressionBody, SyntaxToken semicolonToken)
                 => SyntaxFactory.AccessorDeclaration(kind, attributeLists, modifiers, keyword, default(BlockSyntax), expressionBody, semicolonToken);
-
->>>>>>> c28d8bac
     }
 }