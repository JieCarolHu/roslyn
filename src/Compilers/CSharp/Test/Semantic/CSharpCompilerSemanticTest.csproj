--- conflicted
+++ resolved
@@ -59,13 +59,10 @@
     <Compile Include="Diagnostics\DiagnosticAnalyzerTests.AllInOne.cs" />
     <Compile Include="Diagnostics\DiagnosticAnalyzerTests.cs" />
     <Compile Include="Diagnostics\GetDiagnosticsTests.cs" />
-<<<<<<< HEAD
-    <Compile Include="IOperation\IOperationTests_InvalidStatement.cs" />
-=======
     <Compile Include="IOperation\IOperationTests_IIfStatement.cs" />
->>>>>>> 68963e4d
     <Compile Include="IOperation\IOperationTests_ISymbolInitializer.cs" />
     <Compile Include="IOperation\IOperationTests_InvalidExpression.cs" />
+    <Compile Include="IOperation\IOperationTests_InvalidStatement.cs" />
     <Compile Include="IOperation\IOperationTests.cs" />
     <Compile Include="Diagnostics\OperationAnalyzerTests.cs" />
     <Compile Include="FlowAnalysis\FlowDiagnosticTests.cs" />
