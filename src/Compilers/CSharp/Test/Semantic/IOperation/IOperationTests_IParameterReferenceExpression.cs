// Copyright (c) Microsoft.  All Rights Reserved.  Licensed under the Apache License, Version 2.0.  See License.txt in the project root for license information.

using Microsoft.CodeAnalysis.CSharp.Syntax;
using Microsoft.CodeAnalysis.CSharp.Test.Utilities;
using Microsoft.CodeAnalysis.Test.Utilities;
using Roslyn.Test.Utilities;
using Xunit;

namespace Microsoft.CodeAnalysis.CSharp.UnitTests
{
    public partial class IOperationTests : SemanticModelTestBase
    {
        [CompilerTrait(CompilerFeature.IOperation)]
        [Fact, WorkItem(8884, "https://github.com/dotnet/roslyn/issues/8884")]
        public void ParameterReference_TupleExpression()
        {
            string source = @"
class Class1
{
    public void M(int x, int y)
    {
        var tuple = /*<bind>*/(x, x + y)/*</bind>*/;
    }
}
";
            string expectedOperationTree = @"
ITupleExpression (OperationKind.TupleExpression, Type: (System.Int32 x, System.Int32)) (Syntax: '(x, x + y)')
  Elements(2):
      IParameterReferenceExpression: x (OperationKind.ParameterReferenceExpression, Type: System.Int32) (Syntax: 'x')
      IBinaryOperatorExpression (BinaryOperatorKind.Add) (OperationKind.BinaryOperatorExpression, Type: System.Int32) (Syntax: 'x + y')
        Left: 
          IParameterReferenceExpression: x (OperationKind.ParameterReferenceExpression, Type: System.Int32) (Syntax: 'x')
        Right: 
          IParameterReferenceExpression: y (OperationKind.ParameterReferenceExpression, Type: System.Int32) (Syntax: 'y')
";
            var expectedDiagnostics = new[] {
                // file.cs(6,13): warning CS0219: The variable 'tuple' is assigned but its value is never used
                //         var tuple = /*<bind>*/(x, x + y)/*</bind>*/;
                Diagnostic(ErrorCode.WRN_UnreferencedVarAssg, "tuple").WithArguments("tuple").WithLocation(6, 13)
            };

            VerifyOperationTreeAndDiagnosticsForTest<TupleExpressionSyntax>(source, expectedOperationTree, expectedDiagnostics);
        }

        [CompilerTrait(CompilerFeature.IOperation)]
        [Fact, WorkItem(8884, "https://github.com/dotnet/roslyn/issues/8884")]
        public void ParameterReference_TupleDeconstruction()
        {
            string source = @"
class Point
{
    public int X { get; }
    public int Y { get; }

    public Point(int x, int y)
    {
        X = x;
        Y = y;
    }

    public void Deconstruct(out int x, out int y)
    {
        x = X;
        y = Y;
    }
}

class Class1
{
    public void M(Point point)
    {
        /*<bind>*/var (x, y) = point/*</bind>*/;
    }
}
";
            string expectedOperationTree = @"
<<<<<<< HEAD
IDeconstructionAssignmentExpression (OperationKind.DeconstructionAssignmentExpression, Type: (System.Int32 x, System.Int32 y)) (Syntax: 'var (x, y) = point')
  Left: IDeclarationExpression (OperationKind.DeclarationExpression, Type: (System.Int32 x, System.Int32 y)) (Syntax: 'var (x, y)')
      Expression: ITupleExpression (OperationKind.TupleExpression, Type: (System.Int32 x, System.Int32 y)) (Syntax: '(x, y)')
          Elements(2):
              ILocalReferenceExpression: x (IsDeclaration: True) (OperationKind.LocalReferenceExpression, Type: System.Int32) (Syntax: 'x')
              ILocalReferenceExpression: y (IsDeclaration: True) (OperationKind.LocalReferenceExpression, Type: System.Int32) (Syntax: 'y')
  Right: IParameterReferenceExpression: point (OperationKind.ParameterReferenceExpression, Type: Point) (Syntax: 'point')
=======
IOperation:  (OperationKind.None) (Syntax: 'var (x, y) = point')
  Children(2):
      ITupleExpression (OperationKind.TupleExpression, Type: (System.Int32 x, System.Int32 y)) (Syntax: 'var (x, y)')
        Elements(2):
            ILocalReferenceExpression: x (IsDeclaration: True) (OperationKind.LocalReferenceExpression, Type: System.Int32) (Syntax: 'x')
            ILocalReferenceExpression: y (IsDeclaration: True) (OperationKind.LocalReferenceExpression, Type: System.Int32) (Syntax: 'y')
      IConversionExpression (Implicit, TryCast: False, Unchecked) (OperationKind.ConversionExpression, Type: (System.Int32 x, System.Int32 y), IsImplicit) (Syntax: 'point')
        Conversion: CommonConversion (Exists: True, IsIdentity: False, IsNumeric: False, IsReference: False, IsUserDefined: False) (MethodSymbol: null)
        Operand: 
          IParameterReferenceExpression: point (OperationKind.ParameterReferenceExpression, Type: Point) (Syntax: 'point')
>>>>>>> ab843e50
";
            var expectedDiagnostics = DiagnosticDescription.None;

            VerifyOperationTreeAndDiagnosticsForTest<AssignmentExpressionSyntax>(source, expectedOperationTree, expectedDiagnostics);
        }

        [CompilerTrait(CompilerFeature.IOperation)]
        [Fact, WorkItem(8884, "https://github.com/dotnet/roslyn/issues/8884")]
        public void ParameterReference_AnonymousObjectCreation()
        {
            string source = @"
class Class1
{
    public void M(int x, string y)
    {
        var v = /*<bind>*/new { Amount = x, Message = ""Hello"" + y }/*</bind>*/;
    }
}
";
            string expectedOperationTree = @"
IAnonymousObjectCreationExpression (OperationKind.AnonymousObjectCreationExpression, Type: <anonymous type: System.Int32 Amount, System.String Message>) (Syntax: 'new { Amoun ... ello"" + y }')
  Initializers(2):
      ISimpleAssignmentExpression (OperationKind.SimpleAssignmentExpression, Type: System.Int32) (Syntax: 'Amount = x')
        Left: 
          IPropertyReferenceExpression: System.Int32 <anonymous type: System.Int32 Amount, System.String Message>.Amount { get; } (Static) (OperationKind.PropertyReferenceExpression, Type: System.Int32) (Syntax: 'Amount')
            Instance Receiver: 
              null
        Right: 
          IParameterReferenceExpression: x (OperationKind.ParameterReferenceExpression, Type: System.Int32) (Syntax: 'x')
      ISimpleAssignmentExpression (OperationKind.SimpleAssignmentExpression, Type: System.String) (Syntax: 'Message = ""Hello"" + y')
        Left: 
          IPropertyReferenceExpression: System.String <anonymous type: System.Int32 Amount, System.String Message>.Message { get; } (Static) (OperationKind.PropertyReferenceExpression, Type: System.String) (Syntax: 'Message')
            Instance Receiver: 
              null
        Right: 
          IBinaryOperatorExpression (BinaryOperatorKind.Add) (OperationKind.BinaryOperatorExpression, Type: System.String) (Syntax: '""Hello"" + y')
            Left: 
              ILiteralExpression (OperationKind.LiteralExpression, Type: System.String, Constant: ""Hello"") (Syntax: '""Hello""')
            Right: 
              IParameterReferenceExpression: y (OperationKind.ParameterReferenceExpression, Type: System.String) (Syntax: 'y')
";
            var expectedDiagnostics = DiagnosticDescription.None;

            VerifyOperationTreeAndDiagnosticsForTest<AnonymousObjectCreationExpressionSyntax>(source, expectedOperationTree, expectedDiagnostics);
        }

        [CompilerTrait(CompilerFeature.IOperation)]
        [Fact, WorkItem(8884, "https://github.com/dotnet/roslyn/issues/8884")]
        public void ParameterReference_QueryExpression()
        {
            string source = @"
using System.Linq;
using System.Collections.Generic;

struct Customer
{
    public string Name { get; set; }
    public string Address { get; set; }
}

class Class1
{
    public void M(List<Customer> customers)
    {
        var result = /*<bind>*/from cust in customers
                     select cust.Name/*</bind>*/;
    }
}
";
            string expectedOperationTree = @"
ITranslatedQueryExpression (OperationKind.TranslatedQueryExpression, Type: System.Collections.Generic.IEnumerable<System.String>) (Syntax: 'from cust i ... t cust.Name')
  Expression: 
    IInvocationExpression (System.Collections.Generic.IEnumerable<System.String> System.Linq.Enumerable.Select<Customer, System.String>(this System.Collections.Generic.IEnumerable<Customer> source, System.Func<Customer, System.String> selector)) (OperationKind.InvocationExpression, Type: System.Collections.Generic.IEnumerable<System.String>, IsImplicit) (Syntax: 'select cust.Name')
      Instance Receiver: 
        null
      Arguments(2):
          IArgument (ArgumentKind.Explicit, Matching Parameter: source) (OperationKind.Argument, IsImplicit) (Syntax: 'from cust in customers')
            IConversionExpression (Implicit, TryCast: False, Unchecked) (OperationKind.ConversionExpression, Type: System.Collections.Generic.IEnumerable<Customer>, IsImplicit) (Syntax: 'from cust in customers')
              Conversion: CommonConversion (Exists: True, IsIdentity: False, IsNumeric: False, IsReference: True, IsUserDefined: False) (MethodSymbol: null)
              Operand: 
                IParameterReferenceExpression: customers (OperationKind.ParameterReferenceExpression, Type: System.Collections.Generic.List<Customer>) (Syntax: 'customers')
            InConversion: CommonConversion (Exists: True, IsIdentity: True, IsNumeric: False, IsReference: False, IsUserDefined: False) (MethodSymbol: null)
            OutConversion: CommonConversion (Exists: True, IsIdentity: True, IsNumeric: False, IsReference: False, IsUserDefined: False) (MethodSymbol: null)
          IArgument (ArgumentKind.Explicit, Matching Parameter: selector) (OperationKind.Argument, IsImplicit) (Syntax: 'cust.Name')
            IConversionExpression (Implicit, TryCast: False, Unchecked) (OperationKind.ConversionExpression, Type: System.Func<Customer, System.String>, IsImplicit) (Syntax: 'cust.Name')
              Conversion: CommonConversion (Exists: True, IsIdentity: False, IsNumeric: False, IsReference: False, IsUserDefined: False) (MethodSymbol: null)
              Operand: 
                IAnonymousFunctionExpression (Symbol: lambda expression) (OperationKind.AnonymousFunctionExpression, Type: null, IsImplicit) (Syntax: 'cust.Name')
                  IBlockStatement (1 statements) (OperationKind.BlockStatement, IsImplicit) (Syntax: 'cust.Name')
                    IReturnStatement (OperationKind.ReturnStatement, IsImplicit) (Syntax: 'cust.Name')
                      ReturnedValue: 
                        IPropertyReferenceExpression: System.String Customer.Name { get; set; } (OperationKind.PropertyReferenceExpression, Type: System.String) (Syntax: 'cust.Name')
                          Instance Receiver: 
                            IOperation:  (OperationKind.None) (Syntax: 'cust')
            InConversion: CommonConversion (Exists: True, IsIdentity: True, IsNumeric: False, IsReference: False, IsUserDefined: False) (MethodSymbol: null)
            OutConversion: CommonConversion (Exists: True, IsIdentity: True, IsNumeric: False, IsReference: False, IsUserDefined: False) (MethodSymbol: null)
";
            var expectedDiagnostics = DiagnosticDescription.None;

            VerifyOperationTreeAndDiagnosticsForTest<QueryExpressionSyntax>(source, expectedOperationTree, expectedDiagnostics);
        }

        [CompilerTrait(CompilerFeature.IOperation)]
        [Fact, WorkItem(8884, "https://github.com/dotnet/roslyn/issues/8884")]
        public void ParameterReference_ObjectAndCollectionInitializer()
        {
            string source = @"
using System.Collections.Generic;

internal class Class
{
    public int X { get; set; }
    public List<int> Y { get; set; }
    public Dictionary<int, int> Z { get; set; }
    public Class C { get; set; }

    public void M(int x, int y, int z)
    {
        var c = /*<bind>*/new Class() { X = x, Y = { x, y, 3 }, Z = { { x, y } }, C = { X = z } }/*</bind>*/;
    }
}
";
            string expectedOperationTree = @"
IObjectCreationExpression (Constructor: Class..ctor()) (OperationKind.ObjectCreationExpression, Type: Class) (Syntax: 'new Class() ... { X = z } }')
  Arguments(0)
  Initializer: 
    IObjectOrCollectionInitializerExpression (OperationKind.ObjectOrCollectionInitializerExpression, Type: Class) (Syntax: '{ X = x, Y  ... { X = z } }')
      Initializers(4):
          ISimpleAssignmentExpression (OperationKind.SimpleAssignmentExpression, Type: System.Int32) (Syntax: 'X = x')
            Left: 
              IPropertyReferenceExpression: System.Int32 Class.X { get; set; } (OperationKind.PropertyReferenceExpression, Type: System.Int32) (Syntax: 'X')
                Instance Receiver: 
                  IInstanceReferenceExpression (OperationKind.InstanceReferenceExpression, Type: Class) (Syntax: 'X')
            Right: 
              IParameterReferenceExpression: x (OperationKind.ParameterReferenceExpression, Type: System.Int32) (Syntax: 'x')
          IMemberInitializerExpression (OperationKind.MemberInitializerExpression, Type: System.Collections.Generic.List<System.Int32>) (Syntax: 'Y = { x, y, 3 }')
            InitializedMember: 
              IPropertyReferenceExpression: System.Collections.Generic.List<System.Int32> Class.Y { get; set; } (OperationKind.PropertyReferenceExpression, Type: System.Collections.Generic.List<System.Int32>) (Syntax: 'Y')
                Instance Receiver: 
                  IInstanceReferenceExpression (OperationKind.InstanceReferenceExpression, Type: Class) (Syntax: 'Y')
            Initializer: 
              IObjectOrCollectionInitializerExpression (OperationKind.ObjectOrCollectionInitializerExpression, Type: System.Collections.Generic.List<System.Int32>) (Syntax: '{ x, y, 3 }')
                Initializers(3):
                    ICollectionElementInitializerExpression (AddMethod: void System.Collections.Generic.List<System.Int32>.Add(System.Int32 item)) (IsDynamic: False) (OperationKind.CollectionElementInitializerExpression, Type: System.Void, IsImplicit) (Syntax: 'x')
                      Arguments(1):
                          IParameterReferenceExpression: x (OperationKind.ParameterReferenceExpression, Type: System.Int32) (Syntax: 'x')
                    ICollectionElementInitializerExpression (AddMethod: void System.Collections.Generic.List<System.Int32>.Add(System.Int32 item)) (IsDynamic: False) (OperationKind.CollectionElementInitializerExpression, Type: System.Void, IsImplicit) (Syntax: 'y')
                      Arguments(1):
                          IParameterReferenceExpression: y (OperationKind.ParameterReferenceExpression, Type: System.Int32) (Syntax: 'y')
                    ICollectionElementInitializerExpression (AddMethod: void System.Collections.Generic.List<System.Int32>.Add(System.Int32 item)) (IsDynamic: False) (OperationKind.CollectionElementInitializerExpression, Type: System.Void, IsImplicit) (Syntax: '3')
                      Arguments(1):
                          ILiteralExpression (OperationKind.LiteralExpression, Type: System.Int32, Constant: 3) (Syntax: '3')
          IMemberInitializerExpression (OperationKind.MemberInitializerExpression, Type: System.Collections.Generic.Dictionary<System.Int32, System.Int32>) (Syntax: 'Z = { { x, y } }')
            InitializedMember: 
              IPropertyReferenceExpression: System.Collections.Generic.Dictionary<System.Int32, System.Int32> Class.Z { get; set; } (OperationKind.PropertyReferenceExpression, Type: System.Collections.Generic.Dictionary<System.Int32, System.Int32>) (Syntax: 'Z')
                Instance Receiver: 
                  IInstanceReferenceExpression (OperationKind.InstanceReferenceExpression, Type: Class) (Syntax: 'Z')
            Initializer: 
              IObjectOrCollectionInitializerExpression (OperationKind.ObjectOrCollectionInitializerExpression, Type: System.Collections.Generic.Dictionary<System.Int32, System.Int32>) (Syntax: '{ { x, y } }')
                Initializers(1):
                    ICollectionElementInitializerExpression (AddMethod: void System.Collections.Generic.Dictionary<System.Int32, System.Int32>.Add(System.Int32 key, System.Int32 value)) (IsDynamic: False) (OperationKind.CollectionElementInitializerExpression, Type: System.Void, IsImplicit) (Syntax: '{ x, y }')
                      Arguments(2):
                          IParameterReferenceExpression: x (OperationKind.ParameterReferenceExpression, Type: System.Int32) (Syntax: 'x')
                          IParameterReferenceExpression: y (OperationKind.ParameterReferenceExpression, Type: System.Int32) (Syntax: 'y')
          IMemberInitializerExpression (OperationKind.MemberInitializerExpression, Type: Class) (Syntax: 'C = { X = z }')
            InitializedMember: 
              IPropertyReferenceExpression: Class Class.C { get; set; } (OperationKind.PropertyReferenceExpression, Type: Class) (Syntax: 'C')
                Instance Receiver: 
                  IInstanceReferenceExpression (OperationKind.InstanceReferenceExpression, Type: Class) (Syntax: 'C')
            Initializer: 
              IObjectOrCollectionInitializerExpression (OperationKind.ObjectOrCollectionInitializerExpression, Type: Class) (Syntax: '{ X = z }')
                Initializers(1):
                    ISimpleAssignmentExpression (OperationKind.SimpleAssignmentExpression, Type: System.Int32) (Syntax: 'X = z')
                      Left: 
                        IPropertyReferenceExpression: System.Int32 Class.X { get; set; } (OperationKind.PropertyReferenceExpression, Type: System.Int32) (Syntax: 'X')
                          Instance Receiver: 
                            IInstanceReferenceExpression (OperationKind.InstanceReferenceExpression, Type: Class) (Syntax: 'X')
                      Right: 
                        IParameterReferenceExpression: z (OperationKind.ParameterReferenceExpression, Type: System.Int32) (Syntax: 'z')
";
            var expectedDiagnostics = DiagnosticDescription.None;

            VerifyOperationTreeAndDiagnosticsForTest<ObjectCreationExpressionSyntax>(source, expectedOperationTree, expectedDiagnostics);
        }

        [CompilerTrait(CompilerFeature.IOperation)]
        [Fact, WorkItem(8884, "https://github.com/dotnet/roslyn/issues/8884")]
        public void ParameterReference_DelegateCreationExpressionWithLambdaArgument()
        {
            string source = @"
using System;

class Class
{
    // Used parameter methods
    public void UsedParameterMethod1(Action a)
    {
        Action a2 = /*<bind>*/new Action(() =>
        {
            a();
        })/*</bind>*/;
    }
}
";
            string expectedOperationTree = @"
IOperation:  (OperationKind.None) (Syntax: 'new Action( ... })')
  Children(1):
      IAnonymousFunctionExpression (Symbol: lambda expression) (OperationKind.AnonymousFunctionExpression, Type: null) (Syntax: '() => ... }')
        IBlockStatement (2 statements) (OperationKind.BlockStatement) (Syntax: '{ ... }')
          IExpressionStatement (OperationKind.ExpressionStatement) (Syntax: 'a();')
            Expression: 
              IInvocationExpression (virtual void System.Action.Invoke()) (OperationKind.InvocationExpression, Type: System.Void) (Syntax: 'a()')
                Instance Receiver: 
                  IParameterReferenceExpression: a (OperationKind.ParameterReferenceExpression, Type: System.Action) (Syntax: 'a')
                Arguments(0)
          IReturnStatement (OperationKind.ReturnStatement, IsImplicit) (Syntax: '{ ... }')
            ReturnedValue: 
              null
";
            var expectedDiagnostics = DiagnosticDescription.None;

            VerifyOperationTreeAndDiagnosticsForTest<ObjectCreationExpressionSyntax>(source, expectedOperationTree, expectedDiagnostics);
        }

        [CompilerTrait(CompilerFeature.IOperation)]
        [Fact, WorkItem(8884, "https://github.com/dotnet/roslyn/issues/8884")]
        public void ParameterReference_DelegateCreationExpressionWithMethodArgument()
        {
            string source = @"
using System;

class Class
{
    public delegate void Delegate(int x, int y);

    public void Method(Delegate d)
    {
        var a = /*<bind>*/new Delegate(Method2)/*</bind>*/;
    }

    public void Method2(int x, int y)
    {
    }
}
";
            string expectedOperationTree = @"
IOperation:  (OperationKind.None) (Syntax: 'new Delegate(Method2)')
  Children(1):
      IOperation:  (OperationKind.None) (Syntax: 'Method2')
        Children(1):
            IInstanceReferenceExpression (OperationKind.InstanceReferenceExpression, Type: Class, IsImplicit) (Syntax: 'Method2')
";
            var expectedDiagnostics = DiagnosticDescription.None;

            VerifyOperationTreeAndDiagnosticsForTest<ObjectCreationExpressionSyntax>(source, expectedOperationTree, expectedDiagnostics);
        }

        [CompilerTrait(CompilerFeature.IOperation)]
        [Fact, WorkItem(8884, "https://github.com/dotnet/roslyn/issues/8884")]
        public void ParameterReference_DelegateCreationExpressionWithInvalidArgument()
        {
            string source = @"
using System;

class Class
{
    public delegate void Delegate(int x, int y);

    public void Method(int x)
    {
        var a = /*<bind>*/new Delegate(x)/*</bind>*/;
    }
}
";
            string expectedOperationTree = @"
IInvalidExpression (OperationKind.InvalidExpression, Type: Class.Delegate, IsInvalid) (Syntax: 'new Delegate(x)')
  Children(1):
      IParameterReferenceExpression: x (OperationKind.ParameterReferenceExpression, Type: System.Int32, IsInvalid) (Syntax: 'x')
";
            var expectedDiagnostics = new DiagnosticDescription[] {
                // CS0149: Method name expected
                //         var a = /*<bind>*/new Delegate(x)/*</bind>*/;
                Diagnostic(ErrorCode.ERR_MethodNameExpected, "x").WithLocation(10, 40)
            };

            VerifyOperationTreeAndDiagnosticsForTest<ObjectCreationExpressionSyntax>(source, expectedOperationTree, expectedDiagnostics);
        }

        [CompilerTrait(CompilerFeature.IOperation)]
        [Fact, WorkItem(8884, "https://github.com/dotnet/roslyn/issues/8884")]
        public void ParameterReference_DynamicCollectionInitializer()
        {
            string source = @"
using System.Collections.Generic;

internal class Class
{
    public dynamic X { get; set; }

    public void M(int x, int y)
    {
        var c = new Class() /*<bind>*/{ X = { { x, y } } }/*</bind>*/;
    }
}
";
            string expectedOperationTree = @"
IObjectOrCollectionInitializerExpression (OperationKind.ObjectOrCollectionInitializerExpression, Type: Class) (Syntax: '{ X = { { x, y } } }')
  Initializers(1):
      IMemberInitializerExpression (OperationKind.MemberInitializerExpression, Type: dynamic) (Syntax: 'X = { { x, y } }')
        InitializedMember: 
          IPropertyReferenceExpression: dynamic Class.X { get; set; } (OperationKind.PropertyReferenceExpression, Type: dynamic) (Syntax: 'X')
            Instance Receiver: 
              IInstanceReferenceExpression (OperationKind.InstanceReferenceExpression, Type: Class) (Syntax: 'X')
        Initializer: 
          IObjectOrCollectionInitializerExpression (OperationKind.ObjectOrCollectionInitializerExpression, Type: dynamic) (Syntax: '{ { x, y } }')
            Initializers(1):
                ICollectionElementInitializerExpression (IsDynamic: True) (OperationKind.CollectionElementInitializerExpression, Type: System.Void) (Syntax: '{ x, y }')
                  Arguments(2):
                      IParameterReferenceExpression: x (OperationKind.ParameterReferenceExpression, Type: System.Int32) (Syntax: 'x')
                      IParameterReferenceExpression: y (OperationKind.ParameterReferenceExpression, Type: System.Int32) (Syntax: 'y')
";
            var expectedDiagnostics = DiagnosticDescription.None;

            VerifyOperationTreeAndDiagnosticsForTest<InitializerExpressionSyntax>(source, expectedOperationTree, expectedDiagnostics);
        }

        [CompilerTrait(CompilerFeature.IOperation)]
        [Fact, WorkItem(8884, "https://github.com/dotnet/roslyn/issues/8884")]
        public void ParameterReference_NameOfExpression()
        {
            string source = @"
class Class1
{
    public string M(int x)
    {
        return /*<bind>*/nameof(x)/*</bind>*/;
    }
}
";
            string expectedOperationTree = @"
INameOfExpression (OperationKind.NameOfExpression, Type: System.String, Constant: ""x"") (Syntax: 'nameof(x)')
  IParameterReferenceExpression: x (OperationKind.ParameterReferenceExpression, Type: System.Int32) (Syntax: 'x')
";
            var expectedDiagnostics = DiagnosticDescription.None;

            VerifyOperationTreeAndDiagnosticsForTest<InvocationExpressionSyntax>(source, expectedOperationTree, expectedDiagnostics);
        }

        [CompilerTrait(CompilerFeature.IOperation)]
        [Fact, WorkItem(8884, "https://github.com/dotnet/roslyn/issues/8884")]
        public void ParameterReference_PointerIndirectionExpression()
        {
            string source = @"
class Class1
{
    public unsafe int M(int *x)
    {
        return /*<bind>*/*x/*</bind>*/;
    }
}
";
            string expectedOperationTree = @"
IOperation:  (OperationKind.None) (Syntax: '*x')
  Children(1):
      IParameterReferenceExpression: x (OperationKind.ParameterReferenceExpression, Type: System.Int32*) (Syntax: 'x')
";
            var expectedDiagnostics = new DiagnosticDescription[] {
                // CS0227: Unsafe code may only appear if compiling with /unsafe
                //     public unsafe int M(int *x)
                Diagnostic(ErrorCode.ERR_IllegalUnsafe, "M").WithLocation(4, 23)
            };

            VerifyOperationTreeAndDiagnosticsForTest<PrefixUnaryExpressionSyntax>(source, expectedOperationTree, expectedDiagnostics);
        }

        [CompilerTrait(CompilerFeature.IOperation)]
        [Fact, WorkItem(8884, "https://github.com/dotnet/roslyn/issues/8884")]
        public void ParameterReference_FixedLocalInitializer()
        {
            string source = @"
using System.Collections.Generic;

internal class Class
{
    public unsafe void M(int[] array)
    {
        fixed (int* /*<bind>*/p = array/*</bind>*/)
        {
            *p = 1;
        }
    }
}
";
            string expectedOperationTree = @"
IVariableDeclaration (1 variables) (OperationKind.VariableDeclaration) (Syntax: 'p = array')
  Variables: Local_1: System.Int32* p
  Initializer: 
    IOperation:  (OperationKind.None) (Syntax: 'array')
      Children(1):
          IParameterReferenceExpression: array (OperationKind.ParameterReferenceExpression, Type: System.Int32[]) (Syntax: 'array')
";
            var expectedDiagnostics = new DiagnosticDescription[] {
                // CS0227: Unsafe code may only appear if compiling with /unsafe
                //     public unsafe void M(int[] array)
                Diagnostic(ErrorCode.ERR_IllegalUnsafe, "M").WithLocation(6, 24)
            };

            VerifyOperationTreeAndDiagnosticsForTest<VariableDeclaratorSyntax>(source, expectedOperationTree, expectedDiagnostics);
        }

        [CompilerTrait(CompilerFeature.IOperation)]
        [Fact, WorkItem(8884, "https://github.com/dotnet/roslyn/issues/8884")]
        public void ParameterReference_RefTypeOperator()
        {
            string source = @"
class Class1
{
    public System.Type M(System.TypedReference x)
    {
        return /*<bind>*/__reftype(x)/*</bind>*/;
    }
}
";
            string expectedOperationTree = @"
IOperation:  (OperationKind.None) (Syntax: '__reftype(x)')
  Children(1):
      IParameterReferenceExpression: x (OperationKind.ParameterReferenceExpression, Type: System.TypedReference) (Syntax: 'x')
";
            var expectedDiagnostics = DiagnosticDescription.None;

            VerifyOperationTreeAndDiagnosticsForTest<RefTypeExpressionSyntax>(source, expectedOperationTree, expectedDiagnostics);
        }

        [CompilerTrait(CompilerFeature.IOperation)]
        [Fact, WorkItem(8884, "https://github.com/dotnet/roslyn/issues/8884")]
        public void ParameterReference_MakeRefOperator()
        {
            string source = @"
class Class1
{
    public void M(System.Type x)
    {
        var y = /*<bind>*/__makeref(x)/*</bind>*/;
    }
}
";
            string expectedOperationTree = @"
IOperation:  (OperationKind.None) (Syntax: '__makeref(x)')
  Children(1):
      IParameterReferenceExpression: x (OperationKind.ParameterReferenceExpression, Type: System.Type) (Syntax: 'x')
";
            var expectedDiagnostics = DiagnosticDescription.None;

            VerifyOperationTreeAndDiagnosticsForTest<MakeRefExpressionSyntax>(source, expectedOperationTree, expectedDiagnostics);
        }

        [CompilerTrait(CompilerFeature.IOperation)]
        [Fact, WorkItem(8884, "https://github.com/dotnet/roslyn/issues/8884")]
        public void ParameterReference_RefValueOperator()
        {
            string source = @"
class Class1
{
    public void M(System.TypedReference x)
    {
        var y = /*<bind>*/__refvalue(x, int)/*</bind>*/;
    }
}
";
            string expectedOperationTree = @"
IOperation:  (OperationKind.None) (Syntax: '__refvalue(x, int)')
  Children(1):
      IParameterReferenceExpression: x (OperationKind.ParameterReferenceExpression, Type: System.TypedReference) (Syntax: 'x')
";
            var expectedDiagnostics = DiagnosticDescription.None;

            VerifyOperationTreeAndDiagnosticsForTest<RefValueExpressionSyntax>(source, expectedOperationTree, expectedDiagnostics);
        }

        [CompilerTrait(CompilerFeature.IOperation)]
        [Fact, WorkItem(8884, "https://github.com/dotnet/roslyn/issues/8884")]
        public void ParameterReference_DynamicIndexerAccess()
        {
            string source = @"
class Class1
{
    public void M(dynamic d, int x)
    {
        var /*<bind>*/y = d[x]/*</bind>*/;
    }
}
";
            string expectedOperationTree = @"
IVariableDeclaration (1 variables) (OperationKind.VariableDeclaration) (Syntax: 'y = d[x]')
  Variables: Local_1: dynamic y
  Initializer: 
    IDynamicIndexerAccessExpression (OperationKind.DynamicIndexerAccessExpression, Type: dynamic) (Syntax: 'd[x]')
      Expression: 
        IParameterReferenceExpression: d (OperationKind.ParameterReferenceExpression, Type: dynamic) (Syntax: 'd')
      Arguments(1):
          IParameterReferenceExpression: x (OperationKind.ParameterReferenceExpression, Type: System.Int32) (Syntax: 'x')
      ArgumentNames(0)
      ArgumentRefKinds(0)
";
            var expectedDiagnostics = DiagnosticDescription.None;

            VerifyOperationTreeAndDiagnosticsForTest<VariableDeclaratorSyntax>(source, expectedOperationTree, expectedDiagnostics);
        }

        [CompilerTrait(CompilerFeature.IOperation)]
        [Fact, WorkItem(8884, "https://github.com/dotnet/roslyn/issues/8884")]
        public void ParameterReference_DynamicMemberAccess()
        {
            string source = @"
class Class1
{
    public void M(dynamic x, int y)
    {
        var z = /*<bind>*/x.M(y)/*</bind>*/;
    }
}
";
            string expectedOperationTree = @"
IDynamicInvocationExpression (OperationKind.DynamicInvocationExpression, Type: dynamic) (Syntax: 'x.M(y)')
  Expression: 
    IDynamicMemberReferenceExpression (Member Name: ""M"", Containing Type: null) (OperationKind.DynamicMemberReferenceExpression, Type: dynamic) (Syntax: 'x.M')
      Type Arguments(0)
      Instance Receiver: 
        IParameterReferenceExpression: x (OperationKind.ParameterReferenceExpression, Type: dynamic) (Syntax: 'x')
  Arguments(1):
      IParameterReferenceExpression: y (OperationKind.ParameterReferenceExpression, Type: System.Int32) (Syntax: 'y')
  ArgumentNames(0)
  ArgumentRefKinds(0)
";
            var expectedDiagnostics = DiagnosticDescription.None;

            VerifyOperationTreeAndDiagnosticsForTest<InvocationExpressionSyntax>(source, expectedOperationTree, expectedDiagnostics);
        }

        [CompilerTrait(CompilerFeature.IOperation)]
        [Fact, WorkItem(8884, "https://github.com/dotnet/roslyn/issues/8884")]
        public void ParameterReference_DynamicInvocation()
        {
            string source = @"
class Class1
{
    public void M(dynamic x, int y)
    {
        var z = /*<bind>*/x(y)/*</bind>*/;
    }
}
";
            string expectedOperationTree = @"
IDynamicInvocationExpression (OperationKind.DynamicInvocationExpression, Type: dynamic) (Syntax: 'x(y)')
  Expression: 
    IParameterReferenceExpression: x (OperationKind.ParameterReferenceExpression, Type: dynamic) (Syntax: 'x')
  Arguments(1):
      IParameterReferenceExpression: y (OperationKind.ParameterReferenceExpression, Type: System.Int32) (Syntax: 'y')
  ArgumentNames(0)
  ArgumentRefKinds(0)
";
            var expectedDiagnostics = DiagnosticDescription.None;

            VerifyOperationTreeAndDiagnosticsForTest<InvocationExpressionSyntax>(source, expectedOperationTree, expectedDiagnostics);
        }

        [CompilerTrait(CompilerFeature.IOperation)]
        [Fact, WorkItem(8884, "https://github.com/dotnet/roslyn/issues/8884")]
        public void ParameterReference_DynamicObjectCreation()
        {
            string source = @"
internal class Class
{
    public Class(Class x) { }
    public Class(string x) { }

    public void M(dynamic x)
    {
        var c = /*<bind>*/new Class(x)/*</bind>*/;
    }
}
";
            string expectedOperationTree = @"
IDynamicObjectCreationExpression (OperationKind.DynamicObjectCreationExpression, Type: Class) (Syntax: 'new Class(x)')
  Arguments(1):
      IParameterReferenceExpression: x (OperationKind.ParameterReferenceExpression, Type: dynamic) (Syntax: 'x')
  ArgumentNames(0)
  ArgumentRefKinds(0)
  Initializer: 
    null
";
            var expectedDiagnostics = DiagnosticDescription.None;

            VerifyOperationTreeAndDiagnosticsForTest<ObjectCreationExpressionSyntax>(source, expectedOperationTree, expectedDiagnostics);
        }

        [CompilerTrait(CompilerFeature.IOperation)]
        [Fact, WorkItem(8884, "https://github.com/dotnet/roslyn/issues/8884")]
        public void ParameterReference_StackAllocArrayCreation()
        {
            string source = @"
using System.Collections.Generic;

internal class Class
{
    public unsafe void M(int x)
    {
        int* block = /*<bind>*/stackalloc int[x]/*</bind>*/;
    }
}
";
            string expectedOperationTree = @"
IOperation:  (OperationKind.None) (Syntax: 'stackalloc int[x]')
  Children(1):
      IParameterReferenceExpression: x (OperationKind.ParameterReferenceExpression, Type: System.Int32) (Syntax: 'x')
";
            var expectedDiagnostics = new DiagnosticDescription[] {
                // CS0227: Unsafe code may only appear if compiling with /unsafe
                //     public unsafe void M(int x)
                Diagnostic(ErrorCode.ERR_IllegalUnsafe, "M").WithLocation(6, 24)
            };

            VerifyOperationTreeAndDiagnosticsForTest<StackAllocArrayCreationExpressionSyntax>(source, expectedOperationTree, expectedDiagnostics);
        }

        [CompilerTrait(CompilerFeature.IOperation)]
        [Fact, WorkItem(8884, "https://github.com/dotnet/roslyn/issues/8884")]
        public void ParameterReference_InterpolatedStringExpression()
        {
            string source = @"
using System;

internal class Class
{
    public void M(string x, int y)
    {
        Console.WriteLine(/*<bind>*/$""String {x,20} and {y:D3} and constant {1}""/*</bind>*/);
    }
}
";
            string expectedOperationTree = @"
IInterpolatedStringExpression (OperationKind.InterpolatedStringExpression, Type: System.String) (Syntax: '$""String {x ... nstant {1}""')
  Parts(6):
      IInterpolatedStringText (OperationKind.InterpolatedStringText) (Syntax: 'String ')
        Text: 
          ILiteralExpression (OperationKind.LiteralExpression, Type: System.String, Constant: ""String "") (Syntax: 'String ')
      IInterpolation (OperationKind.Interpolation) (Syntax: '{x,20}')
        Expression: 
          IParameterReferenceExpression: x (OperationKind.ParameterReferenceExpression, Type: System.String) (Syntax: 'x')
        Alignment: 
          ILiteralExpression (OperationKind.LiteralExpression, Type: System.Int32, Constant: 20) (Syntax: '20')
        FormatString: 
          null
      IInterpolatedStringText (OperationKind.InterpolatedStringText) (Syntax: ' and ')
        Text: 
          ILiteralExpression (OperationKind.LiteralExpression, Type: System.String, Constant: "" and "") (Syntax: ' and ')
      IInterpolation (OperationKind.Interpolation) (Syntax: '{y:D3}')
        Expression: 
          IParameterReferenceExpression: y (OperationKind.ParameterReferenceExpression, Type: System.Int32) (Syntax: 'y')
        Alignment: 
          null
        FormatString: 
          ILiteralExpression (OperationKind.LiteralExpression, Type: System.String, Constant: ""D3"") (Syntax: ':D3')
      IInterpolatedStringText (OperationKind.InterpolatedStringText) (Syntax: ' and constant ')
        Text: 
          ILiteralExpression (OperationKind.LiteralExpression, Type: System.String, Constant: "" and constant "") (Syntax: ' and constant ')
      IInterpolation (OperationKind.Interpolation) (Syntax: '{1}')
        Expression: 
          ILiteralExpression (OperationKind.LiteralExpression, Type: System.Int32, Constant: 1) (Syntax: '1')
        Alignment: 
          null
        FormatString: 
          null
";
            var expectedDiagnostics = DiagnosticDescription.None;

            VerifyOperationTreeAndDiagnosticsForTest<InterpolatedStringExpressionSyntax>(source, expectedOperationTree, expectedDiagnostics);
        }

        [CompilerTrait(CompilerFeature.IOperation)]
        [Fact, WorkItem(8884, "https://github.com/dotnet/roslyn/issues/8884")]
        public void ParameterReference_ThrowExpression()
        {
            string source = @"
using System;

internal class Class
{
    public void M(string x)
    {
        var y = x ?? /*<bind>*/throw new ArgumentNullException(nameof(x))/*</bind>*/;
    }
}
";
            string expectedOperationTree = @"
IThrowExpression (OperationKind.ThrowExpression, Type: null) (Syntax: 'throw new A ... (nameof(x))')
  IObjectCreationExpression (Constructor: System.ArgumentNullException..ctor(System.String paramName)) (OperationKind.ObjectCreationExpression, Type: System.ArgumentNullException) (Syntax: 'new Argumen ... (nameof(x))')
    Arguments(1):
        IArgument (ArgumentKind.Explicit, Matching Parameter: paramName) (OperationKind.Argument) (Syntax: 'nameof(x)')
          INameOfExpression (OperationKind.NameOfExpression, Type: System.String, Constant: ""x"") (Syntax: 'nameof(x)')
            IParameterReferenceExpression: x (OperationKind.ParameterReferenceExpression, Type: System.String) (Syntax: 'x')
          InConversion: CommonConversion (Exists: True, IsIdentity: True, IsNumeric: False, IsReference: False, IsUserDefined: False) (MethodSymbol: null)
          OutConversion: CommonConversion (Exists: True, IsIdentity: True, IsNumeric: False, IsReference: False, IsUserDefined: False) (MethodSymbol: null)
    Initializer: 
      null
";
            var expectedDiagnostics = DiagnosticDescription.None;

            VerifyOperationTreeAndDiagnosticsForTest<ThrowExpressionSyntax>(source, expectedOperationTree, expectedDiagnostics);
        }

        [CompilerTrait(CompilerFeature.IOperation)]
        [Fact, WorkItem(8884, "https://github.com/dotnet/roslyn/issues/8884")]
        public void ParameterReference_PatternSwitchStatement()
        {
            string source = @"
internal class Class
{
    public void M(int x)
    {
        switch (x)
        {
            /*<bind>*/case var y when (x >= 10):
                break;/*</bind>*/
        }
    }
}
";
            string expectedOperationTree = @"
ISwitchCase (1 case clauses, 1 statements) (OperationKind.SwitchCase) (Syntax: 'case var y  ... break;')
    Clauses:
        IPatternCaseClause (Label Symbol: case var y when (x >= 10):) (CaseKind.Pattern) (OperationKind.CaseClause) (Syntax: 'case var y  ...  (x >= 10):')
          Pattern: 
            IDeclarationPattern (Declared Symbol: System.Int32 y) (OperationKind.DeclarationPattern) (Syntax: 'var y')
          Guard Expression: 
            IBinaryOperatorExpression (BinaryOperatorKind.GreaterThanOrEqual) (OperationKind.BinaryOperatorExpression, Type: System.Boolean) (Syntax: 'x >= 10')
              Left: 
                IParameterReferenceExpression: x (OperationKind.ParameterReferenceExpression, Type: System.Int32) (Syntax: 'x')
              Right: 
                ILiteralExpression (OperationKind.LiteralExpression, Type: System.Int32, Constant: 10) (Syntax: '10')
    Body:
        IBranchStatement (BranchKind.Break) (OperationKind.BranchStatement) (Syntax: 'break;')
";
            var expectedDiagnostics = DiagnosticDescription.None;

            VerifyOperationTreeAndDiagnosticsForTest<SwitchSectionSyntax>(source, expectedOperationTree, expectedDiagnostics);
        }

        [CompilerTrait(CompilerFeature.IOperation)]
        [Fact, WorkItem(8884, "https://github.com/dotnet/roslyn/issues/8884")]
        public void ParameterReference_DefaultPatternSwitchStatement()
        {
            string source = @"
internal class Class
{
    public void M(int x)
    {
        switch (x)
        {
            case var y when (x >= 10):
                break;

            /*<bind>*/default:/*</bind>*/
                break;
        }
    }
}
";
            string expectedOperationTree = @"
IDefaultCaseClause (CaseKind.Default) (OperationKind.CaseClause) (Syntax: 'default:')
";
            var expectedDiagnostics = DiagnosticDescription.None;

            VerifyOperationTreeAndDiagnosticsForTest<DefaultSwitchLabelSyntax>(source, expectedOperationTree, expectedDiagnostics);
        }

        [CompilerTrait(CompilerFeature.IOperation)]
        [Fact, WorkItem(8884, "https://github.com/dotnet/roslyn/issues/8884")]
        public void ParameterReference_UserDefinedLogicalConditionalOperator()
        {
            string source = @"
class A<T>
{
    public static bool operator true(A<T> o) { return true; }
    public static bool operator false(A<T> o) { return false; }
}
class B : A<object>
{
    public static B operator &(B x, B y) { return x; }
}
class C : B
{
    public static C operator |(C x, C y) { return x; }
}
class P
{
    static void M(C x, C y)
    {
        if (/*<bind>*/x && y/*</bind>*/)
        {
        }
    }
}
";
            string expectedOperationTree = @"
IOperation:  (OperationKind.None) (Syntax: 'x && y')
  Children(2):
      IConversionExpression (Implicit, TryCast: False, Unchecked) (OperationKind.ConversionExpression, Type: B, IsImplicit) (Syntax: 'x')
        Conversion: CommonConversion (Exists: True, IsIdentity: False, IsNumeric: False, IsReference: True, IsUserDefined: False) (MethodSymbol: null)
        Operand: 
          IParameterReferenceExpression: x (OperationKind.ParameterReferenceExpression, Type: C) (Syntax: 'x')
      IConversionExpression (Implicit, TryCast: False, Unchecked) (OperationKind.ConversionExpression, Type: B, IsImplicit) (Syntax: 'y')
        Conversion: CommonConversion (Exists: True, IsIdentity: False, IsNumeric: False, IsReference: True, IsUserDefined: False) (MethodSymbol: null)
        Operand: 
          IParameterReferenceExpression: y (OperationKind.ParameterReferenceExpression, Type: C) (Syntax: 'y')
";
            var expectedDiagnostics = DiagnosticDescription.None;

            VerifyOperationTreeAndDiagnosticsForTest<BinaryExpressionSyntax>(source, expectedOperationTree, expectedDiagnostics);
        }

        [CompilerTrait(CompilerFeature.IOperation)]
        [Fact, WorkItem(8884, "https://github.com/dotnet/roslyn/issues/8884")]
        public void ParameterReference_NoPiaObjectCreation()
        {
            var sources0 = @"
using System;
using System.Runtime.InteropServices;

[assembly: ImportedFromTypeLib(""_.dll"")]
[assembly: Guid(""f9c2d51d-4f44-45f0-9eda-c9d599b58257"")]
[ComImport()]
[Guid(""f9c2d51d-4f44-45f0-9eda-c9d599b58277"")]
[CoClass(typeof(C))]
public interface I
        {
            int P { get; set; }
        }
[Guid(""f9c2d51d-4f44-45f0-9eda-c9d599b58278"")]
public class C
{
    public C(object o)
    {
    }
}
";
            var sources1 = @"
struct S
{
	public I F(object x)
	{
		return /*<bind>*/new I(x)/*</bind>*/;
    }
}
";
            var compilation0 = CreateStandardCompilation(sources0);
            compilation0.VerifyDiagnostics();

            var compilation1 = CreateStandardCompilation(
                sources1,
                references: new[] { MscorlibRef, SystemRef, compilation0.EmitToImageReference(embedInteropTypes: true) });

            string expectedOperationTree = @"
IOperation:  (OperationKind.None, IsInvalid) (Syntax: 'new I(x)')
";
            var expectedDiagnostics = new DiagnosticDescription[] {
                    // (6,25): error CS1729: 'I' does not contain a constructor that takes 1 arguments
                    // 		return /*<bind>*/new I(x)/*</bind>*/;
                    Diagnostic(ErrorCode.ERR_BadCtorArgCount, "(x)").WithArguments("I", "1").WithLocation(6, 25)
            };

            VerifyOperationTreeAndDiagnosticsForTest<ObjectCreationExpressionSyntax>(compilation1, expectedOperationTree, expectedDiagnostics);
        }

        [CompilerTrait(CompilerFeature.IOperation)]
        [Fact, WorkItem(8884, "https://github.com/dotnet/roslyn/issues/8884")]
        public void ParameterReference_ArgListOperator()
        {
            string source = @"
using System;
class C
{
    static void Method(int x, bool y)
    {
        M(1, /*<bind>*/__arglist(x, y)/*</bind>*/);
    }
    
    static void M(int x, __arglist)
    {
    } 
}
";
            string expectedOperationTree = @"
IOperation:  (OperationKind.None) (Syntax: '__arglist(x, y)')
  Children(2):
      IParameterReferenceExpression: x (OperationKind.ParameterReferenceExpression, Type: System.Int32) (Syntax: 'x')
      IParameterReferenceExpression: y (OperationKind.ParameterReferenceExpression, Type: System.Boolean) (Syntax: 'y')
";
            var expectedDiagnostics = DiagnosticDescription.None;

            VerifyOperationTreeAndDiagnosticsForTest<InvocationExpressionSyntax>(source, expectedOperationTree, expectedDiagnostics);
        }

        [CompilerTrait(CompilerFeature.IOperation)]
        [Fact, WorkItem(19790, "https://github.com/dotnet/roslyn/issues/19790")]
        public void ParameterReference_IsPatternExpression()
        {
            string source = @"
class Class1
{
    public void Method1(object x)
    {
        if (/*<bind>*/x is int y/*</bind>*/) { }
    }
}
";
            string expectedOperationTree = @"
IIsPatternExpression (OperationKind.IsPatternExpression, Type: System.Boolean) (Syntax: 'x is int y')
  Expression: 
    IParameterReferenceExpression: x (OperationKind.ParameterReferenceExpression, Type: System.Object) (Syntax: 'x')
  Pattern: 
    IDeclarationPattern (Declared Symbol: System.Int32 y) (OperationKind.DeclarationPattern) (Syntax: 'int y')
";
            var expectedDiagnostics = DiagnosticDescription.None;

            VerifyOperationTreeAndDiagnosticsForTest<IsPatternExpressionSyntax>(source, expectedOperationTree, expectedDiagnostics);
        }

        [CompilerTrait(CompilerFeature.IOperation)]
        [Fact, WorkItem(19902, "https://github.com/dotnet/roslyn/issues/19902")]
        public void ParameterReference_LocalFunctionStatement()
        {
            string source = @"
using System;
using System.Collections.Generic;

class Class
{
    static IEnumerable<T> MyIterator<T>(IEnumerable<T> source, Func<T, bool> predicate)
    {
        /*<bind>*/IEnumerable<T> Iterator()
        {
            foreach (var element in source)
                if (predicate(element))
                    yield return element;
        }/*</bind>*/

        return Iterator();
    }
}

";
            string expectedOperationTree = @"
ILocalFunctionStatement (Symbol: System.Collections.Generic.IEnumerable<T> Iterator()) (OperationKind.LocalFunctionStatement) (Syntax: 'IEnumerable ... }')
  IBlockStatement (2 statements) (OperationKind.BlockStatement) (Syntax: '{ ... }')
    IForEachLoopStatement (LoopKind.ForEach) (OperationKind.LoopStatement) (Syntax: 'foreach (va ... rn element;')
      Locals: Local_1: T element
      LoopControlVariable: 
        ILocalReferenceExpression: element (IsDeclaration: True) (OperationKind.LocalReferenceExpression, Type: T, Constant: null) (Syntax: 'foreach (va ... rn element;')
      Collection: 
        IConversionExpression (Implicit, TryCast: False, Unchecked) (OperationKind.ConversionExpression, Type: System.Collections.Generic.IEnumerable<T>, IsImplicit) (Syntax: 'source')
          Conversion: CommonConversion (Exists: True, IsIdentity: True, IsNumeric: False, IsReference: False, IsUserDefined: False) (MethodSymbol: null)
          Operand: 
            IParameterReferenceExpression: source (OperationKind.ParameterReferenceExpression, Type: System.Collections.Generic.IEnumerable<T>) (Syntax: 'source')
      Body: 
        IIfStatement (OperationKind.IfStatement) (Syntax: 'if (predica ... rn element;')
          Condition: 
            IInvocationExpression (virtual System.Boolean System.Func<T, System.Boolean>.Invoke(T arg)) (OperationKind.InvocationExpression, Type: System.Boolean) (Syntax: 'predicate(element)')
              Instance Receiver: 
                IParameterReferenceExpression: predicate (OperationKind.ParameterReferenceExpression, Type: System.Func<T, System.Boolean>) (Syntax: 'predicate')
              Arguments(1):
                  IArgument (ArgumentKind.Explicit, Matching Parameter: arg) (OperationKind.Argument) (Syntax: 'element')
                    ILocalReferenceExpression: element (OperationKind.LocalReferenceExpression, Type: T) (Syntax: 'element')
                    InConversion: CommonConversion (Exists: True, IsIdentity: True, IsNumeric: False, IsReference: False, IsUserDefined: False) (MethodSymbol: null)
                    OutConversion: CommonConversion (Exists: True, IsIdentity: True, IsNumeric: False, IsReference: False, IsUserDefined: False) (MethodSymbol: null)
          IfTrue: 
            IReturnStatement (OperationKind.YieldReturnStatement) (Syntax: 'yield return element;')
              ReturnedValue: 
                ILocalReferenceExpression: element (OperationKind.LocalReferenceExpression, Type: T) (Syntax: 'element')
          IfFalse: 
            null
      NextVariables(0)
    IReturnStatement (OperationKind.YieldBreakStatement, IsImplicit) (Syntax: '{ ... }')
      ReturnedValue: 
        null
";
            var expectedDiagnostics = DiagnosticDescription.None;

            VerifyOperationTreeAndDiagnosticsForTest<LocalFunctionStatementSyntax>(source, expectedOperationTree, expectedDiagnostics);
        }
    }
}<|MERGE_RESOLUTION|>--- conflicted
+++ resolved
@@ -74,26 +74,16 @@
 }
 ";
             string expectedOperationTree = @"
-<<<<<<< HEAD
 IDeconstructionAssignmentExpression (OperationKind.DeconstructionAssignmentExpression, Type: (System.Int32 x, System.Int32 y)) (Syntax: 'var (x, y) = point')
-  Left: IDeclarationExpression (OperationKind.DeclarationExpression, Type: (System.Int32 x, System.Int32 y)) (Syntax: 'var (x, y)')
-      Expression: ITupleExpression (OperationKind.TupleExpression, Type: (System.Int32 x, System.Int32 y)) (Syntax: '(x, y)')
+  Left: 
+    IDeclarationExpression (OperationKind.DeclarationExpression, Type: (System.Int32 x, System.Int32 y)) (Syntax: 'var (x, y)')
+      Expression: 
+        ITupleExpression (OperationKind.TupleExpression, Type: (System.Int32 x, System.Int32 y)) (Syntax: '(x, y)')
           Elements(2):
               ILocalReferenceExpression: x (IsDeclaration: True) (OperationKind.LocalReferenceExpression, Type: System.Int32) (Syntax: 'x')
               ILocalReferenceExpression: y (IsDeclaration: True) (OperationKind.LocalReferenceExpression, Type: System.Int32) (Syntax: 'y')
-  Right: IParameterReferenceExpression: point (OperationKind.ParameterReferenceExpression, Type: Point) (Syntax: 'point')
-=======
-IOperation:  (OperationKind.None) (Syntax: 'var (x, y) = point')
-  Children(2):
-      ITupleExpression (OperationKind.TupleExpression, Type: (System.Int32 x, System.Int32 y)) (Syntax: 'var (x, y)')
-        Elements(2):
-            ILocalReferenceExpression: x (IsDeclaration: True) (OperationKind.LocalReferenceExpression, Type: System.Int32) (Syntax: 'x')
-            ILocalReferenceExpression: y (IsDeclaration: True) (OperationKind.LocalReferenceExpression, Type: System.Int32) (Syntax: 'y')
-      IConversionExpression (Implicit, TryCast: False, Unchecked) (OperationKind.ConversionExpression, Type: (System.Int32 x, System.Int32 y), IsImplicit) (Syntax: 'point')
-        Conversion: CommonConversion (Exists: True, IsIdentity: False, IsNumeric: False, IsReference: False, IsUserDefined: False) (MethodSymbol: null)
-        Operand: 
-          IParameterReferenceExpression: point (OperationKind.ParameterReferenceExpression, Type: Point) (Syntax: 'point')
->>>>>>> ab843e50
+  Right: 
+    IParameterReferenceExpression: point (OperationKind.ParameterReferenceExpression, Type: Point) (Syntax: 'point')
 ";
             var expectedDiagnostics = DiagnosticDescription.None;
 
