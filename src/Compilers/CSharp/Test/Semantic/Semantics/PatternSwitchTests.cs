--- conflicted
+++ resolved
@@ -1706,7 +1706,77 @@
             CompileAndVerify(compilation, expectedOutput: "12");
         }
 
-<<<<<<< HEAD
+        [Fact, WorkItem(14717, "https://github.com/dotnet/roslyn/issues/14717")]
+        public void ExpressionVariableInCase_1()
+        {
+            string source =
+@"
+class Program
+{
+    static void Main(string[] args)
+    {
+        switch (true)
+        {
+            case new object() is int x1:
+                System.Console.WriteLine(x1);
+                break;
+        }
+    }
+}
+";
+            var compilation = CreateCompilationWithMscorlib45(source, options: TestOptions.DebugExe, parseOptions: TestOptions.Regular);
+            // The point of this test is that it should not crash.
+            compilation.VerifyDiagnostics(
+                // (8,18): error CS0150: A constant value is expected
+                //             case new object() is int x1:
+                Diagnostic(ErrorCode.ERR_ConstantExpected, "new object() is int x1").WithLocation(8, 18),
+                // (9,17): warning CS0162: Unreachable code detected
+                //                 System.Console.WriteLine(x1);
+                Diagnostic(ErrorCode.WRN_UnreachableCode, "System").WithLocation(9, 17)
+                );
+
+            var tree = compilation.SyntaxTrees.Single();
+            var model = compilation.GetSemanticModel(tree);
+            var x1Decl = GetPatternDeclarations(tree, "x1").Single();
+            var x1Ref = GetReferences(tree, "x1").Single();
+            VerifyModelForDeclarationPattern(model, x1Decl, x1Ref);
+        }
+
+        [Fact, WorkItem(14717, "https://github.com/dotnet/roslyn/issues/14717")]
+        public void ExpressionVariableInCase_2()
+        {
+            string source =
+@"class Program
+{
+    static void Main(string[] args)
+    {
+        switch (args)
+        {
+            case is EnvDTE.Project x1:
+                System.Console.WriteLine(x1);
+                break;
+        }
+    }
+}
+";
+            var compilation = CreateCompilationWithMscorlib45(source, options: TestOptions.DebugExe, parseOptions: TestOptions.Regular);
+            // The point of this test is that it should not crash.
+            compilation.VerifyDiagnostics(
+                // (7,18): error CS1525: Invalid expression term 'is'
+                //             case is EnvDTE.Project x1:
+                Diagnostic(ErrorCode.ERR_InvalidExprTerm, "is").WithArguments("is").WithLocation(7, 18),
+                // (7,21): error CS0246: The type or namespace name 'EnvDTE' could not be found (are you missing a using directive or an assembly reference?)
+                //             case is EnvDTE.Project x1:
+                Diagnostic(ErrorCode.ERR_SingleTypeNameNotFound, "EnvDTE").WithArguments("EnvDTE").WithLocation(7, 21)
+                );
+
+            var tree = compilation.SyntaxTrees.Single();
+            var model = compilation.GetSemanticModel(tree);
+            var x1Decl = GetPatternDeclarations(tree, "x1").Single();
+            var x1Ref = GetReferences(tree, "x1").Single();
+            VerifyModelForDeclarationPattern(model, x1Decl, x1Ref);
+        }
+
         [Fact, WorkItem(14296, "https://github.com/dotnet/roslyn/issues/14296")]
         public void PatternSwitchInLocalFunctionInGenericMethod()
         {
@@ -1784,77 +1854,6 @@
 Correct
 4";
             var comp = CompileAndVerify(compilation, expectedOutput: expectedOutput);
-=======
-        [Fact, WorkItem(14717, "https://github.com/dotnet/roslyn/issues/14717")]
-        public void ExpressionVariableInCase_1()
-        {
-            string source =
-@"
-class Program
-{
-    static void Main(string[] args)
-    {
-        switch (true)
-        {
-            case new object() is int x1:
-                System.Console.WriteLine(x1);
-                break;
-        }
-    }
-}
-";
-            var compilation = CreateCompilationWithMscorlib45(source, options: TestOptions.DebugExe, parseOptions: TestOptions.Regular);
-            // The point of this test is that it should not crash.
-            compilation.VerifyDiagnostics(
-                // (8,18): error CS0150: A constant value is expected
-                //             case new object() is int x1:
-                Diagnostic(ErrorCode.ERR_ConstantExpected, "new object() is int x1").WithLocation(8, 18),
-                // (9,17): warning CS0162: Unreachable code detected
-                //                 System.Console.WriteLine(x1);
-                Diagnostic(ErrorCode.WRN_UnreachableCode, "System").WithLocation(9, 17)
-                );
-
-            var tree = compilation.SyntaxTrees.Single();
-            var model = compilation.GetSemanticModel(tree);
-            var x1Decl = GetPatternDeclarations(tree, "x1").Single();
-            var x1Ref = GetReferences(tree, "x1").Single();
-            VerifyModelForDeclarationPattern(model, x1Decl, x1Ref);
-        }
-
-        [Fact, WorkItem(14717, "https://github.com/dotnet/roslyn/issues/14717")]
-        public void ExpressionVariableInCase_2()
-        {
-            string source =
-@"class Program
-{
-    static void Main(string[] args)
-    {
-        switch (args)
-        {
-            case is EnvDTE.Project x1:
-                System.Console.WriteLine(x1);
-                break;
-        }
-    }
-}
-";
-            var compilation = CreateCompilationWithMscorlib45(source, options: TestOptions.DebugExe, parseOptions: TestOptions.Regular);
-            // The point of this test is that it should not crash.
-            compilation.VerifyDiagnostics(
-                // (7,18): error CS1525: Invalid expression term 'is'
-                //             case is EnvDTE.Project x1:
-                Diagnostic(ErrorCode.ERR_InvalidExprTerm, "is").WithArguments("is").WithLocation(7, 18),
-                // (7,21): error CS0246: The type or namespace name 'EnvDTE' could not be found (are you missing a using directive or an assembly reference?)
-                //             case is EnvDTE.Project x1:
-                Diagnostic(ErrorCode.ERR_SingleTypeNameNotFound, "EnvDTE").WithArguments("EnvDTE").WithLocation(7, 21)
-                );
-
-            var tree = compilation.SyntaxTrees.Single();
-            var model = compilation.GetSemanticModel(tree);
-            var x1Decl = GetPatternDeclarations(tree, "x1").Single();
-            var x1Ref = GetReferences(tree, "x1").Single();
-            VerifyModelForDeclarationPattern(model, x1Decl, x1Ref);
->>>>>>> 69df5db3
         }
 
         [Fact, WorkItem(14707, "https://github.com/dotnet/roslyn/issues/14707")]
