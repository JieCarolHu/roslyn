﻿// Copyright (c) Microsoft.  All Rights Reserved.  Licensed under the Apache License, Version 2.0.  See License.txt in the project root for license information.

using System;
using System.Collections.Generic;
using System.Collections.Immutable;
using System.IO;
using System.Linq;
using System.Reflection.Metadata.Ecma335;
using System.Reflection.PortableExecutable;
using System.Runtime.InteropServices;
using System.Threading;
using Microsoft.CodeAnalysis.CSharp.Emit;
using Microsoft.CodeAnalysis.CSharp.Symbols;
using Microsoft.CodeAnalysis.CSharp.Symbols.Metadata.PE;
using Microsoft.CodeAnalysis.CSharp.Test.Utilities;
using Microsoft.CodeAnalysis.Emit;
using Microsoft.CodeAnalysis.Test.Utilities;
using Roslyn.Test.Utilities;
using Roslyn.Utilities;
using Xunit;

namespace Microsoft.CodeAnalysis.CSharp.UnitTests
{
    public class EmitMetadata : EmitMetadataTestBase
    {
        [Fact]
        public void InstantiatedGenerics()
        {
            string source = @"
public class A<T>
{
    public class B : A<T>
    {
        internal class C : B
        {}

        protected B y1;
        protected A<D>.B y2;
    }

    public class H<S>
    {
        public class I : A<T>.H<S>
        {}
    }

    internal A<T> x1;
    internal A<D> x2;
}

public class D
{
    public class K<T>
    {
        public class L : K<T>
        {}
    }
}

namespace NS1
{
    class E : D
    {}
}

class F : A<D>
{}

class G : A<NS1.E>.B
{}

class J : A<D>.H<D>
{}

public class M
{}

public class N : D.K<M>
{}
";

            CompileAndVerify(source, symbolValidator: module =>
            {
                var baseLine = System.Xml.Linq.XElement.Load(new StringReader(Resources.EmitSimpleBaseLine1));
                System.Xml.Linq.XElement dumpXML = DumpTypeInfo(module);

                Assert.Equal(baseLine.ToString(), dumpXML.ToString());
            }, options: TestOptions.ReleaseDll.WithMetadataImportOptions(MetadataImportOptions.Internal));
        }

        [Fact]
        public void StringArrays()
        {
            string source = @"

public class D
{
    public D()
    {}

    public static void Main()
    {
        System.Console.WriteLine(65536);

        arrayField = new string[] {""string1"", ""string2""};
        System.Console.WriteLine(arrayField[1]);
        System.Console.WriteLine(arrayField[0]);
    }

    static string[] arrayField;
}
";

            CompileAndVerify(source, expectedOutput: @"
65536
string2
string1
"
            );
        }

        [WorkItem(9229, "DevDiv_Projects/Roslyn")]
        [Fact]
        public void FieldRVA()
        {
            string source = @"

public class D
{
    public D()
    {}

    public static void Main()
    {
        byte[] a = new byte[] { 1, 2, 3, 4, 5, 6, 7, 8, 9 };
        System.Console.WriteLine(a[0]);
        System.Console.WriteLine(a[8]);
    }
}
";
            CompileAndVerify(source, expectedOutput: @"
1
9
"
            );
        }

        [Fact]
        public void AssemblyRefs1()
        {
            var metadataTestLib1 = TestReferences.SymbolsTests.MDTestLib1;
            var metadataTestLib2 = TestReferences.SymbolsTests.MDTestLib2;

            string source = @"
public class Test : C107
{
}
";

            CompileAndVerify(source, new[] { metadataTestLib1, metadataTestLib2 }, assemblyValidator: (assembly) =>
            {
                var refs = assembly.Modules[0].ReferencedAssemblies.OrderBy(r => r.Name).ToArray();
                Assert.Equal(2, refs.Length);
                Assert.Equal(refs[0].Name, "MDTestLib1", StringComparer.OrdinalIgnoreCase);
                Assert.Equal(refs[1].Name, "mscorlib", StringComparer.OrdinalIgnoreCase);
            });
        }

        [Fact]
        public void AssemblyRefs2()
        {
            string sources = @"
public class Test : Class2
{
}
";
            CompileAndVerify(sources, new[] { TestReferences.SymbolsTests.MultiModule.Assembly }, assemblyValidator: (assembly) =>
            {
                var refs2 = assembly.Modules[0].ReferencedAssemblies.Select(r => r.Name);
                Assert.Equal(2, refs2.Count());
                Assert.Contains("MultiModule", refs2, StringComparer.OrdinalIgnoreCase);
                Assert.Contains("mscorlib", refs2, StringComparer.OrdinalIgnoreCase);

                var peFileReader = assembly.GetMetadataReader();

                Assert.Equal(0, peFileReader.GetTableRowCount(TableIndex.File));
                Assert.Equal(0, peFileReader.GetTableRowCount(TableIndex.ModuleRef));
            });
        }

        [WorkItem(687434, "http://vstfdevdiv:8080/DevDiv2/DevDiv/_workitems/edit/687434")]
        [Fact()]
        public void Bug687434()
        {
            CompileAndVerify(
                "public class C { }",
                verify: Verification.Fails,
                options: TestOptions.DebugDll.WithOutputKind(OutputKind.NetModule));
        }

        [Fact, WorkItem(529006, "http://vstfdevdiv:8080/DevDiv2/DevDiv/_workitems/edit/529006")]
        public void AddModule()
        {
            var netModule1 = ModuleMetadata.CreateFromImage(TestResources.SymbolsTests.netModule.netModule1).GetReference(filePath: Path.GetFullPath("netModule1.netmodule"));
            var netModule2 = ModuleMetadata.CreateFromImage(TestResources.SymbolsTests.netModule.netModule2).GetReference(filePath: Path.GetFullPath("netModule2.netmodule"));

            string source = @"
public class Test : Class1
{
}
";
            // modules not supported in ref emit
            CompileAndVerify(source, new[] { netModule1, netModule2 }, assemblyValidator: (assembly) =>
            {
                Assert.Equal(3, assembly.Modules.Length);

                var reader = assembly.GetMetadataReader();

                Assert.Equal(2, reader.GetTableRowCount(TableIndex.File));

                var file1 = reader.GetAssemblyFile(MetadataTokens.AssemblyFileHandle(1));
                var file2 = reader.GetAssemblyFile(MetadataTokens.AssemblyFileHandle(2));
                Assert.Equal("netModule1.netmodule", reader.GetString(file1.Name));
                Assert.Equal("netModule2.netmodule", reader.GetString(file2.Name));

                Assert.False(file1.HashValue.IsNil);
                Assert.False(file2.HashValue.IsNil);

                Assert.Equal(1, reader.GetTableRowCount(TableIndex.ModuleRef));
                var moduleRefName = reader.GetModuleReference(MetadataTokens.ModuleReferenceHandle(1)).Name;
                Assert.Equal("netModule1.netmodule", reader.GetString(moduleRefName));

                var actual = from h in reader.ExportedTypes
                             let et = reader.GetExportedType(h)
                             select $"{reader.GetString(et.NamespaceDefinition)}.{reader.GetString(et.Name)} 0x{MetadataTokens.GetToken(et.Implementation):X8} ({et.Implementation.Kind}) 0x{(int)et.Attributes:X4}";

                AssertEx.Equal(new[]
                {
                    ".Class1 0x26000001 (AssemblyFile) 0x0001",
                    ".Class3 0x27000001 (ExportedType) 0x0002",
                    "NS1.Class4 0x26000001 (AssemblyFile) 0x0001",
                    ".Class7 0x27000003 (ExportedType) 0x0002",
                    ".Class2 0x26000002 (AssemblyFile) 0x0001"
                }, actual);
            });
        }

        [Fact]
        public void ImplementingAnInterface()
        {
            string source = @"
public interface I1
{}

public class A : I1
{
}

public interface I2
{
    void M2();
}

public interface I3
{
    void M3();
}

abstract public class B : I2, I3
{
    public abstract void M2();
    public abstract void M3();
}
";

            CompileAndVerify(source, symbolValidator: module =>
            {
                var classA = module.GlobalNamespace.GetMember<NamedTypeSymbol>("A");
                var classB = module.GlobalNamespace.GetMember<NamedTypeSymbol>("B");
                var i1 = module.GlobalNamespace.GetMember<NamedTypeSymbol>("I1");
                var i2 = module.GlobalNamespace.GetMember<NamedTypeSymbol>("I2");
                var i3 = module.GlobalNamespace.GetMember<NamedTypeSymbol>("I3");

                Assert.Equal(TypeKind.Interface, i1.TypeKind);
                Assert.Equal(TypeKind.Interface, i2.TypeKind);
                Assert.Equal(TypeKind.Interface, i3.TypeKind);
                Assert.Equal(TypeKind.Class, classA.TypeKind);
                Assert.Equal(TypeKind.Class, classB.TypeKind);

                Assert.Same(i1, classA.Interfaces().Single());

                var interfaces = classB.Interfaces();
                Assert.Same(i2, interfaces[0]);
                Assert.Same(i3, interfaces[1]);

                Assert.Equal(1, i2.GetMembers("M2").Length);
                Assert.Equal(1, i3.GetMembers("M3").Length);
            });
        }

        [Fact]
        public void InterfaceOrder()
        {
            string source = @"
interface I1 : I2, I5 { }
interface I2 : I3, I4 { }
interface I3 { }
interface I4 { }
interface I5 : I6, I7 { }
interface I6 { }
interface I7 { }

class C : I1 { }
";

            CompileAndVerify(source, symbolValidator: module =>
            {
                var i1 = module.GlobalNamespace.GetMember<NamedTypeSymbol>("I1");
                var i2 = module.GlobalNamespace.GetMember<NamedTypeSymbol>("I2");
                var i3 = module.GlobalNamespace.GetMember<NamedTypeSymbol>("I3");
                var i4 = module.GlobalNamespace.GetMember<NamedTypeSymbol>("I4");
                var i5 = module.GlobalNamespace.GetMember<NamedTypeSymbol>("I5");
                var i6 = module.GlobalNamespace.GetMember<NamedTypeSymbol>("I6");
                var i7 = module.GlobalNamespace.GetMember<NamedTypeSymbol>("I7");
                var c = module.GlobalNamespace.GetMember<NamedTypeSymbol>("C");

                // Order is important - should be pre-order depth-first with declaration order at each level
                Assert.True(i1.Interfaces().SequenceEqual(ImmutableArray.Create<NamedTypeSymbol>(i2, i3, i4, i5, i6, i7)));
                Assert.True(i2.Interfaces().SequenceEqual(ImmutableArray.Create<NamedTypeSymbol>(i3, i4)));
                Assert.False(i3.Interfaces().Any());
                Assert.False(i4.Interfaces().Any());
                Assert.True(i5.Interfaces().SequenceEqual(ImmutableArray.Create<NamedTypeSymbol>(i6, i7)));
                Assert.False(i6.Interfaces().Any());
                Assert.False(i7.Interfaces().Any());

                Assert.True(c.Interfaces().SequenceEqual(ImmutableArray.Create<NamedTypeSymbol>(i1, i2, i3, i4, i5, i6, i7)));
            });
        }

        [Fact]
        public void ExplicitGenericInterfaceImplementation()
        {
            CompileAndVerify(@"
class S
{
    class C<T>
    {
        public interface I
        {
            void m(T x);
        }
    }
    abstract public class D : C<int>.I
    {
        void C<int>.I.m(int x)
        {
        }
    }
}
");
        }

        [Fact]
        public void TypeWithAbstractMethod()
        {
            string source = @"
abstract public class A
{
    public abstract A[] M1(ref System.Array p1);
    public abstract A[,] M2(System.Boolean p2);
    public abstract A[,,] M3(System.Char p3);
    public abstract void M4(System.SByte p4,
        System.Single p5,
        System.Double p6,
        System.Int16 p7,
        System.Int32 p8,
        System.Int64 p9,
        System.IntPtr p10,
        System.String p11,
        System.Byte p12,
        System.UInt16 p13,
        System.UInt32 p14,
        System.UInt64 p15,
        System.UIntPtr p16);
    public abstract void M5<T, S>(T p17, S p18);
}";

            CompileAndVerify(source, options: TestOptions.ReleaseDll, symbolValidator: module =>
            {
                var classA = module.GlobalNamespace.GetTypeMembers("A").Single();

                var m1 = classA.GetMembers("M1").OfType<MethodSymbol>().Single();
                var m2 = classA.GetMembers("M2").OfType<MethodSymbol>().Single();
                var m3 = classA.GetMembers("M3").OfType<MethodSymbol>().Single();
                var m4 = classA.GetMembers("M4").OfType<MethodSymbol>().Single();
                var m5 = classA.GetMembers("M5").OfType<MethodSymbol>().Single();

                var method1Ret = (ArrayTypeSymbol)m1.ReturnType.TypeSymbol;
                var method2Ret = (ArrayTypeSymbol)m2.ReturnType.TypeSymbol;
                var method3Ret = (ArrayTypeSymbol)m3.ReturnType.TypeSymbol;

                Assert.True(method1Ret.IsSZArray);
                Assert.Same(classA, method1Ret.ElementType.TypeSymbol);
                Assert.Equal(2, method2Ret.Rank);
                Assert.Same(classA, method2Ret.ElementType.TypeSymbol);
                Assert.Equal(3, method3Ret.Rank);
                Assert.Same(classA, method3Ret.ElementType.TypeSymbol);

                Assert.True(classA.IsAbstract);
                Assert.Equal(Accessibility.Public, classA.DeclaredAccessibility);

                var parameter1 = m1.Parameters.Single();
                var parameter1Type = parameter1.Type.TypeSymbol;

                Assert.Equal(RefKind.Ref, parameter1.RefKind);
                Assert.Same(module.GetCorLibType(SpecialType.System_Array), parameter1Type);
                Assert.Same(module.GetCorLibType(SpecialType.System_Boolean), m2.Parameters.Single().Type.TypeSymbol);
                Assert.Same(module.GetCorLibType(SpecialType.System_Char), m3.Parameters.Single().Type.TypeSymbol);

                var method4ParamTypes = m4.Parameters.Select(p => p.Type.TypeSymbol).ToArray();

                Assert.Same(module.GetCorLibType(SpecialType.System_Void), m4.ReturnType.TypeSymbol);
                Assert.Same(module.GetCorLibType(SpecialType.System_SByte), method4ParamTypes[0]);
                Assert.Same(module.GetCorLibType(SpecialType.System_Single), method4ParamTypes[1]);
                Assert.Same(module.GetCorLibType(SpecialType.System_Double), method4ParamTypes[2]);
                Assert.Same(module.GetCorLibType(SpecialType.System_Int16), method4ParamTypes[3]);
                Assert.Same(module.GetCorLibType(SpecialType.System_Int32), method4ParamTypes[4]);
                Assert.Same(module.GetCorLibType(SpecialType.System_Int64), method4ParamTypes[5]);
                Assert.Same(module.GetCorLibType(SpecialType.System_IntPtr), method4ParamTypes[6]);
                Assert.Same(module.GetCorLibType(SpecialType.System_String), method4ParamTypes[7]);
                Assert.Same(module.GetCorLibType(SpecialType.System_Byte), method4ParamTypes[8]);
                Assert.Same(module.GetCorLibType(SpecialType.System_UInt16), method4ParamTypes[9]);
                Assert.Same(module.GetCorLibType(SpecialType.System_UInt32), method4ParamTypes[10]);
                Assert.Same(module.GetCorLibType(SpecialType.System_UInt64), method4ParamTypes[11]);
                Assert.Same(module.GetCorLibType(SpecialType.System_UIntPtr), method4ParamTypes[12]);

                Assert.True(m5.IsGenericMethod);
                Assert.Same(m5.TypeParameters[0], m5.Parameters[0].Type.TypeSymbol);
                Assert.Same(m5.TypeParameters[1], m5.Parameters[1].Type.TypeSymbol);

                Assert.Equal(6, ((PEModuleSymbol)module).Module.GetMetadataReader().TypeReferences.Count);
            });
        }

        [Fact]
        public void Types()
        {
            string source = @"
sealed internal class B
{}

static class C
{
    public class D{}
    internal class E{}
    protected class F{}
    private class G{}
    protected internal class H{}
    class K{}
}
";
            Func<bool, Action<ModuleSymbol>> validator = isFromSource => module =>
            {
                var classB = module.GlobalNamespace.GetTypeMembers("B").Single();
                Assert.True(classB.IsSealed);
                Assert.Equal(Accessibility.Internal, classB.DeclaredAccessibility);

                var classC = module.GlobalNamespace.GetTypeMembers("C").Single();
                Assert.True(classC.IsStatic);
                Assert.Equal(Accessibility.Internal, classC.DeclaredAccessibility);

                var classD = classC.GetTypeMembers("D").Single();
                var classE = classC.GetTypeMembers("E").Single();
                var classF = classC.GetTypeMembers("F").Single();
                var classH = classC.GetTypeMembers("H").Single();

                Assert.Equal(Accessibility.Public, classD.DeclaredAccessibility);
                Assert.Equal(Accessibility.Internal, classE.DeclaredAccessibility);
                Assert.Equal(Accessibility.Protected, classF.DeclaredAccessibility);
                Assert.Equal(Accessibility.ProtectedOrInternal, classH.DeclaredAccessibility);

                if (isFromSource)
                {
                    var classG = classC.GetTypeMembers("G").Single();
                    var classK = classC.GetTypeMembers("K").Single();
                    Assert.Equal(Accessibility.Private, classG.DeclaredAccessibility);
                    Assert.Equal(Accessibility.Private, classK.DeclaredAccessibility);
                }

                var peModuleSymbol = module as PEModuleSymbol;
                if (peModuleSymbol != null)
                {
                    Assert.Equal(5, peModuleSymbol.Module.GetMetadataReader().TypeReferences.Count);
                }
            };
            CompileAndVerify(source, options: TestOptions.ReleaseDll, sourceSymbolValidator: validator(true), symbolValidator: validator(false));
        }

        [Fact]
        public void Fields()
        {
            string source = @"
public class A
{
    public int F1;
    internal volatile int F2;
    protected internal string F3;
    protected float F4;
    private double F5;
    char F6;
}";
            Func<bool, Action<ModuleSymbol>> validator = isFromSource => module =>
            {
                var classA = module.GlobalNamespace.GetTypeMembers("A").Single();

                var f1 = classA.GetMembers("F1").OfType<FieldSymbol>().Single();
                var f2 = classA.GetMembers("F2").OfType<FieldSymbol>().Single();
                var f3 = classA.GetMembers("F3").OfType<FieldSymbol>().Single();
                var f4 = classA.GetMembers("F4").OfType<FieldSymbol>().Single();

                Assert.False(f1.IsVolatile);
                Assert.Equal(0, f1.Type.CustomModifiers.Length);

                Assert.True(f2.IsVolatile);
                Assert.Equal(1, f2.Type.CustomModifiers.Length);

                CustomModifier mod = f2.Type.CustomModifiers[0];

                Assert.Equal(Accessibility.Public, f1.DeclaredAccessibility);
                Assert.Equal(Accessibility.Internal, f2.DeclaredAccessibility);
                Assert.Equal(Accessibility.ProtectedOrInternal, f3.DeclaredAccessibility);
                Assert.Equal(Accessibility.Protected, f4.DeclaredAccessibility);

                if (isFromSource)
                {
                    var f5 = classA.GetMembers("F5").OfType<FieldSymbol>().Single();
                    var f6 = classA.GetMembers("F6").OfType<FieldSymbol>().Single();
                    Assert.Equal(Accessibility.Private, f5.DeclaredAccessibility);
                    Assert.Equal(Accessibility.Private, f6.DeclaredAccessibility);
                }

                Assert.False(mod.IsOptional);
                Assert.Equal("System.Runtime.CompilerServices.IsVolatile", mod.Modifier.ToTestDisplayString());
            };

            CompileAndVerify(source, sourceSymbolValidator: validator(true), symbolValidator: validator(false), options: TestOptions.ReleaseDll.WithMetadataImportOptions(MetadataImportOptions.Internal));
        }

        [Fact]
        public void Constructors()
        {
            string source =
@"namespace N
{
    abstract class C
    {
        static C() {}
        protected C() {}
    }
}";
            Func<bool, Action<ModuleSymbol>> validator = isFromSource => module =>
            {
                var type = module.GlobalNamespace.GetNamespaceMembers().Single().GetTypeMembers("C").Single();
                var ctor = (MethodSymbol)type.GetMembers(".ctor").SingleOrDefault();
                var cctor = (MethodSymbol)type.GetMembers(".cctor").SingleOrDefault();

                Assert.NotNull(ctor);
                Assert.Equal(WellKnownMemberNames.InstanceConstructorName, ctor.Name);
                Assert.Equal(MethodKind.Constructor, ctor.MethodKind);
                Assert.Equal(Accessibility.Protected, ctor.DeclaredAccessibility);
                Assert.True(ctor.IsDefinition);
                Assert.False(ctor.IsStatic);
                Assert.False(ctor.IsAbstract);
                Assert.False(ctor.IsSealed);
                Assert.False(ctor.IsVirtual);
                Assert.False(ctor.IsOverride);
                Assert.False(ctor.IsGenericMethod);
                Assert.False(ctor.IsExtensionMethod);
                Assert.True(ctor.ReturnsVoid);
                Assert.False(ctor.IsVararg);
                // Bug - 2067
                Assert.Equal("N.C." + WellKnownMemberNames.InstanceConstructorName + "()", ctor.ToTestDisplayString());
                Assert.Equal(0, ctor.TypeParameters.Length);
                Assert.Equal("Void", ctor.ReturnType.Name);

                if (isFromSource)
                {
                    Assert.NotNull(cctor);
                    Assert.Equal(WellKnownMemberNames.StaticConstructorName, cctor.Name);
                    Assert.Equal(MethodKind.StaticConstructor, cctor.MethodKind);
                    Assert.Equal(Accessibility.Private, cctor.DeclaredAccessibility);
                    Assert.True(cctor.IsDefinition);
                    Assert.True(cctor.IsStatic);
                    Assert.False(cctor.IsAbstract);
                    Assert.False(cctor.IsSealed);
                    Assert.False(cctor.IsVirtual);
                    Assert.False(cctor.IsOverride);
                    Assert.False(cctor.IsGenericMethod);
                    Assert.False(cctor.IsExtensionMethod);
                    Assert.True(cctor.ReturnsVoid);
                    Assert.False(cctor.IsVararg);
                    // Bug - 2067
                    Assert.Equal("N.C." + WellKnownMemberNames.StaticConstructorName + "()", cctor.ToTestDisplayString());
                    Assert.Equal(0, cctor.TypeArguments.Length);
                    Assert.Equal(0, cctor.Parameters.Length);
                    Assert.Equal("Void", cctor.ReturnType.Name);
                }
                else
                {
                    Assert.Null(cctor);
                }
            };
            CompileAndVerify(source, sourceSymbolValidator: validator(true), symbolValidator: validator(false));
        }

        [Fact]
        public void ConstantFields()
        {
            string source =
@"class C
{
    private const int I = -1;
    internal const int J = I;
    protected internal const object O = null;
    public const string S = ""string"";
}
";
            Func<bool, Action<ModuleSymbol>> validator = isFromSource => module =>
            {
                var type = module.GlobalNamespace.GetTypeMembers("C").Single();
                if (isFromSource)
                {
                    CheckConstantField(type, "I", Accessibility.Private, SpecialType.System_Int32, -1);
                }
                CheckConstantField(type, "J", Accessibility.Internal, SpecialType.System_Int32, -1);
                CheckConstantField(type, "O", Accessibility.ProtectedOrInternal, SpecialType.System_Object, null);
                CheckConstantField(type, "S", Accessibility.Public, SpecialType.System_String, "string");
            };

            CompileAndVerify(source: source, sourceSymbolValidator: validator(true), symbolValidator: validator(false), options: TestOptions.ReleaseDll.WithMetadataImportOptions(MetadataImportOptions.Internal));
        }

        private void CheckConstantField(NamedTypeSymbol type, string name, Accessibility declaredAccessibility, SpecialType fieldType, object value)
        {
            var field = type.GetMembers(name).SingleOrDefault() as FieldSymbol;
            Assert.NotNull(field);
            Assert.True(field.IsStatic);
            Assert.True(field.IsConst);
            Assert.Equal(field.DeclaredAccessibility, declaredAccessibility);
            Assert.Equal(field.Type.SpecialType, fieldType);
            Assert.Equal(field.ConstantValue, value);
        }

        //the test for not importing internal members is elsewhere
        [Fact]
        public void DoNotImportPrivateMembers()
        {
            string source =
@"namespace Namespace
{
    public class Public { }
    internal class Internal { }
}
class Types
{
    public class Public { }
    internal class Internal { }
    protected class Protected { }
    protected internal class ProtectedInternal { }
    private class Private { }
}
class Fields
{
    public object Public = null;
    internal object Internal = null;
    protected object Protected = null;
    protected internal object ProtectedInternal = null;
    private object Private = null;
}
class Methods
{
    public void Public() { }
    internal void Internal() { }
    protected void Protected() { }
    protected internal void ProtectedInternal() { }
    private void Private() { }
}
class Properties
{
    public object Public { get; set; }
    internal object Internal { get; set; }
    protected object Protected { get; set; }
    protected internal object ProtectedInternal { get; set; }
    private object Private { get; set; }
}";
            Func<bool, Action<ModuleSymbol>> validator = isFromSource => module =>
            {
                var nmspace = module.GlobalNamespace.GetNamespaceMembers().Single();
                Assert.NotNull(nmspace.GetTypeMembers("Public").SingleOrDefault());
                Assert.NotNull(nmspace.GetTypeMembers("Internal").SingleOrDefault());

                CheckPrivateMembers(module.GlobalNamespace.GetTypeMembers("Types").Single(), isFromSource, true);
                CheckPrivateMembers(module.GlobalNamespace.GetTypeMembers("Fields").Single(), isFromSource, false);
                CheckPrivateMembers(module.GlobalNamespace.GetTypeMembers("Methods").Single(), isFromSource, false);
                CheckPrivateMembers(module.GlobalNamespace.GetTypeMembers("Properties").Single(), isFromSource, false);
            };

            CompileAndVerify(source: source, sourceSymbolValidator: validator(true), symbolValidator: validator(false), options: TestOptions.ReleaseDll.WithMetadataImportOptions(MetadataImportOptions.Internal));
        }

        private void CheckPrivateMembers(NamedTypeSymbol type, bool isFromSource, bool importPrivates)
        {
            Symbol member;
            member = type.GetMembers("Public").SingleOrDefault();
            Assert.NotNull(member);
            member = type.GetMembers("Internal").SingleOrDefault();
            Assert.NotNull(member);
            member = type.GetMembers("Protected").SingleOrDefault();
            Assert.NotNull(member);
            member = type.GetMembers("ProtectedInternal").SingleOrDefault();
            Assert.NotNull(member);
            member = type.GetMembers("Private").SingleOrDefault();
            if (isFromSource || importPrivates)
            {
                Assert.NotNull(member);
            }
            else
            {
                Assert.Null(member);
            }
        }

        [Fact]
        public void GenericBaseTypeResolution()
        {
            string source =
@"class Base<T, U>
{
}
class Derived<T, U> : Base<T, U>
{
}";
            Action<ModuleSymbol> validator = module =>
            {
                var derivedType = module.GlobalNamespace.GetTypeMembers("Derived").Single();
                Assert.Equal(derivedType.Arity, 2);

                var baseType = derivedType.BaseType();
                Assert.Equal(baseType.Name, "Base");
                Assert.Equal(baseType.Arity, 2);

<<<<<<< HEAD
                Assert.Equal(derivedType.BaseType, baseType);
                Assert.Same(baseType.TypeArguments[0].TypeSymbol, derivedType.TypeParameters[0]);
                Assert.Same(baseType.TypeArguments[1].TypeSymbol, derivedType.TypeParameters[1]);
=======
                Assert.Equal(derivedType.BaseType(), baseType);
                Assert.Same(baseType.TypeArguments()[0], derivedType.TypeParameters[0]);
                Assert.Same(baseType.TypeArguments()[1], derivedType.TypeParameters[1]);
>>>>>>> 1bc93344
            };
            CompileAndVerify(source: source, sourceSymbolValidator: validator, symbolValidator: validator);
        }

        [Fact]
        public void ImportExplicitImplementations()
        {
            string source =
@"interface I
{
    void Method();
    object Property { get; set; }
}
class C : I
{
    void I.Method() { }
    object I.Property { get; set; }
}";
            Action<ModuleSymbol> validator = module =>
            {
                // Interface
                var type = module.GlobalNamespace.GetTypeMembers("I").Single();
                var method = (MethodSymbol)type.GetMembers("Method").Single();
                Assert.NotNull(method);
                var property = (PropertySymbol)type.GetMembers("Property").Single();
                Assert.NotNull(property.GetMethod);
                Assert.NotNull(property.SetMethod);

                // Implementation
                type = module.GlobalNamespace.GetTypeMembers("C").Single();
                method = (MethodSymbol)type.GetMembers("I.Method").Single();
                Assert.NotNull(method);
                property = (PropertySymbol)type.GetMembers("I.Property").Single();
                Assert.NotNull(property.GetMethod);
                Assert.NotNull(property.SetMethod);
            };
            CompileAndVerify(source: source, sourceSymbolValidator: validator, symbolValidator: validator);
        }

        [Fact]
        public void Properties()
        {
            string source =
@"public class C
{
    public int P1 { get { return 0; } set { } }
    internal int P2 { get { return 0; } }
    protected internal int P3 { get { return 0; } }
    protected int P4 { get { return 0; } }
    private int P5 { set { } }
    int P6 { get { return 0; } }
    public int P7 { private get { return 0; } set { } }
    internal int P8 { get { return 0; } private set { } }
    protected int P9 { get { return 0; } private set { } }
    protected internal int P10 { protected get { return 0; } set { } }
    protected internal int P11 { internal get { return 0; } set { } }
}";
            Func<bool, Action<ModuleSymbol>> validator = isFromSource => module =>
            {
                var type = module.GlobalNamespace.GetTypeMembers("C").Single();
                var members = type.GetMembers();

                // Ensure member names are unique.
                var memberNames = members.Select(member => member.Name).Distinct().ToList();
                Assert.Equal(memberNames.Count, members.Length);

                var c = members.First(member => member.Name == ".ctor");
                Assert.NotNull(c);

                var p1 = (PropertySymbol)members.First(member => member.Name == "P1");
                var p2 = (PropertySymbol)members.First(member => member.Name == "P2");
                var p3 = (PropertySymbol)members.First(member => member.Name == "P3");
                var p4 = (PropertySymbol)members.First(member => member.Name == "P4");
                var p7 = (PropertySymbol)members.First(member => member.Name == "P7");
                var p8 = (PropertySymbol)members.First(member => member.Name == "P8");
                var p9 = (PropertySymbol)members.First(member => member.Name == "P9");
                var p10 = (PropertySymbol)members.First(member => member.Name == "P10");
                var p11 = (PropertySymbol)members.First(member => member.Name == "P11");

                var privateOrNotApplicable = isFromSource ? Accessibility.Private : Accessibility.NotApplicable;

                CheckPropertyAccessibility(p1, Accessibility.Public, Accessibility.Public, Accessibility.Public);
                CheckPropertyAccessibility(p2, Accessibility.Internal, Accessibility.Internal, Accessibility.NotApplicable);
                CheckPropertyAccessibility(p3, Accessibility.ProtectedOrInternal, Accessibility.ProtectedOrInternal, Accessibility.NotApplicable);
                CheckPropertyAccessibility(p4, Accessibility.Protected, Accessibility.Protected, Accessibility.NotApplicable);
                CheckPropertyAccessibility(p7, Accessibility.Public, privateOrNotApplicable, Accessibility.Public);
                CheckPropertyAccessibility(p8, Accessibility.Internal, Accessibility.Internal, privateOrNotApplicable);
                CheckPropertyAccessibility(p9, Accessibility.Protected, Accessibility.Protected, privateOrNotApplicable);
                CheckPropertyAccessibility(p10, Accessibility.ProtectedOrInternal, Accessibility.Protected, Accessibility.ProtectedOrInternal);
                CheckPropertyAccessibility(p11, Accessibility.ProtectedOrInternal, Accessibility.Internal, Accessibility.ProtectedOrInternal);

                if (isFromSource)
                {
                    var p5 = (PropertySymbol)members.First(member => member.Name == "P5");
                    var p6 = (PropertySymbol)members.First(member => member.Name == "P6");
                    CheckPropertyAccessibility(p5, Accessibility.Private, Accessibility.NotApplicable, Accessibility.Private);
                    CheckPropertyAccessibility(p6, Accessibility.Private, Accessibility.Private, Accessibility.NotApplicable);
                }
            };

            CompileAndVerify(source: source, sourceSymbolValidator: validator(true), symbolValidator: validator(false), options: TestOptions.ReleaseDll.WithMetadataImportOptions(MetadataImportOptions.Internal));
        }

        [Fact]
        public void SetGetOnlyAutopropsInConstructors()
        {
            var comp = CreateCompilationWithMscorlib45(@"using System;
class C
{
    public int P1 { get; }
    public static int P2 { get; }

    public C()
    {
        P1 = 10;
    }

    static C()
    {
        P2 = 11;
    }
    
    static void Main()
    {
        Console.Write(C.P2);
        var c = new C();
        Console.Write(c.P1);
    }
}", options: TestOptions.DebugExe);

            CompileAndVerify(comp, expectedOutput: "1110");
        }

        [Fact]
        public void AutoPropInitializersClass()
        {
            var comp = CreateStandardCompilation(@"using System;
class C
{
    public int P { get; set; } = 1;
    public string Q { get; set; } = ""test"";
    public decimal R { get; } = 300;
    public static char S { get; } = 'S';

    static void Main()
    {
        var c = new C();
        Console.Write(c.P);
        Console.Write(c.Q);
        Console.Write(c.R);
        Console.Write(C.S);
    }
}", parseOptions: TestOptions.Regular,
    options: TestOptions.ReleaseExe.WithMetadataImportOptions(MetadataImportOptions.Internal));
            Action<ModuleSymbol> validator = module =>
            {
                var type = module.GlobalNamespace.GetMember<NamedTypeSymbol>("C");

                var p = type.GetMember<SourcePropertySymbol>("P");
                var pBack = p.BackingField;
                Assert.False(pBack.IsReadOnly);
                Assert.False(pBack.IsStatic);
                Assert.Equal(pBack.Type.SpecialType, SpecialType.System_Int32);

                var q = type.GetMember<SourcePropertySymbol>("Q");
                var qBack = q.BackingField;
                Assert.False(qBack.IsReadOnly);
                Assert.False(qBack.IsStatic);
                Assert.Equal(qBack.Type.SpecialType, SpecialType.System_String);

                var r = type.GetMember<SourcePropertySymbol>("R");
                var rBack = r.BackingField;
                Assert.True(rBack.IsReadOnly);
                Assert.False(rBack.IsStatic);
                Assert.Equal(rBack.Type.SpecialType, SpecialType.System_Decimal);

                var s = type.GetMember<SourcePropertySymbol>("S");
                var sBack = s.BackingField;
                Assert.True(sBack.IsReadOnly);
                Assert.True(sBack.IsStatic);
                Assert.Equal(sBack.Type.SpecialType, SpecialType.System_Char);
            };

            CompileAndVerify(
                comp,
                sourceSymbolValidator: validator,
                expectedOutput: "1test300S");
        }

        [Fact]
        public void AutoPropInitializersStruct()
        {
            var comp = CreateStandardCompilation(@"
using System;
struct S
{
    public readonly int P;
    public string Q { get; }
    public decimal R { get; }
    public static char T { get; } = 'T';

    public S(int p)
    {
        P = p;
        Q = ""test"";
        R = 300;
    }

    static void Main()
    {
        var s = new S(1);
        Console.Write(s.P);
        Console.Write(s.Q);
        Console.Write(s.R);
        Console.Write(S.T);

        s = new S();
        Console.Write(s.P);
        Console.Write(s.Q ?? ""null"");
        Console.Write(s.R);
        Console.Write(S.T);
    }
}", parseOptions: TestOptions.Regular,
    options: TestOptions.ReleaseExe.WithMetadataImportOptions(MetadataImportOptions.Internal));

            Action<ModuleSymbol> validator = module =>
            {
                var type = module.GlobalNamespace.GetMember<NamedTypeSymbol>("S");

                var p = type.GetMember<SourceMemberFieldSymbol>("P");
                Assert.False(p.HasInitializer);
                Assert.True(p.IsReadOnly);
                Assert.False(p.IsStatic);
                Assert.Equal(p.Type.SpecialType, SpecialType.System_Int32);

                var q = type.GetMember<SourcePropertySymbol>("Q");
                var qBack = q.BackingField;
                Assert.True(qBack.IsReadOnly);
                Assert.False(qBack.IsStatic);
                Assert.Equal(qBack.Type.SpecialType, SpecialType.System_String);

                var r = type.GetMember<SourcePropertySymbol>("R");
                var rBack = r.BackingField;
                Assert.True(rBack.IsReadOnly);
                Assert.False(rBack.IsStatic);
                Assert.Equal(rBack.Type.SpecialType, SpecialType.System_Decimal);

                var s = type.GetMember<SourcePropertySymbol>("T");
                var sBack = s.BackingField;
                Assert.True(sBack.IsReadOnly);
                Assert.True(sBack.IsStatic);
                Assert.Equal(sBack.Type.SpecialType, SpecialType.System_Char);
            };

            CompileAndVerify(
                comp,
                sourceSymbolValidator: validator,
                expectedOutput: "1test300T0null0T");
        }

        /// <summary>
        /// Private accessors of a virtual property should not be virtual.
        /// </summary>
        [Fact]
        public void PrivatePropertyAccessorNotVirtual()
        {
            string source = @"
class C
{
    public virtual int P { get; private set; }
    public virtual int Q { get; internal set; }
}
class D : C
{
    public override int Q { internal set { } }
}
class E : D
{
    public override int Q { get { return 0; } }
}
class F : E
{
    public override int P { get { return 0; } }
    public override int Q { internal set { } }
}
class Program
{
    static void Main()
    {
    }
}
";
            Func<bool, Action<ModuleSymbol>> validator = isFromSource => module =>
            {
                var type = module.GlobalNamespace.GetTypeMembers("C").Single();
                bool checkValidProperties = (type is PENamedTypeSymbol);

                var propertyP = (PropertySymbol)type.GetMembers("P").Single();
                if (isFromSource)
                {
                    CheckPropertyAccessibility(propertyP, Accessibility.Public, Accessibility.Public, Accessibility.Private);
                    Assert.False(propertyP.SetMethod.IsVirtual);
                    Assert.False(propertyP.SetMethod.IsOverride);
                }
                else
                {
                    CheckPropertyAccessibility(propertyP, Accessibility.Public, Accessibility.Public, Accessibility.NotApplicable);
                    Assert.Null(propertyP.SetMethod);
                }
                Assert.True(propertyP.GetMethod.IsVirtual);
                Assert.False(propertyP.GetMethod.IsOverride);
                var propertyQ = (PropertySymbol)type.GetMembers("Q").Single();
                CheckPropertyAccessibility(propertyQ, Accessibility.Public, Accessibility.Public, Accessibility.Internal);
                Assert.True(propertyQ.GetMethod.IsVirtual);
                Assert.False(propertyQ.GetMethod.IsOverride);
                Assert.True(propertyQ.SetMethod.IsVirtual);
                Assert.False(propertyQ.SetMethod.IsOverride);
                Assert.False(propertyQ.IsReadOnly);
                Assert.False(propertyQ.IsWriteOnly);
                if (checkValidProperties)
                {
                    Assert.False(propertyP.MustCallMethodsDirectly);
                    Assert.False(propertyQ.MustCallMethodsDirectly);
                }

                type = module.GlobalNamespace.GetTypeMembers("F").Single();
                propertyP = (PropertySymbol)type.GetMembers("P").Single();
                CheckPropertyAccessibility(propertyP, Accessibility.Public, Accessibility.Public, Accessibility.NotApplicable);
                Assert.False(propertyP.GetMethod.IsVirtual);
                Assert.True(propertyP.GetMethod.IsOverride);
                propertyQ = (PropertySymbol)type.GetMembers("Q").Single();
                // Derived property should be public even though the only
                // declared accessor on the derived property is internal.
                CheckPropertyAccessibility(propertyQ, Accessibility.Public, Accessibility.NotApplicable, Accessibility.Internal);
                Assert.False(propertyQ.SetMethod.IsVirtual);
                Assert.True(propertyQ.SetMethod.IsOverride);
                Assert.False(propertyQ.IsReadOnly);
                Assert.False(propertyQ.IsWriteOnly);
                if (checkValidProperties)
                {
                    Assert.False(propertyP.MustCallMethodsDirectly);
                    Assert.False(propertyQ.MustCallMethodsDirectly);
                }
                // Overridden property should be E but overridden
                // accessor should be D.set_Q.
                var overriddenProperty = module.GlobalNamespace.GetTypeMembers("E").Single().GetMembers("Q").Single();
                Assert.NotNull(overriddenProperty);
                Assert.Same(overriddenProperty, propertyQ.OverriddenProperty);
                var overriddenAccessor = module.GlobalNamespace.GetTypeMembers("D").Single().GetMembers("set_Q").Single();
                Assert.NotNull(overriddenProperty);
                Assert.Same(overriddenAccessor, propertyQ.SetMethod.OverriddenMethod);
            };
            CompileAndVerify(source: source, sourceSymbolValidator: validator(true), symbolValidator: validator(false));
        }

        [Fact]
        public void InterfaceProperties()
        {
            string source = @"
interface I
{
    int P { get; set; }
}
public class C : I
{
    int I.P { get { return 0; } set { } }
}";
            Action<ModuleSymbol> validator = module =>
            {
                var type = module.GlobalNamespace.GetTypeMembers("C").Single();
                var members = type.GetMembers();
                var ip = (PropertySymbol)members.First(member => member.Name == "I.P");
                CheckPropertyAccessibility(ip, Accessibility.Private, Accessibility.Private, Accessibility.Private);
            };
            CompileAndVerify(source: source, sourceSymbolValidator: validator, symbolValidator: validator);
        }

        private static void CheckPropertyAccessibility(PropertySymbol property, Accessibility propertyAccessibility, Accessibility getterAccessibility, Accessibility setterAccessibility)
        {
            var type = property.Type;
            Assert.NotEqual(type.PrimitiveTypeCode, Microsoft.Cci.PrimitiveTypeCode.Void);
            Assert.Equal(propertyAccessibility, property.DeclaredAccessibility);
            CheckPropertyAccessorAccessibility(property, propertyAccessibility, property.GetMethod, getterAccessibility);
            CheckPropertyAccessorAccessibility(property, propertyAccessibility, property.SetMethod, setterAccessibility);
        }

        private static void CheckPropertyAccessorAccessibility(PropertySymbol property, Accessibility propertyAccessibility, MethodSymbol accessor, Accessibility accessorAccessibility)
        {
            if (accessor == null)
            {
                Assert.Equal(accessorAccessibility, Accessibility.NotApplicable);
            }
            else
            {
                var containingType = property.ContainingType;
                Assert.Equal(property, accessor.AssociatedSymbol);
                Assert.Equal(containingType, accessor.ContainingType);
                Assert.Equal(containingType, accessor.ContainingSymbol);
                var method = containingType.GetMembers(accessor.Name).Single();
                Assert.Equal(method, accessor);
                Assert.Equal(accessorAccessibility, accessor.DeclaredAccessibility);
            }
        }

        // Property/method override should succeed (and should reference
        // the correct base method, even if there is a method/property
        // with the same name in an intermediate class.
        [WorkItem(538720, "http://vstfdevdiv:8080/DevDiv2/DevDiv/_workitems/edit/538720")]
        [Fact]
        public void TestPropertyOverrideGet()
        {
            PropertyOverrideGet(@"
class A
{
    public virtual int P { get { return 0; } }
}
class B : A
{
    public virtual int get_P() { return 0; }
}
class C : B
{
    public override int P { get { return 0; } }
}
");
            PropertyOverrideGet(@"
class A
{
    public virtual int get_P() { return 0; }
}
class B : A
{
    public virtual int P { get { return 0; } }
}
class C : B
{
    public override int get_P() { return 0; }
}
");
        }

        private void PropertyOverrideGet(string source)
        {
            Action<ModuleSymbol> validator = module =>
            {
                var typeA = module.GlobalNamespace.GetTypeMembers("A").Single();
                Assert.NotNull(typeA);
                var getMethodA = (MethodSymbol)typeA.GetMembers("get_P").Single();
                Assert.NotNull(getMethodA);
                Assert.True(getMethodA.IsVirtual);
                Assert.False(getMethodA.IsOverride);

                var typeC = module.GlobalNamespace.GetTypeMembers("C").Single();
                Assert.NotNull(typeC);
                var getMethodC = (MethodSymbol)typeC.GetMembers("get_P").Single();
                Assert.NotNull(getMethodC);
                Assert.False(getMethodC.IsVirtual);
                Assert.True(getMethodC.IsOverride);

                Assert.Same(getMethodC.OverriddenMethod, getMethodA);
            };
            CompileAndVerify(source: source, sourceSymbolValidator: validator, symbolValidator: validator);
        }

        [Fact]
        public void AutoProperties()
        {
            string source = @"
class A
{
    public int P { get; private set; }
    internal int Q { get; set; }
}
class B<T>
{
    protected internal T P { get; set; }
}
class C : B<string>
{
}
";
            Func<bool, Action<ModuleSymbol>> validator = isFromSource => module =>
            {
                var classA = module.GlobalNamespace.GetTypeMember("A");
                var p = classA.GetProperty("P");
                VerifyAutoProperty(p, isFromSource);
                var q = classA.GetProperty("Q");
                VerifyAutoProperty(q, isFromSource);

                var classC = module.GlobalNamespace.GetTypeMembers("C").Single();
                p = classC.BaseType().GetProperty("P");
                VerifyAutoProperty(p, isFromSource);
                Assert.Equal(p.Type.SpecialType, SpecialType.System_String);
                Assert.Equal(p.GetMethod.AssociatedSymbol, p);
            };

            CompileAndVerify(
                source,
                sourceSymbolValidator: validator(true),
                symbolValidator: validator(false),
                options: TestOptions.ReleaseDll.WithMetadataImportOptions(MetadataImportOptions.All));
        }

        private static void VerifyAutoProperty(PropertySymbol property, bool isFromSource)
        {
            if (isFromSource)
            {
                if (property is SourcePropertySymbol sourceProperty)
                {
                    Assert.True(sourceProperty.IsAutoProperty);
                }
            }
            else
            {
                var backingField = property.ContainingType.GetField(GeneratedNames.MakeBackingFieldName(property.Name));
                var attribute = backingField.GetAttributes().Single();

                Assert.Equal("System.Runtime.CompilerServices.CompilerGeneratedAttribute", attribute.AttributeClass.ToTestDisplayString());
                Assert.Empty(attribute.AttributeConstructor.Parameters);
            }

            VerifyAutoPropertyAccessor(property, property.GetMethod);
            VerifyAutoPropertyAccessor(property, property.SetMethod);
        }

        private static void VerifyAutoPropertyAccessor(PropertySymbol property, MethodSymbol accessor)
        {
            if (accessor != null)
            {
                var method = property.ContainingType.GetMembers(accessor.Name).Single();
                Assert.Equal(method, accessor);
                Assert.Equal(accessor.AssociatedSymbol, property);
                Assert.False(accessor.IsImplicitlyDeclared, "MethodSymbol.IsImplicitlyDeclared should be false for auto property accessors");
            }
        }

        [Fact]
        public void EmptyEnum()
        {
            string source = "enum E {}";
            Action<ModuleSymbol> validator = module =>
            {
                var type = module.GlobalNamespace.GetTypeMembers("E").Single();
                CheckEnumType(type, Accessibility.Internal, SpecialType.System_Int32);
                Assert.Equal(1, type.GetMembers().Length);
            };
            CompileAndVerify(source: source, sourceSymbolValidator: validator, symbolValidator: validator);
        }

        [Fact]
        public void NonEmptyEnum()
        {
            string source =
@"enum E : short
{
    A,
    B = 0x02,
    C,
    D,
    E = B | D,
    F = C,
    G,
}
";
            Action<ModuleSymbol> validator = module =>
            {
                var type = module.GlobalNamespace.GetTypeMembers("E").Single();
                CheckEnumType(type, Accessibility.Internal, SpecialType.System_Int16);

                Assert.Equal(8, type.GetMembers().Length);
                CheckEnumConstant(type, "A", (short)0);
                CheckEnumConstant(type, "B", (short)2);
                CheckEnumConstant(type, "C", (short)3);
                CheckEnumConstant(type, "D", (short)4);
                CheckEnumConstant(type, "E", (short)6);
                CheckEnumConstant(type, "F", (short)3);
                CheckEnumConstant(type, "G", (short)4);
            };
            CompileAndVerify(source: source, sourceSymbolValidator: validator, symbolValidator: validator);
        }

        private void CheckEnumConstant(NamedTypeSymbol type, string name, object value)
        {
            var field = type.GetMembers(name).SingleOrDefault() as FieldSymbol;
            Assert.NotNull(field);
            Assert.True(field.IsStatic);
            Assert.True(field.IsConst);
            // TODO: DeclaredAccessibility should be NotApplicable.
            //Assert.Equal(field.DeclaredAccessibility, Accessibility.NotApplicable);
            Assert.Equal(field.Type.TypeSymbol, type);
            Assert.Equal(field.ConstantValue, value);

            var sourceType = type as SourceNamedTypeSymbol;
            if (sourceType != null)
            {
                var fieldDefinition = (Microsoft.Cci.IFieldDefinition)field;
                Assert.False(fieldDefinition.IsSpecialName);
                Assert.False(fieldDefinition.IsRuntimeSpecial);
            }
        }

        private void CheckEnumType(NamedTypeSymbol type, Accessibility declaredAccessibility, SpecialType underlyingType)
        {
            Assert.Equal(type.BaseType().SpecialType, SpecialType.System_Enum);
            Assert.Equal(type.EnumUnderlyingType.SpecialType, underlyingType);
            Assert.Equal(type.DeclaredAccessibility, declaredAccessibility);
            Assert.True(type.IsSealed);

            // value__ field should not be exposed from type, even though it is public,
            // since we want to prevent source from accessing the field directly.
            var field = type.GetMembers(WellKnownMemberNames.EnumBackingFieldName).SingleOrDefault() as FieldSymbol;
            Assert.Null(field);

            var sourceType = type as SourceNamedTypeSymbol;
            if (sourceType != null)
            {
                field = sourceType.EnumValueField;
                Assert.NotNull(field);
                Assert.Equal(field.Name, WellKnownMemberNames.EnumBackingFieldName);
                Assert.False(field.IsStatic);
                Assert.False(field.IsConst);
                Assert.False(field.IsReadOnly);
                Assert.Equal(field.DeclaredAccessibility, Accessibility.Public); // Dev10: value__ is public
                Assert.Equal(field.Type.TypeSymbol, type.EnumUnderlyingType);

                var module = new PEAssemblyBuilder((SourceAssemblySymbol)sourceType.ContainingAssembly, EmitOptions.Default, OutputKind.DynamicallyLinkedLibrary,
                    GetDefaultModulePropertiesForSerialization(), SpecializedCollections.EmptyEnumerable<ResourceDescription>());

                var context = new EmitContext(module, null, new DiagnosticBag(), metadataOnly: false, includePrivateMembers: true);

                var typeDefinition = (Microsoft.Cci.ITypeDefinition)type;
                var fieldDefinition = typeDefinition.GetFields(context).First();
                Assert.Same(fieldDefinition, field); // Dev10: value__ field is the first field.
                Assert.True(fieldDefinition.IsSpecialName);
                Assert.True(fieldDefinition.IsRuntimeSpecial);
                context.Diagnostics.Verify();
            }
        }

        [Fact]
        public void GenericMethods()
        {
            string source = @"
public class A
{
    public static void Main()
    {
        System.Console.WriteLine(""GenericMethods"");
        //B.Test<int>();
        //C<int>.Test<int>();
    }
}

public class B
{
    public static void Test<T>()
    {
        System.Console.WriteLine(""Test<T>"");
    }
}

public class C<T>
{
    public static void Test<S>()
    {
        System.Console.WriteLine(""C<T>.Test<S>"");
    }
}
";

            CompileAndVerify(source, expectedOutput: "GenericMethods\r\n");
        }

        [Fact]
        public void GenericMethods2()
        {
            string source = @"
class A
{
    public static void Main()
    {
        TC1 x = new TC1();
        System.Console.WriteLine(x.GetType());
        TC2<byte> y = new TC2<byte>();
        System.Console.WriteLine(y.GetType());
        TC3<byte>.TC4 z = new TC3<byte>.TC4();
        System.Console.WriteLine(z.GetType());
    }
}

class TC1
{
    void TM1<T1>()
    {
        TM1<T1>();
    }

    void TM2<T2>()
    {
        TM2<int>();
    }
}

class TC2<T3>
{
    void TM3<T4>()
    {
        TM3<T4>();
        TM3<T4>();
    }

    void TM4<T5>()
    {
        TM4<int>();
        TM4<int>();
    }

    static void TM5<T6>(T6 x)
    {
        TC2<int>.TM5(x);
    }

    static void TM6<T7>(T7 x)
    {
        TC2<int>.TM6(1);
    }

    void TM9()
    {
        TM9();
        TM9();
    }

}

class TC3<T8>
{
    public class TC4
    {
        void TM7<T9>()
        {
            TM7<T9>();
            TM7<int>();
        }

        static void TM8<T10>(T10 x)
        {
            TC3<int>.TC4.TM8(x);
            TC3<int>.TC4.TM8(1);
        }
    }
}

";

            var verifier = CompileAndVerify(source, options: TestOptions.ReleaseExe, expectedOutput:
@"TC1
TC2`1[System.Byte]
TC3`1+TC4[System.Byte]
");

            verifier.VerifyIL("TC1.TM1<T1>",
@"{
  // Code size        7 (0x7)
  .maxstack  1
  IL_0000:  ldarg.0
  IL_0001:  call       ""void TC1.TM1<T1>()""
  IL_0006:  ret
}
");

            verifier.VerifyIL("TC1.TM2<T2>",
@"{
  // Code size        7 (0x7)
  .maxstack  1
  IL_0000:  ldarg.0
  IL_0001:  call       ""void TC1.TM2<int>()""
  IL_0006:  ret
}
");

            verifier.VerifyIL("TC2<T3>.TM3<T4>",
@"{
  // Code size       13 (0xd)
  .maxstack  1
  IL_0000:  ldarg.0
  IL_0001:  call       ""void TC2<T3>.TM3<T4>()""
  IL_0006:  ldarg.0
  IL_0007:  call       ""void TC2<T3>.TM3<T4>()""
  IL_000c:  ret
}
");

            verifier.VerifyIL("TC2<T3>.TM4<T5>",
@"{
  // Code size       13 (0xd)
  .maxstack  1
  IL_0000:  ldarg.0
  IL_0001:  call       ""void TC2<T3>.TM4<int>()""
  IL_0006:  ldarg.0
  IL_0007:  call       ""void TC2<T3>.TM4<int>()""
  IL_000c:  ret
}
");

            verifier.VerifyIL("TC2<T3>.TM5<T6>",
@"{
  // Code size        7 (0x7)
  .maxstack  1
  IL_0000:  ldarg.0
  IL_0001:  call       ""void TC2<int>.TM5<T6>(T6)""
  IL_0006:  ret
}
");

            verifier.VerifyIL("TC2<T3>.TM6<T7>",
@"{
  // Code size        7 (0x7)
  .maxstack  1
  IL_0000:  ldc.i4.1
  IL_0001:  call       ""void TC2<int>.TM6<int>(int)""
  IL_0006:  ret
}
");
        }

        [Fact]
        public void Generics3()
        {
            string source = @"
using System;

class Program
{
    static void Main(string[] args)
    {
        C1<Byte, Byte> x1 = new C1<Byte, Byte>();
        C1<Byte, Byte>.C2<Byte, Byte> x2 = new C1<Byte, Byte>.C2<Byte, Byte>();
        C1<Byte, Byte>.C2<Byte, Byte>.C3<Byte, Byte> x3 = new C1<Byte, Byte>.C2<Byte, Byte>.C3<Byte, Byte>();
        C1<Byte, Byte>.C2<Byte, Byte>.C3<Byte, Byte>.C4<Byte> x4 = new C1<Byte, Byte>.C2<Byte, Byte>.C3<Byte, Byte>.C4<Byte>();
        C1<Byte, Byte>.C5 x5 = new C1<Byte, Byte>.C5();
    }
}


class C1<C1T1, C1T2>
{
    public class C2<C2T1, C2T2>
    {
        public class C3<C3T1, C3T2> where C3T2 : C1T1
        {
            public class C4<C4T1>
            {
            }
        }

        public C1<int, C2T2>.C5 V1;
        public C1<C2T1, C2T2>.C5 V2;
        public C1<int, int>.C5 V3;

        public C2<Byte, Byte> V4;

        public C1<C1T2, C1T1>.C2<C2T1, C2T2> V5;
        public C1<C1T2, C1T1>.C2<C2T2, C2T1> V6;
        public C1<C1T2, C1T1>.C2<Byte, int> V7;
        public C2<C2T1, C2T2> V8;
        public C2<Byte, C2T2> V9;

        void Test12(C2<int, int> x)
        {
            C1<C1T1, C1T2>.C2<Byte, int> y = x.V9;
        }

        void Test11(C1<int, int>.C2<Byte, Byte> x)
        {
            C1<int, int>.C2<Byte, Byte> y = x.V8;
        }

        void Test6(C1<C1T2, C1T1>.C2<C2T1, C2T2> x)
        {
            C1<C1T1, C1T2>.C2<C2T1, C2T2> y = x.V5;
        }

        void Test7(C1<C1T2, C1T1>.C2<C2T2, C2T1> x)
        {
            C1<C1T1, C1T2>.C2<C2T1, C2T2> y = x.V6;
        }

        void Test8(C1<C1T2, C1T1>.C2<C2T2, C2T1> x)
        {
            C1<C1T1, C1T2>.C2<Byte, int> y = x.V7;
        }

        void Test9(C1<int, Byte>.C2<C2T2, C2T1> x)
        {
            C1<Byte, int>.C2<Byte, int> y = x.V7;
        }

        void Test10(C1<C1T1, C1T2>.C2<C2T2, C2T1> x)
        {
            C1<C1T2, C1T1>.C2<Byte, int> y = x.V7;
        }
    }

    public class C5
    {
    }

    void Test1(C2<C1T1, int> x)
    {
        C1<int, int>.C5 y = x.V1;
    }

    void Test2(C2<C1T1, C1T2> x)
    {
        C5 y = x.V2;
    }

    void Test3(C2<C1T2, C1T1> x)
    {
        C1<int, int>.C5 y = x.V3;
    }

    void Test4(C1<int, int>.C2<C1T1, C1T2> x)
    {
        C1<int, int>.C2<Byte, Byte> y = x.V4;
    }
}

";
            CompileAndVerify(source);
        }

        [Fact]
        public void RefEmit_UnsupportedOrdering1()
        {
            CompileAndVerify(@"
public class E
{
  public struct N2
  { 
    public N3 n1;
  }
  public struct N3
  { 
  }
  N2 n2; 
}
");
        }

        [Fact]
        public void RefEmit_UnsupportedOrdering1_EP()
        {
            string source = @"
public class E
{
  public struct N2
  { 
    public N3 n1;
  }
  public struct N3
  { 
  }
  N2 n2; 

  public static void Main()
  {
    System.Console.Write(1234);
  }
}";

            CompileAndVerify(source, expectedOutput: @"1234");
        }

        [Fact]
        public void RefEmit_UnsupportedOrdering2()
        {
            CompileAndVerify(@"
class B<T> where T : A {}
class A : B<A> {}
");
        }

        [Fact]
        public void RefEmit_MembersOfOpenGenericType()
        {
            CompileAndVerify(@"
class C<T> 
{
    void goo() 
    {
        System.Collections.Generic.Dictionary<int, T> d = new System.Collections.Generic.Dictionary<int, T>();
    }
}
");
        }

        [Fact]
        public void RefEmit_ListOfValueTypes()
        {
            string source = @"
using System.Collections.Generic;

class A
{
    struct S { }

    List<S> f;
}";

            CompileAndVerify(source);
        }

        [Fact]
        public void RefEmit_SpecializedNestedSelfReference()
        {
            string source = @"
class A<T>
{
    class B {
    }

    A<int>.B x;
}";

            CompileAndVerify(source);
        }

        [Fact]
        public void RefEmit_SpecializedNestedGenericSelfReference()
        {
            string source = @"
class A<T>
{
    public class B<S> {
        public class C<U,V> {
        }
    }

    A<int>.B<double>.C<string, bool> x;
}";

            CompileAndVerify(source);
        }

        [Fact]
        public void RefEmit_Cycle()
        {
            string source = @"
public class B : I<C> { }
public class C : I<B> { }
public interface I<T> { }
";
            CompileAndVerify(source);
        }

        [Fact]
        public void RefEmit_SpecializedMemberReference()
        {
            string source = @"
class A<T>
{
    public A() 
    {
        A<int>.method();
        int a = A<string>.field;
        new A<double>();
    }

    public static void method() 
    {
    }

    public static int field;
}";

            CompileAndVerify(source);
        }

        [Fact]
        public void RefEmit_NestedGenericTypeReferences()
        {
            string source = @"
class A<T>
{
    public class H<S>
    {
        A<T>.H<S> x;      
    }
}";

            CompileAndVerify(source);
        }

        [Fact]
        public void RefEmit_Ordering2()
        {
            // order: 
            // E <(value type field) E.C.N2 <(value type field) N3
            string source = @"
public class E
{
   public class C {
     public struct N2
     { 
        public N3 n1;
     }
   }
   C.N2 n2; 
}
public struct N3
{ 
   E f;
   int g;
}";

            CompileAndVerify(source);
        }

        [Fact]
        public void RefEmit_Ordering3()
        {
            string source = @"
using System.Collections.Generic;

public class E
{
  public struct N2
  { 
    public List<N3> n1;        // E.N2 doesn't depend on E.N3 since List<> isn't a value type
  }
  public struct N3
  { 
  }
  N2 n2;                           
}";

            CompileAndVerify(source);
        }

        [Fact]
        public void RefEmit_IL1()
        {
            CompileAndVerify(@"
class C 
{ 
    public static void Main() 
    { 
        int i = 0, j, k = 2147483647;
        long l = 0, m = 9200000000000000000L;
        int b = -10;
        byte c = 200;
        float f = 3.14159F;
        double d = 2.71828;
        string s = ""abcdef"";
        bool x = true;

        System.Console.WriteLine(i);
        System.Console.WriteLine(k);
        System.Console.WriteLine(b);
        System.Console.WriteLine(c);
        System.Console.WriteLine(f);
        System.Console.WriteLine(d);
        System.Console.WriteLine(s);
        System.Console.WriteLine(x);
    }
}
", expectedOutput: @"
0
2147483647
-10
200
3.14159
2.71828
abcdef
True
");
        }

        [WorkItem(540581, "http://vstfdevdiv:8080/DevDiv2/DevDiv/_workitems/edit/540581")]
        [Fact]
        public void RefEmit_DependencyGraphAndCachedTypeReferences()
        {
            var source = @"
using System;

interface I1<T>
{
    void Method(T x);
}

interface I2<U>
{
    void Method(U x);
}

interface I3<W> : I1<W>, I2<W>
{
    void Method(W x);
}

class Implicit2 : I3<string>                            // Implicit2 depends on I3<string> 
{
    public void Method(string x) {  }
}

class Test
{
    public static void Main()
    {
        I3<string> i = new Implicit2();                 
    }
}
";
            // If I3<string> in Main body is resolved first and stored in a cache,
            // the fact that Implicit2 depends on I3<string> isn't recorded if we pull 
            // I3<string> from cache at the beginning of ResolveType method.
            CompileAndVerify(source);
        }

        [Fact]
        public void CheckRef()
        {
            string source = @"
public abstract class C
{
    public abstract int M(int x, ref int y, out int z);
}
";

            CompileAndVerify(source, symbolValidator: module =>
            {
                var global = module.GlobalNamespace;

                var c = global.GetTypeMembers("C", 0).Single() as NamedTypeSymbol;
                var m = c.GetMembers("M").Single() as MethodSymbol;
                Assert.Equal(RefKind.None, m.Parameters[0].RefKind);
                Assert.Equal(RefKind.Ref, m.Parameters[1].RefKind);
                Assert.Equal(RefKind.Out, m.Parameters[2].RefKind);
            });
        }

        [Fact]
        public void OutArgument()
        {
            string source = @"
class C 
{
    static void Main() { double d; double.TryParse(null, out d); } 
}
";
            CompileAndVerify(source);
        }

        [Fact]
        public void CreateInstance()
        {
            string source = @"
class C 
{
    static void Main() { System.Activator.CreateInstance<int>(); } 
}
";
            CompileAndVerify(source);
        }

        [Fact]
        public void DelegateRoundTrip()
        {
            string source = @"delegate int MyDel(
                int x,
                // ref int y, // commented out until 4264 is fixed.
                // out int z, // commented out until 4264 is fixed.
                int w);";

            CompileAndVerify(source, symbolValidator: module =>
            {
                var global = module.GlobalNamespace;

                var myDel = global.GetTypeMembers("MyDel", 0).Single() as NamedTypeSymbol;

                var invoke = myDel.DelegateInvokeMethod;

                var beginInvoke = myDel.GetMembers("BeginInvoke").Single() as MethodSymbol;
                Assert.Equal(invoke.Parameters.Length + 2, beginInvoke.Parameters.Length);
                Assert.Equal(TypeKind.Interface, beginInvoke.ReturnType.TypeKind);
                Assert.Equal("System.IAsyncResult", beginInvoke.ReturnType.TypeSymbol.ToTestDisplayString());
                for (int i = 0; i < invoke.Parameters.Length; i++)
                {
                    Assert.Equal(invoke.Parameters[i].Type.TypeSymbol, beginInvoke.Parameters[i].Type.TypeSymbol);
                    Assert.Equal(invoke.Parameters[i].RefKind, beginInvoke.Parameters[i].RefKind);
                }
                Assert.Equal("System.AsyncCallback", beginInvoke.Parameters[invoke.Parameters.Length].Type.TypeSymbol.ToTestDisplayString());
                Assert.Equal("System.Object", beginInvoke.Parameters[invoke.Parameters.Length + 1].Type.TypeSymbol.ToTestDisplayString());

                var invokeReturn = invoke.ReturnType.TypeSymbol;
                var endInvoke = myDel.GetMembers("EndInvoke").Single() as MethodSymbol;
                var endInvokeReturn = endInvoke.ReturnType.TypeSymbol;
                Assert.Equal(invokeReturn, endInvokeReturn);
                int k = 0;
                for (int i = 0; i < invoke.Parameters.Length; i++)
                {
                    if (invoke.Parameters[i].RefKind != RefKind.None)
                    {
                        Assert.Equal(invoke.Parameters[i].Type, endInvoke.Parameters[k].Type);
                        Assert.Equal(invoke.Parameters[i].RefKind, endInvoke.Parameters[k++].RefKind);
                    }
                }
                Assert.Equal("System.IAsyncResult", endInvoke.Parameters[k++].Type.TypeSymbol.ToTestDisplayString());
                Assert.Equal(k, endInvoke.Parameters.Length);
            });
        }

        [Fact]
        public void StaticClassRoundTrip()
        {
            string source = @"
public static class C
{
    private static string msg = ""Hello"";

    private static void Goo()
    {
        System.Console.WriteLine(msg);
    }

    public static void Main()
    {
        Goo();
    }
}
";

            CompileAndVerify(source,
                symbolValidator: module =>
            {
                var global = module.GlobalNamespace;
                var classC = global.GetMember<NamedTypeSymbol>("C");
                Assert.True(classC.IsStatic, "Expected C to be static");
                Assert.False(classC.IsAbstract, "Expected C to be non-abstract"); //even though it is abstract in metadata
                Assert.False(classC.IsSealed, "Expected C to be non-sealed"); //even though it is sealed in metadata
                Assert.Equal(0, classC.GetMembers(WellKnownMemberNames.InstanceConstructorName).Length); //since C is static
                Assert.Equal(0, classC.GetMembers(WellKnownMemberNames.StaticConstructorName).Length); //since we don't import private members
            });
        }

        [Fact]
        public void DoNotImportInternalMembers()
        {
            string sources =
@"public class Fields
{
    public int Public;
    internal int Internal;
}
public class Methods
{
    public void Public() {}
    internal void Internal() {}
}";

            Func<bool, Action<ModuleSymbol>> validator = isFromSource => (ModuleSymbol m) =>
            {
                CheckInternalMembers(m.GlobalNamespace.GetTypeMembers("Fields").Single(), isFromSource);
                CheckInternalMembers(m.GlobalNamespace.GetTypeMembers("Methods").Single(), isFromSource);
            };

            CompileAndVerify(sources, sourceSymbolValidator: validator(true), symbolValidator: validator(false));
        }

        [Fact]
        public void Issue4695()
        {
            string source = @"
using System;

class Program
{
    sealed class Cache
    {
        abstract class BucketwiseBase<TArg> where TArg : class
        {
            internal abstract void Default(TArg arg);
        }

        class BucketwiseBase<TAccumulator, TArg> : BucketwiseBase<TArg> where TArg : class
        {
            internal override void Default(TArg arg = null) { }
        }

        public string GetAll()
        {
            new BucketwiseBase<object, object>().Default(); // Bad image format thrown here on legacy compiler 
            return ""OK"";
        }
    }

    static void Main(string[] args)
    {
        Console.WriteLine(new Cache().GetAll());
    }
}
";
            CompileAndVerify(source, expectedOutput: "OK");
        }

        private void CheckInternalMembers(NamedTypeSymbol type, bool isFromSource)
        {
            Assert.NotNull(type.GetMembers("Public").SingleOrDefault());
            var member = type.GetMembers("Internal").SingleOrDefault();
            if (isFromSource)
                Assert.NotNull(member);
            else
                Assert.Null(member);
        }

        [WorkItem(90, "https://github.com/dotnet/roslyn/issues/90")]
        [Fact]
        public void EmitWithNoResourcesAllPlatforms()
        {
            var comp = CreateStandardCompilation("class Test { static void Main() { } }");

            VerifyEmitWithNoResources(comp, Platform.AnyCpu);
            VerifyEmitWithNoResources(comp, Platform.AnyCpu32BitPreferred);
            VerifyEmitWithNoResources(comp, Platform.Arm);     // broken before fix
            VerifyEmitWithNoResources(comp, Platform.Itanium); // broken before fix
            VerifyEmitWithNoResources(comp, Platform.X64);     // broken before fix
            VerifyEmitWithNoResources(comp, Platform.X86);
        }

        private void VerifyEmitWithNoResources(CSharpCompilation comp, Platform platform)
        {
            var options = TestOptions.ReleaseExe.WithPlatform(platform);
            CompileAndVerify(comp.WithAssemblyName("EmitWithNoResourcesAllPlatforms_" + platform.ToString()).WithOptions(options));
        }

        [Fact]
        public unsafe void PEHeaders1()
        {
            var options = EmitOptions.Default.WithFileAlignment(0x2000);
            var syntax = SyntaxFactory.ParseSyntaxTree(@"class C {}", TestOptions.Regular);

            var peStream = CreateStandardCompilation(
                syntax,
                options: TestOptions.ReleaseDll.WithDeterministic(true),
                assemblyName: "46B9C2B2-B7A0-45C5-9EF9-28DDF739FD9E").EmitToStream(options);

            peStream.Position = 0;
            var peReader = new PEReader(peStream);

            var peHeaders = peReader.PEHeaders;
            var peHeader = peHeaders.PEHeader;
            var coffHeader = peHeaders.CoffHeader;
            var corHeader = peHeaders.CorHeader;

            Assert.Equal(PEMagic.PE32, peHeader.Magic);
            Assert.Equal(0x0000237E, peHeader.AddressOfEntryPoint);
            Assert.Equal(0x00002000, peHeader.BaseOfCode);
            Assert.Equal(0x00004000, peHeader.BaseOfData);
            Assert.Equal(0x00002000, peHeader.SizeOfHeaders);
            Assert.Equal(0x00002000, peHeader.SizeOfCode);
            Assert.Equal(0x00001000u, peHeader.SizeOfHeapCommit);
            Assert.Equal(0x00100000u, peHeader.SizeOfHeapReserve);
            Assert.Equal(0x00006000, peHeader.SizeOfImage);
            Assert.Equal(0x00002000, peHeader.SizeOfInitializedData);
            Assert.Equal(0x00001000u, peHeader.SizeOfStackCommit);
            Assert.Equal(0x00100000u, peHeader.SizeOfStackReserve);
            Assert.Equal(0, peHeader.SizeOfUninitializedData);
            Assert.Equal(Subsystem.WindowsCui, peHeader.Subsystem);
            Assert.Equal(DllCharacteristics.DynamicBase | DllCharacteristics.NxCompatible | DllCharacteristics.NoSeh | DllCharacteristics.TerminalServerAware, peHeader.DllCharacteristics);
            Assert.Equal(0u, peHeader.CheckSum);
            Assert.Equal(0x2000, peHeader.FileAlignment);
            Assert.Equal(0x10000000u, peHeader.ImageBase);
            Assert.Equal(0x2000, peHeader.SectionAlignment);
            Assert.Equal(0, peHeader.MajorImageVersion);
            Assert.Equal(0, peHeader.MinorImageVersion);
            Assert.Equal(0x30, peHeader.MajorLinkerVersion);
            Assert.Equal(0, peHeader.MinorLinkerVersion);
            Assert.Equal(4, peHeader.MajorOperatingSystemVersion);
            Assert.Equal(0, peHeader.MinorOperatingSystemVersion);
            Assert.Equal(4, peHeader.MajorSubsystemVersion);
            Assert.Equal(0, peHeader.MinorSubsystemVersion);
            Assert.Equal(16, peHeader.NumberOfRvaAndSizes);
            Assert.Equal(0x2000, peHeader.SizeOfHeaders);

            Assert.Equal(0x4000, peHeader.BaseRelocationTableDirectory.RelativeVirtualAddress);
            Assert.Equal(0xc, peHeader.BaseRelocationTableDirectory.Size);
            Assert.Equal(0, peHeader.BoundImportTableDirectory.RelativeVirtualAddress);
            Assert.Equal(0, peHeader.BoundImportTableDirectory.Size);
            Assert.Equal(0, peHeader.CertificateTableDirectory.RelativeVirtualAddress);
            Assert.Equal(0, peHeader.CertificateTableDirectory.Size);
            Assert.Equal(0, peHeader.CopyrightTableDirectory.RelativeVirtualAddress);
            Assert.Equal(0, peHeader.CopyrightTableDirectory.Size);
            Assert.Equal(0x2008, peHeader.CorHeaderTableDirectory.RelativeVirtualAddress);
            Assert.Equal(0x48, peHeader.CorHeaderTableDirectory.Size);
            Assert.Equal(0x2310, peHeader.DebugTableDirectory.RelativeVirtualAddress);
            Assert.Equal(0x1C, peHeader.DebugTableDirectory.Size);
            Assert.Equal(0, peHeader.ExceptionTableDirectory.RelativeVirtualAddress);
            Assert.Equal(0, peHeader.ExceptionTableDirectory.Size);
            Assert.Equal(0, peHeader.ExportTableDirectory.RelativeVirtualAddress);
            Assert.Equal(0, peHeader.ExportTableDirectory.Size);
            Assert.Equal(0x2000, peHeader.ImportAddressTableDirectory.RelativeVirtualAddress);
            Assert.Equal(0x8, peHeader.ImportAddressTableDirectory.Size);
            Assert.Equal(0x232C, peHeader.ImportTableDirectory.RelativeVirtualAddress);
            Assert.Equal(0x4f, peHeader.ImportTableDirectory.Size);
            Assert.Equal(0, peHeader.LoadConfigTableDirectory.RelativeVirtualAddress);
            Assert.Equal(0, peHeader.LoadConfigTableDirectory.Size);
            Assert.Equal(0, peHeader.ResourceTableDirectory.RelativeVirtualAddress);
            Assert.Equal(0, peHeader.ResourceTableDirectory.Size);
            Assert.Equal(0, peHeader.ThreadLocalStorageTableDirectory.RelativeVirtualAddress);
            Assert.Equal(0, peHeader.ThreadLocalStorageTableDirectory.Size);

            int importAddressTableDirectoryOffset;
            Assert.True(peHeaders.TryGetDirectoryOffset(peHeader.ImportAddressTableDirectory, out importAddressTableDirectoryOffset));
            Assert.Equal(0x2000, importAddressTableDirectoryOffset);

            var importAddressTableDirectoryBytes = new byte[peHeader.ImportAddressTableDirectory.Size];
            peStream.Position = importAddressTableDirectoryOffset;
            peStream.Read(importAddressTableDirectoryBytes, 0, importAddressTableDirectoryBytes.Length);
            AssertEx.Equal(new byte[]
            {
                0x60, 0x23, 0x00, 0x00,
                0x00, 0x00, 0x00, 0x00
            }, importAddressTableDirectoryBytes);

            int importTableDirectoryOffset;
            Assert.True(peHeaders.TryGetDirectoryOffset(peHeader.ImportTableDirectory, out importTableDirectoryOffset));
            Assert.Equal(0x232C, importTableDirectoryOffset);

            var importTableDirectoryBytes = new byte[peHeader.ImportTableDirectory.Size];
            peStream.Position = importTableDirectoryOffset;
            peStream.Read(importTableDirectoryBytes, 0, importTableDirectoryBytes.Length);
            AssertEx.Equal(new byte[]
            {
                0x54, 0x23, 0x00, 0x00, // RVA
                0x00, 0x00, 0x00, 0x00, // 0
                0x00, 0x00, 0x00, 0x00, // 0
                0x6E, 0x23, 0x00, 0x00, // name RVA
                0x00, 0x20, 0x00, 0x00, // ImportAddressTableDirectory RVA
                0x00, 0x00, 0x00, 0x00,
                0x00, 0x00, 0x00, 0x00,
                0x00, 0x00, 0x00, 0x00,
                0x00, 0x00, 0x00, 0x00,
                0x00, 0x00, 0x00, 0x00,
                0x60, 0x23, 0x00, 0x00, // hint RVA
                0x00, 0x00, 0x00, 0x00,
                0x00, 0x00, 0x00, 0x00,
                0x00, 0x00,             // hint
                (byte)'_', (byte)'C', (byte)'o', (byte)'r', (byte)'D', (byte)'l', (byte)'l', (byte)'M', (byte)'a', (byte)'i', (byte)'n', 0x00,
                (byte)'m', (byte)'s', (byte)'c', (byte)'o', (byte)'r', (byte)'e', (byte)'e', (byte)'.', (byte)'d', (byte)'l', (byte)'l', 0x00,
                0x00
            }, importTableDirectoryBytes);

            var entryPointSectionIndex = peHeaders.GetContainingSectionIndex(peHeader.AddressOfEntryPoint);
            Assert.Equal(0, entryPointSectionIndex);

            peStream.Position = peHeaders.SectionHeaders[0].PointerToRawData + peHeader.AddressOfEntryPoint - peHeaders.SectionHeaders[0].VirtualAddress;
            byte[] startupStub = new byte[8];
            peStream.Read(startupStub, 0, startupStub.Length);
            AssertEx.Equal(new byte[] { 0xFF, 0x25, 0x00, 0x20, 0x00, 0x10, 0x00, 0x00 }, startupStub);

            Assert.Equal(Characteristics.Dll | Characteristics.LargeAddressAware | Characteristics.ExecutableImage, coffHeader.Characteristics);
            Assert.Equal(Machine.I386, coffHeader.Machine);
            Assert.Equal(2, coffHeader.NumberOfSections);
            Assert.Equal(0, coffHeader.NumberOfSymbols);
            Assert.Equal(0, coffHeader.PointerToSymbolTable);
            Assert.Equal(0xe0, coffHeader.SizeOfOptionalHeader);
            Assert.Equal(-609170495, coffHeader.TimeDateStamp);

            Assert.Equal(0, corHeader.EntryPointTokenOrRelativeVirtualAddress);
            Assert.Equal(CorFlags.ILOnly, corHeader.Flags);
            Assert.Equal(2, corHeader.MajorRuntimeVersion);
            Assert.Equal(5, corHeader.MinorRuntimeVersion);

            Assert.Equal(0, corHeader.CodeManagerTableDirectory.RelativeVirtualAddress);
            Assert.Equal(0, corHeader.CodeManagerTableDirectory.Size);
            Assert.Equal(0, corHeader.ExportAddressTableJumpsDirectory.RelativeVirtualAddress);
            Assert.Equal(0, corHeader.ExportAddressTableJumpsDirectory.Size);
            Assert.Equal(0, corHeader.ManagedNativeHeaderDirectory.RelativeVirtualAddress);
            Assert.Equal(0, corHeader.ManagedNativeHeaderDirectory.Size);
            Assert.Equal(0x2058, corHeader.MetadataDirectory.RelativeVirtualAddress);
            Assert.Equal(0x02b8, corHeader.MetadataDirectory.Size);
            Assert.Equal(0, corHeader.ResourcesDirectory.RelativeVirtualAddress);
            Assert.Equal(0, corHeader.ResourcesDirectory.Size);
            Assert.Equal(0, corHeader.StrongNameSignatureDirectory.RelativeVirtualAddress);
            Assert.Equal(0, corHeader.StrongNameSignatureDirectory.Size);
            Assert.Equal(0, corHeader.VtableFixupsDirectory.RelativeVirtualAddress);
            Assert.Equal(0, corHeader.VtableFixupsDirectory.Size);

            var sections = peHeaders.SectionHeaders;
            Assert.Equal(2, sections.Length);

            Assert.Equal(".text", sections[0].Name);
            Assert.Equal(0, sections[0].NumberOfLineNumbers);
            Assert.Equal(0, sections[0].NumberOfRelocations);
            Assert.Equal(0, sections[0].PointerToLineNumbers);
            Assert.Equal(0x2000, sections[0].PointerToRawData);
            Assert.Equal(0, sections[0].PointerToRelocations);
            Assert.Equal(SectionCharacteristics.ContainsCode | SectionCharacteristics.MemExecute | SectionCharacteristics.MemRead, sections[0].SectionCharacteristics);
            Assert.Equal(0x2000, sections[0].SizeOfRawData);
            Assert.Equal(0x2000, sections[0].VirtualAddress);
            Assert.Equal(900, sections[0].VirtualSize);

            Assert.Equal(".reloc", sections[1].Name);
            Assert.Equal(0, sections[1].NumberOfLineNumbers);
            Assert.Equal(0, sections[1].NumberOfRelocations);
            Assert.Equal(0, sections[1].PointerToLineNumbers);
            Assert.Equal(0x4000, sections[1].PointerToRawData);
            Assert.Equal(0, sections[1].PointerToRelocations);
            Assert.Equal(SectionCharacteristics.ContainsInitializedData | SectionCharacteristics.MemDiscardable | SectionCharacteristics.MemRead, sections[1].SectionCharacteristics);
            Assert.Equal(0x2000, sections[1].SizeOfRawData);
            Assert.Equal(0x4000, sections[1].VirtualAddress);
            Assert.Equal(12, sections[1].VirtualSize);

            var relocBlock = peReader.GetSectionData(sections[1].VirtualAddress);
            var relocBytes = new byte[sections[1].VirtualSize];
            Marshal.Copy((IntPtr)relocBlock.Pointer, relocBytes, 0, relocBytes.Length);
            AssertEx.Equal(new byte[] { 0, 0x20, 0, 0, 0x0c, 0, 0, 0, 0x80, 0x33, 0, 0 }, relocBytes);
        }

        [Fact]
        public void PEHeaders2()
        {
            var options = EmitOptions.Default.
                WithFileAlignment(512).
                WithBaseAddress(0x123456789ABCDEF).
                WithHighEntropyVirtualAddressSpace(true).
                WithSubsystemVersion(SubsystemVersion.WindowsXP);

            var syntax = SyntaxFactory.ParseSyntaxTree(@"class C { static void Main() { } }", TestOptions.Regular);

            var peStream = CreateStandardCompilation(
                syntax,
                options: TestOptions.DebugExe.WithPlatform(Platform.X64).WithDeterministic(true),
                assemblyName: "B37A4FCD-ED76-4924-A2AD-298836056E00").EmitToStream(options);

            peStream.Position = 0;
            var peHeaders = new PEHeaders(peStream);

            var peHeader = peHeaders.PEHeader;
            var coffHeader = peHeaders.CoffHeader;
            var corHeader = peHeaders.CorHeader;

            Assert.Equal(PEMagic.PE32Plus, peHeader.Magic);
            Assert.Equal(0x00000000, peHeader.AddressOfEntryPoint);
            Assert.Equal(0x00002000, peHeader.BaseOfCode);
            Assert.Equal(0x00000000, peHeader.BaseOfData);
            Assert.Equal(0x00000200, peHeader.SizeOfHeaders);
            Assert.Equal(0x00000400, peHeader.SizeOfCode);
            Assert.Equal(0x00002000u, peHeader.SizeOfHeapCommit);
            Assert.Equal(0x00100000u, peHeader.SizeOfHeapReserve);
            Assert.Equal(0x00004000, peHeader.SizeOfImage);
            Assert.Equal(0x00000000, peHeader.SizeOfInitializedData);
            Assert.Equal(0x00004000u, peHeader.SizeOfStackCommit);
            Assert.Equal(0x0400000u, peHeader.SizeOfStackReserve);
            Assert.Equal(0, peHeader.SizeOfUninitializedData);
            Assert.Equal(Subsystem.WindowsCui, peHeader.Subsystem);
            Assert.Equal(0u, peHeader.CheckSum);
            Assert.Equal(0x200, peHeader.FileAlignment);
            Assert.Equal(0x0123456789ac0000u, peHeader.ImageBase);
            Assert.Equal(0x2000, peHeader.SectionAlignment);
            Assert.Equal(0, peHeader.MajorImageVersion);
            Assert.Equal(0, peHeader.MinorImageVersion);
            Assert.Equal(0x30, peHeader.MajorLinkerVersion);
            Assert.Equal(0, peHeader.MinorLinkerVersion);
            Assert.Equal(4, peHeader.MajorOperatingSystemVersion);
            Assert.Equal(0, peHeader.MinorOperatingSystemVersion);
            Assert.Equal(5, peHeader.MajorSubsystemVersion);
            Assert.Equal(1, peHeader.MinorSubsystemVersion);
            Assert.Equal(16, peHeader.NumberOfRvaAndSizes);
            Assert.Equal(0x200, peHeader.SizeOfHeaders);

            Assert.Equal(0, peHeader.BaseRelocationTableDirectory.RelativeVirtualAddress);
            Assert.Equal(0, peHeader.BaseRelocationTableDirectory.Size);
            Assert.Equal(0, peHeader.BoundImportTableDirectory.RelativeVirtualAddress);
            Assert.Equal(0, peHeader.BoundImportTableDirectory.Size);
            Assert.Equal(0, peHeader.CertificateTableDirectory.RelativeVirtualAddress);
            Assert.Equal(0, peHeader.CertificateTableDirectory.Size);
            Assert.Equal(0, peHeader.CopyrightTableDirectory.RelativeVirtualAddress);
            Assert.Equal(0, peHeader.CopyrightTableDirectory.Size);
            Assert.Equal(0x2000, peHeader.CorHeaderTableDirectory.RelativeVirtualAddress);
            Assert.Equal(0x48, peHeader.CorHeaderTableDirectory.Size);
            Assert.Equal(0x2324, peHeader.DebugTableDirectory.RelativeVirtualAddress);
            Assert.Equal(0x1C, peHeader.DebugTableDirectory.Size);
            Assert.Equal(0, peHeader.ExceptionTableDirectory.RelativeVirtualAddress);
            Assert.Equal(0, peHeader.ExceptionTableDirectory.Size);
            Assert.Equal(0, peHeader.ExportTableDirectory.RelativeVirtualAddress);
            Assert.Equal(0, peHeader.ExportTableDirectory.Size);
            Assert.Equal(0, peHeader.ImportAddressTableDirectory.RelativeVirtualAddress);
            Assert.Equal(0, peHeader.ImportAddressTableDirectory.Size);
            Assert.Equal(0, peHeader.ImportTableDirectory.RelativeVirtualAddress);
            Assert.Equal(0, peHeader.ImportTableDirectory.Size);
            Assert.Equal(0, peHeader.LoadConfigTableDirectory.RelativeVirtualAddress);
            Assert.Equal(0, peHeader.LoadConfigTableDirectory.Size);
            Assert.Equal(0, peHeader.ResourceTableDirectory.RelativeVirtualAddress);
            Assert.Equal(0, peHeader.ResourceTableDirectory.Size);
            Assert.Equal(0, peHeader.ThreadLocalStorageTableDirectory.RelativeVirtualAddress);
            Assert.Equal(0, peHeader.ThreadLocalStorageTableDirectory.Size);

            Assert.Equal(Characteristics.LargeAddressAware | Characteristics.ExecutableImage, coffHeader.Characteristics);
            Assert.Equal(Machine.Amd64, coffHeader.Machine);
            Assert.Equal(1, coffHeader.NumberOfSections);
            Assert.Equal(0, coffHeader.NumberOfSymbols);
            Assert.Equal(0, coffHeader.PointerToSymbolTable);
            Assert.Equal(240, coffHeader.SizeOfOptionalHeader);
            Assert.Equal(-862605524, coffHeader.TimeDateStamp);

            Assert.Equal(0x06000001, corHeader.EntryPointTokenOrRelativeVirtualAddress);
            Assert.Equal(CorFlags.ILOnly, corHeader.Flags);
            Assert.Equal(2, corHeader.MajorRuntimeVersion);
            Assert.Equal(5, corHeader.MinorRuntimeVersion);

            Assert.Equal(0, corHeader.CodeManagerTableDirectory.RelativeVirtualAddress);
            Assert.Equal(0, corHeader.CodeManagerTableDirectory.Size);
            Assert.Equal(0, corHeader.ExportAddressTableJumpsDirectory.RelativeVirtualAddress);
            Assert.Equal(0, corHeader.ExportAddressTableJumpsDirectory.Size);
            Assert.Equal(0, corHeader.ManagedNativeHeaderDirectory.RelativeVirtualAddress);
            Assert.Equal(0, corHeader.ManagedNativeHeaderDirectory.Size);
            Assert.Equal(0x2054, corHeader.MetadataDirectory.RelativeVirtualAddress);
            Assert.Equal(0x02d0, corHeader.MetadataDirectory.Size);
            Assert.Equal(0, corHeader.ResourcesDirectory.RelativeVirtualAddress);
            Assert.Equal(0, corHeader.ResourcesDirectory.Size);
            Assert.Equal(0, corHeader.StrongNameSignatureDirectory.RelativeVirtualAddress);
            Assert.Equal(0, corHeader.StrongNameSignatureDirectory.Size);
            Assert.Equal(0, corHeader.VtableFixupsDirectory.RelativeVirtualAddress);
            Assert.Equal(0, corHeader.VtableFixupsDirectory.Size);

            var sections = peHeaders.SectionHeaders;
            Assert.Equal(1, sections.Length);

            Assert.Equal(".text", sections[0].Name);
            Assert.Equal(0, sections[0].NumberOfLineNumbers);
            Assert.Equal(0, sections[0].NumberOfRelocations);
            Assert.Equal(0, sections[0].PointerToLineNumbers);
            Assert.Equal(0x200, sections[0].PointerToRawData);
            Assert.Equal(0, sections[0].PointerToRelocations);
            Assert.Equal(SectionCharacteristics.ContainsCode | SectionCharacteristics.MemExecute | SectionCharacteristics.MemRead, sections[0].SectionCharacteristics);
            Assert.Equal(0x400, sections[0].SizeOfRawData);
            Assert.Equal(0x2000, sections[0].VirtualAddress);
            Assert.Equal(832, sections[0].VirtualSize);
        }

        [Fact]
        public void InParametersShouldHaveMetadataIn_TypeMethods()
        {
            var text = @"
using System.Runtime.InteropServices;
class T
{
    public void M(in int a, [In]in int b, [In]int c, int d) {}
}";

            Action<ModuleSymbol> verifier = module =>
            {
                var parameters = module.GlobalNamespace.GetTypeMember("T").GetMethod("M").GetParameters();
                Assert.Equal(4, parameters.Length);

                Assert.True(parameters[0].IsMetadataIn);
                Assert.True(parameters[1].IsMetadataIn);
                Assert.True(parameters[2].IsMetadataIn);
                Assert.False(parameters[3].IsMetadataIn);
            };

            CompileAndVerify(text, sourceSymbolValidator: verifier, symbolValidator: verifier);
        }

        [Fact]
        public void InParametersShouldHaveMetadataIn_IndexerMethods()
        {
            var text = @"
using System.Runtime.InteropServices;
class T
{
    public int this[in int a, [In]in int b, [In]int c, int d] => 0;
}";

            Action<ModuleSymbol> verifier = module =>
            {
                var parameters = module.GlobalNamespace.GetTypeMember("T").GetMethod("get_Item").GetParameters();
                Assert.Equal(4, parameters.Length);

                Assert.True(parameters[0].IsMetadataIn);
                Assert.True(parameters[1].IsMetadataIn);
                Assert.True(parameters[2].IsMetadataIn);
                Assert.False(parameters[3].IsMetadataIn);
            };

            CompileAndVerify(text, sourceSymbolValidator: verifier, symbolValidator: verifier);
        }

        [Fact]
        public void InParametersShouldHaveMetadataIn_Delegates()
        {
            var text = @"
using System.Runtime.InteropServices;
public delegate void D(in int a, [In]in int b, [In]int c, int d);
public class C
{
    public void M()
    {
        N((in int a, in int b, int c, int d) => {});
    }
    public void N(D lambda) { }
}
";

            CompileAndVerify(text,
                options: TestOptions.ReleaseDll.WithMetadataImportOptions(MetadataImportOptions.All),
                sourceSymbolValidator: module =>
                {
                    var parameters = module.ContainingAssembly.GetTypeByMetadataName("D").DelegateInvokeMethod.Parameters;
                    Assert.Equal(4, parameters.Length);

                    Assert.True(parameters[0].IsMetadataIn);
                    Assert.True(parameters[1].IsMetadataIn);
                    Assert.True(parameters[2].IsMetadataIn);
                    Assert.False(parameters[3].IsMetadataIn);
                },
                symbolValidator: module =>
                {
                    var delegateParameters = module.ContainingAssembly.GetTypeByMetadataName("D").DelegateInvokeMethod.Parameters;
                    Assert.Equal(4, delegateParameters.Length);

                    Assert.True(delegateParameters[0].IsMetadataIn);
                    Assert.True(delegateParameters[1].IsMetadataIn);
                    Assert.True(delegateParameters[2].IsMetadataIn);
                    Assert.False(delegateParameters[3].IsMetadataIn);

                    var lambdaParameters = module.GlobalNamespace.GetTypeMember("C").GetTypeMember("<>c").GetMethod("<M>b__0_0").Parameters;
                    Assert.Equal(4, lambdaParameters.Length);

                    Assert.True(lambdaParameters[0].IsMetadataIn);
                    Assert.True(lambdaParameters[1].IsMetadataIn);
                    Assert.False(lambdaParameters[2].IsMetadataIn);
                    Assert.False(lambdaParameters[3].IsMetadataIn);
                });
        }

        [Fact]
        public void InParametersShouldHaveMetadataIn_LocalFunctions()
        {
            var text = @"
using System.Runtime.InteropServices;
public class C
{
    public void M()
    {
        void local(in int a, int c) { }
    }
}
";

            CompileAndVerify(text, options: TestOptions.ReleaseDll.WithMetadataImportOptions(MetadataImportOptions.All), symbolValidator: module =>
            {
                var parameters = module.GlobalNamespace.GetTypeMember("C").GetMember("<M>g__local|0_0").GetParameters();
                Assert.Equal(2, parameters.Length);

                Assert.True(parameters[0].IsMetadataIn);
                Assert.False(parameters[1].IsMetadataIn);
            });
        }

        [Fact]
        public void InParametersShouldHaveMetadataIn_ExternMethods()
        {
            var text = @"
using System.Runtime.InteropServices;
class T
{
    [DllImport(""Other.dll"")]
    public static extern void M(in int a, [In]in int b, [In]int c, int d);
}";

            Action<ModuleSymbol> verifier = module =>
            {
                var parameters = module.GlobalNamespace.GetTypeMember("T").GetMethod("M").GetParameters();
                Assert.Equal(4, parameters.Length);

                Assert.True(parameters[0].IsMetadataIn);
                Assert.True(parameters[1].IsMetadataIn);
                Assert.True(parameters[2].IsMetadataIn);
                Assert.False(parameters[3].IsMetadataIn);
            };

            CompileAndVerify(text, sourceSymbolValidator: verifier, symbolValidator: verifier);
        }

        [Fact]
        public void InParametersShouldHaveMetadataIn_NoPIA()
        {
            var comAssembly = CreateStandardCompilation(@"
using System;
using System.Runtime.InteropServices;
[assembly: ImportedFromTypeLib(""test.dll"")]
[assembly: Guid(""6681dcd6-9c3e-4c3a-b04a-aef3ee85c2cf"")]
[ComImport()]
[Guid(""6681dcd6-9c3e-4c3a-b04a-aef3ee85c2cf"")]
public interface T
{
    void M(in int a, [In]in int b, [In]int c, int d);
}");

            CompileAndVerify(comAssembly, symbolValidator: module =>
            {
                var parameters = module.GlobalNamespace.GetTypeMember("T").GetMethod("M").GetParameters();
                Assert.Equal(4, parameters.Length);

                Assert.True(parameters[0].IsMetadataIn);
                Assert.True(parameters[1].IsMetadataIn);
                Assert.True(parameters[2].IsMetadataIn);
                Assert.False(parameters[3].IsMetadataIn);
            });

            var code = @"
class User
{
    public void M(T obj)
    {
        obj.M(1, 2, 3, 4);
    }
}";


            CompileAndVerify(
                source: code,
                options: TestOptions.DebugDll.WithMetadataImportOptions(MetadataImportOptions.All),
                additionalRefs: new[] { comAssembly.EmitToImageReference(embedInteropTypes: true) },
                symbolValidator: module =>
                {
                    var parameters = module.GlobalNamespace.GetTypeMember("T").GetMethod("M").GetParameters();
                    Assert.Equal(4, parameters.Length);

                    Assert.True(parameters[0].IsMetadataIn);
                    Assert.True(parameters[1].IsMetadataIn);
                    Assert.True(parameters[2].IsMetadataIn);
                    Assert.False(parameters[3].IsMetadataIn);
                });
        }

        [Fact]
        public void ExtendingInParametersFromParentWithoutInAttributeWorksWithoutErrors()
        {
            var reference = CompileIL(@"
.class private auto ansi sealed beforefieldinit Microsoft.CodeAnalysis.EmbeddedAttribute extends [mscorlib]System.Attribute
{
    .custom instance void [mscorlib]System.Runtime.CompilerServices.CompilerGeneratedAttribute::.ctor() = (01 00 00 00)
    .custom instance void Microsoft.CodeAnalysis.EmbeddedAttribute::.ctor() = (01 00 00 00)

    .method public hidebysig specialname rtspecialname instance void .ctor () cil managed 
    {
        .maxstack 8
        IL_0000: ldarg.0
        IL_0001: call instance void [mscorlib]System.Attribute::.ctor()
        IL_0006: nop
        IL_0007: ret
    }
}

.class private auto ansi sealed beforefieldinit System.Runtime.CompilerServices.IsReadOnlyAttribute extends [mscorlib]System.Attribute
{
    .custom instance void [mscorlib]System.Runtime.CompilerServices.CompilerGeneratedAttribute::.ctor() = (01 00 00 00)
    .custom instance void Microsoft.CodeAnalysis.EmbeddedAttribute::.ctor() = (01 00 00 00)

    .method public hidebysig specialname rtspecialname instance void .ctor () cil managed 
    {
        .maxstack 8
        IL_0000: ldarg.0
        IL_0001: call instance void [mscorlib]System.Attribute::.ctor()
        IL_0006: nop
        IL_0007: ret
    }
}

.class public auto ansi beforefieldinit Parent extends [mscorlib]System.Object
{
    .method public hidebysig newslot virtual instance void M (
            int32& modreq([mscorlib]System.Runtime.InteropServices.InAttribute)  a,
            int32& modreq([mscorlib]System.Runtime.InteropServices.InAttribute)  b,
            int32 c,
            int32 d) cil managed 
    {
        .param [1] .custom instance void System.Runtime.CompilerServices.IsReadOnlyAttribute::.ctor() = (01 00 00 00)
        .param [2] .custom instance void System.Runtime.CompilerServices.IsReadOnlyAttribute::.ctor() = (01 00 00 00)
        .maxstack 8
        IL_0000: nop
        IL_0001: ldstr ""Parent called""
        IL_0006: call void [mscorlib]System.Console::WriteLine(string)
        IL_000b: nop
        IL_000c: ret
    }

    .method public hidebysig specialname rtspecialname instance void .ctor() cil managed
    {
        .maxstack 8
        IL_0000: ldarg.0
        IL_0001: call instance void[mscorlib] System.Object::.ctor()
        IL_0006: nop
        IL_0007: ret
    }
}");

            var comp = CreateStandardCompilation(@"
using System;
using System.Runtime.InteropServices;

public class Child : Parent
{
    public override void M(in int a, [In]in int b, [In]int c, int d)
    {
        base.M(a, b, c, d);

        Console.WriteLine(""Child called"");
    }
}
public static class Program
{
    public static void Main()
    {
        var obj = new Child();
        obj.M(1, 2, 3, 4);
    }
}", new[] { reference }, TestOptions.ReleaseExe);

            var parentParameters = comp.GetTypeByMetadataName("Parent").GetMethod("M").GetParameters();
            Assert.Equal(4, parentParameters.Length);

            Assert.False(parentParameters[0].IsMetadataIn);
            Assert.False(parentParameters[1].IsMetadataIn);
            Assert.False(parentParameters[2].IsMetadataIn);
            Assert.False(parentParameters[3].IsMetadataIn);


            var expectedOutput =
@"Parent called
Child called";

            CompileAndVerify(comp, expectedOutput: expectedOutput, symbolValidator: module =>
            {
                var childParameters = module.ContainingAssembly.GetTypeByMetadataName("Child").GetMethod("M").GetParameters();
                Assert.Equal(4, childParameters.Length);

                Assert.True(childParameters[0].IsMetadataIn);
                Assert.True(childParameters[1].IsMetadataIn);
                Assert.True(childParameters[2].IsMetadataIn);
                Assert.False(childParameters[3].IsMetadataIn);
            });
        }

        [Fact]
        public void GeneratingProxyForVirtualMethodInParentCopiesMetadataBitsCorrectly_OutAttribute()
        {
            var reference = CreateStandardCompilation(@"
using System.Runtime.InteropServices;

public class Parent
{
    public void M(out int a, [Out] int b) => throw null;
}");

            CompileAndVerify(reference, symbolValidator: module =>
            {
                var sourceParentParameters = module.GlobalNamespace.GetTypeMember("Parent").GetMethod("M").GetParameters();
                Assert.Equal(2, sourceParentParameters.Length);

                Assert.True(sourceParentParameters[0].IsMetadataOut);
                Assert.True(sourceParentParameters[1].IsMetadataOut);
            });

            var source = @"
using System.Runtime.InteropServices;

public interface IParent
{
    void M(out int a, [Out] int b);
}

public class Child : Parent, IParent
{
}";

            CompileAndVerify(
                source: source,
                additionalRefs: new[] { reference.EmitToImageReference() },
                options: TestOptions.ReleaseDll.WithMetadataImportOptions(MetadataImportOptions.All),
                symbolValidator: module =>
                {
                    var interfaceParameters = module.GlobalNamespace.GetTypeMember("IParent").GetMethod("M").GetParameters();
                    Assert.Equal(2, interfaceParameters.Length);

                    Assert.True(interfaceParameters[0].IsMetadataOut);
                    Assert.True(interfaceParameters[1].IsMetadataOut);

                    var proxyChildParameters = module.GlobalNamespace.GetTypeMember("Child").GetMethod("IParent.M").GetParameters();
                    Assert.Equal(2, proxyChildParameters.Length);

                    Assert.True(proxyChildParameters[0].IsMetadataOut);
                    Assert.False(proxyChildParameters[1].IsMetadataOut); // User placed attributes are not copied.
                });
        }

        [Fact]
        public void GeneratingProxyForVirtualMethodInParentCopiesMetadataBitsCorrectly_InAttribute()
        {
            var reference = CreateStandardCompilation(@"
using System.Runtime.InteropServices;

public class Parent
{
    public void M(in int a, [In] int b) => throw null;
}");

            CompileAndVerify(reference, symbolValidator: module =>
            {
                var sourceParentParameters = module.GlobalNamespace.GetTypeMember("Parent").GetMethod("M").GetParameters();
                Assert.Equal(2, sourceParentParameters.Length);

                Assert.True(sourceParentParameters[0].IsMetadataIn);
                Assert.True(sourceParentParameters[1].IsMetadataIn);
            });

            var source = @"
using System.Runtime.InteropServices;

public interface IParent
{
    void M(in int a, [In] int b);
}

public class Child : Parent, IParent
{
}";

            CompileAndVerify(
                source: source,
                additionalRefs: new[] { reference.EmitToImageReference() },
                options: TestOptions.ReleaseDll.WithMetadataImportOptions(MetadataImportOptions.All),
                symbolValidator: module =>
                {
                    var interfaceParameters = module.GlobalNamespace.GetTypeMember("IParent").GetMethod("M").GetParameters();
                    Assert.Equal(2, interfaceParameters.Length);

                    Assert.True(interfaceParameters[0].IsMetadataIn);
                    Assert.True(interfaceParameters[1].IsMetadataIn);

                    var proxyChildParameters = module.GlobalNamespace.GetTypeMember("Child").GetMethod("IParent.M").GetParameters();
                    Assert.Equal(2, proxyChildParameters.Length);

                    Assert.True(proxyChildParameters[0].IsMetadataIn);
                    Assert.False(proxyChildParameters[1].IsMetadataIn); // User placed attributes are not copied.
                });
        }
    }
}<|MERGE_RESOLUTION|>--- conflicted
+++ resolved
@@ -749,15 +749,9 @@
                 Assert.Equal(baseType.Name, "Base");
                 Assert.Equal(baseType.Arity, 2);
 
-<<<<<<< HEAD
-                Assert.Equal(derivedType.BaseType, baseType);
-                Assert.Same(baseType.TypeArguments[0].TypeSymbol, derivedType.TypeParameters[0]);
-                Assert.Same(baseType.TypeArguments[1].TypeSymbol, derivedType.TypeParameters[1]);
-=======
                 Assert.Equal(derivedType.BaseType(), baseType);
-                Assert.Same(baseType.TypeArguments()[0], derivedType.TypeParameters[0]);
-                Assert.Same(baseType.TypeArguments()[1], derivedType.TypeParameters[1]);
->>>>>>> 1bc93344
+                Assert.Same(baseType.TypeArguments()[0].TypeSymbol, derivedType.TypeParameters[0]);
+                Assert.Same(baseType.TypeArguments()[1].TypeSymbol, derivedType.TypeParameters[1]);
             };
             CompileAndVerify(source: source, sourceSymbolValidator: validator, symbolValidator: validator);
         }
