﻿// Copyright (c) Microsoft.  All Rights Reserved.  Licensed under the Apache License, Version 2.0.  See License.txt in the project root for license information.

using System.Collections.Generic;
using System.Diagnostics;
using Microsoft.CodeAnalysis.Text;

namespace Microsoft.CodeAnalysis
{
    /// <summary>
    /// Ids of well known runtime types.
    /// Values should not intersect with SpecialType enum!
    /// </summary>
    /// <remarks></remarks>
    internal enum WellKnownType
    {
        // Value 0 represents an unknown type
        Unknown = SpecialType.None,

        First = SpecialType.Count + 1,

        // The following type ids should be in sync with names in WellKnownTypes.metadataNames array.
        System_Math = First,
        System_Array,
        System_Attribute,
        System_CLSCompliantAttribute,
        System_Convert,
        System_Exception,
        System_FlagsAttribute,
        System_FormattableString,
        System_Guid,
        System_IFormattable,
        System_RuntimeTypeHandle,
        System_RuntimeFieldHandle,
        System_RuntimeMethodHandle,
        System_MarshalByRefObject,
        System_Type,
        System_Reflection_AssemblyKeyFileAttribute,
        System_Reflection_AssemblyKeyNameAttribute,
        System_Reflection_MethodInfo,
        System_Reflection_ConstructorInfo,
        System_Reflection_MethodBase,
        System_Reflection_FieldInfo,
        System_Reflection_MemberInfo,
        System_Reflection_Missing,
        System_Runtime_CompilerServices_FormattableStringFactory,
        System_Runtime_CompilerServices_RuntimeHelpers,
        System_Runtime_ExceptionServices_ExceptionDispatchInfo,
        System_Runtime_InteropServices_StructLayoutAttribute,
        System_Runtime_InteropServices_UnknownWrapper,
        System_Runtime_InteropServices_DispatchWrapper,
        System_Runtime_InteropServices_CallingConvention,
        System_Runtime_InteropServices_ClassInterfaceAttribute,
        System_Runtime_InteropServices_ClassInterfaceType,
        System_Runtime_InteropServices_CoClassAttribute,
        System_Runtime_InteropServices_ComAwareEventInfo,
        System_Runtime_InteropServices_ComEventInterfaceAttribute,
        System_Runtime_InteropServices_ComInterfaceType,
        System_Runtime_InteropServices_ComSourceInterfacesAttribute,
        System_Runtime_InteropServices_ComVisibleAttribute,
        System_Runtime_InteropServices_DispIdAttribute,
        System_Runtime_InteropServices_GuidAttribute,
        System_Runtime_InteropServices_InterfaceTypeAttribute,
        System_Runtime_InteropServices_Marshal,
        System_Runtime_InteropServices_TypeIdentifierAttribute,
        System_Runtime_InteropServices_BestFitMappingAttribute,
        System_Runtime_InteropServices_DefaultParameterValueAttribute,
        System_Runtime_InteropServices_LCIDConversionAttribute,
        System_Runtime_InteropServices_UnmanagedFunctionPointerAttribute,
        System_Activator,
        System_Threading_Tasks_Task,
        System_Threading_Tasks_Task_T,
        System_Threading_Interlocked,
        System_Threading_Monitor,
        System_Threading_Thread,
        Microsoft_CSharp_RuntimeBinder_Binder,
        Microsoft_CSharp_RuntimeBinder_CSharpArgumentInfo,
        Microsoft_CSharp_RuntimeBinder_CSharpArgumentInfoFlags,
        Microsoft_CSharp_RuntimeBinder_CSharpBinderFlags,
        Microsoft_VisualBasic_CallType,
        Microsoft_VisualBasic_Embedded,
        Microsoft_VisualBasic_CompilerServices_Conversions,
        Microsoft_VisualBasic_CompilerServices_Operators,
        Microsoft_VisualBasic_CompilerServices_NewLateBinding,
        Microsoft_VisualBasic_CompilerServices_EmbeddedOperators,
        Microsoft_VisualBasic_CompilerServices_StandardModuleAttribute,
        Microsoft_VisualBasic_CompilerServices_Utils,
        Microsoft_VisualBasic_CompilerServices_LikeOperator,
        Microsoft_VisualBasic_CompilerServices_ProjectData,
        Microsoft_VisualBasic_CompilerServices_ObjectFlowControl,
        Microsoft_VisualBasic_CompilerServices_ObjectFlowControl_ForLoopControl,
        Microsoft_VisualBasic_CompilerServices_StaticLocalInitFlag,
        Microsoft_VisualBasic_CompilerServices_StringType,
        Microsoft_VisualBasic_CompilerServices_IncompleteInitialization,
        Microsoft_VisualBasic_CompilerServices_Versioned,
        Microsoft_VisualBasic_CompareMethod,
        Microsoft_VisualBasic_Strings,
        Microsoft_VisualBasic_ErrObject,
        Microsoft_VisualBasic_FileSystem,
        Microsoft_VisualBasic_ApplicationServices_ApplicationBase,
        Microsoft_VisualBasic_ApplicationServices_WindowsFormsApplicationBase,
        Microsoft_VisualBasic_Information,
        Microsoft_VisualBasic_Interaction,

        // standard Func delegates - must be ordered by arity
        System_Func_T,
        System_Func_T2,
        System_Func_T3,
        System_Func_T4,
        System_Func_T5,
        System_Func_T6,
        System_Func_T7,
        System_Func_T8,
        System_Func_T9,
        System_Func_T10,
        System_Func_T11,
        System_Func_T12,
        System_Func_T13,
        System_Func_T14,
        System_Func_T15,
        System_Func_T16,
        System_Func_T17,
        System_Func_TMax = System_Func_T17,

        // standard Action delegates - must be ordered by arity
        System_Action,
        System_Action_T,
        System_Action_T2,
        System_Action_T3,
        System_Action_T4,
        System_Action_T5,
        System_Action_T6,
        System_Action_T7,
        System_Action_T8,
        System_Action_T9,
        System_Action_T10,
        System_Action_T11,
        System_Action_T12,
        System_Action_T13,
        System_Action_T14,
        System_Action_T15,
        System_Action_T16,
        System_Action_TMax = System_Action_T16,

        System_AttributeUsageAttribute,
        System_ParamArrayAttribute,
        System_NonSerializedAttribute,
        System_STAThreadAttribute,
        System_Reflection_DefaultMemberAttribute,
        System_Runtime_CompilerServices_DateTimeConstantAttribute,
        System_Runtime_CompilerServices_DecimalConstantAttribute,
        System_Runtime_CompilerServices_IUnknownConstantAttribute,
        System_Runtime_CompilerServices_IDispatchConstantAttribute,
        System_Runtime_CompilerServices_ExtensionAttribute,
        System_Runtime_CompilerServices_INotifyCompletion,
        System_Runtime_CompilerServices_InternalsVisibleToAttribute,
        System_Runtime_CompilerServices_CompilerGeneratedAttribute,
        System_Runtime_CompilerServices_AccessedThroughPropertyAttribute,
        System_Runtime_CompilerServices_CompilationRelaxationsAttribute,
        System_Runtime_CompilerServices_RuntimeCompatibilityAttribute,
        System_Runtime_CompilerServices_UnsafeValueTypeAttribute,
        System_Runtime_CompilerServices_FixedBufferAttribute,
        System_Runtime_CompilerServices_DynamicAttribute,
        System_Runtime_CompilerServices_CallSiteBinder,
        System_Runtime_CompilerServices_CallSite,
        System_Runtime_CompilerServices_CallSite_T,

        System_Runtime_InteropServices_WindowsRuntime_EventRegistrationToken,
        System_Runtime_InteropServices_WindowsRuntime_EventRegistrationTokenTable_T,
        System_Runtime_InteropServices_WindowsRuntime_WindowsRuntimeMarshal,

        Windows_Foundation_IAsyncAction,
        Windows_Foundation_IAsyncActionWithProgress_T,
        Windows_Foundation_IAsyncOperation_T,
        Windows_Foundation_IAsyncOperationWithProgress_T2,

        System_Diagnostics_Debugger,
        System_Diagnostics_DebuggerDisplayAttribute,
        System_Diagnostics_DebuggerNonUserCodeAttribute,
        System_Diagnostics_DebuggerHiddenAttribute,
        System_Diagnostics_DebuggerBrowsableAttribute,
        System_Diagnostics_DebuggerStepThroughAttribute,
        System_Diagnostics_DebuggerBrowsableState,
        System_Diagnostics_DebuggableAttribute,
        System_Diagnostics_DebuggableAttribute__DebuggingModes,

        System_ComponentModel_DesignerSerializationVisibilityAttribute,

        System_IEquatable_T,

        System_Collections_IList,
        System_Collections_ICollection,
        System_Collections_Generic_EqualityComparer_T,
        System_Collections_Generic_List_T,
        System_Collections_Generic_IDictionary_KV,
        System_Collections_Generic_IReadOnlyDictionary_KV,
        System_Collections_ObjectModel_Collection_T,
        System_Collections_ObjectModel_ReadOnlyCollection_T,
        System_Collections_Specialized_INotifyCollectionChanged,
        System_ComponentModel_INotifyPropertyChanged,
        System_ComponentModel_EditorBrowsableAttribute,
        System_ComponentModel_EditorBrowsableState,

        System_Linq_Enumerable,
        System_Linq_Expressions_Expression,
        System_Linq_Expressions_Expression_T,
        System_Linq_Expressions_ParameterExpression,
        System_Linq_Expressions_ElementInit,
        System_Linq_Expressions_MemberBinding,
        System_Linq_Expressions_ExpressionType,
        System_Linq_IQueryable,
        System_Linq_IQueryable_T,

        System_Xml_Linq_Extensions,
        System_Xml_Linq_XAttribute,
        System_Xml_Linq_XCData,
        System_Xml_Linq_XComment,
        System_Xml_Linq_XContainer,
        System_Xml_Linq_XDeclaration,
        System_Xml_Linq_XDocument,
        System_Xml_Linq_XElement,
        System_Xml_Linq_XName,
        System_Xml_Linq_XNamespace,
        System_Xml_Linq_XObject,
        System_Xml_Linq_XProcessingInstruction,

        System_Security_UnverifiableCodeAttribute,
        System_Security_Permissions_SecurityAction,
        System_Security_Permissions_SecurityAttribute,
        System_Security_Permissions_SecurityPermissionAttribute,

        System_NotSupportedException,

        System_Runtime_CompilerServices_ICriticalNotifyCompletion,
        System_Runtime_CompilerServices_IAsyncStateMachine,
        System_Runtime_CompilerServices_AsyncVoidMethodBuilder,
        System_Runtime_CompilerServices_AsyncTaskMethodBuilder,
        System_Runtime_CompilerServices_AsyncTaskMethodBuilder_T,
        System_Runtime_CompilerServices_AsyncStateMachineAttribute,
        System_Runtime_CompilerServices_IteratorStateMachineAttribute,

        System_Windows_Forms_Form,
        System_Windows_Forms_Application,

        System_Environment,

        System_Runtime_GCLatencyMode,
        System_IFormatProvider,

        CSharp7Sentinel = System_IFormatProvider, // all types that were known before CSharp7 should remain above this sentinel

        System_ValueTuple_T1,
        System_ValueTuple_T2,
        System_ValueTuple_T3,
        System_ValueTuple_T4,
        System_ValueTuple_T5,
        System_ValueTuple_T6,

        ExtSentinel, // Not a real type, just a marker for types above 255 and strictly below 512

        System_ValueTuple_T7,
        System_ValueTuple_TRest,

        System_Runtime_CompilerServices_TupleElementNamesAttribute,

        Microsoft_CodeAnalysis_Runtime_Instrumentation,
        System_Runtime_CompilerServices_NullableAttribute,
        System_Runtime_CompilerServices_ReferenceAssemblyAttribute,

        System_Runtime_CompilerServices_IsReadOnlyAttribute,
        System_Runtime_CompilerServices_IsByRefLikeAttribute,
        System_Runtime_InteropServices_InAttribute,
        System_ObsoleteAttribute,
        System_Span_T,
        System_ReadOnlySpan_T,
        System_Runtime_InteropServices_UnmanagedType,
        System_Runtime_CompilerServices_IsUnmanagedAttribute,

        Microsoft_VisualBasic_Conversion,
        System_Runtime_CompilerServices_NonNullTypesAttribute,
        System_AttributeTargets,
        Microsoft_CodeAnalysis_EmbeddedAttribute,

<<<<<<< HEAD
        System_IAsyncDisposable,
        System_Collections_Generic_IAsyncEnumerable_T,
        System_Collections_Generic_IAsyncEnumerator_T,
        System_Threading_Tasks_ManualResetValueTaskSourceLogic_T,
        System_Runtime_CompilerServices_IStrongBox_T,
        System_Threading_Tasks_Sources_ValueTaskSourceStatus,
        System_Threading_Tasks_Sources_ValueTaskSourceOnCompletedFlags,
        System_Threading_Tasks_Sources_IValueTaskSource_T,
        System_Threading_Tasks_ValueTask_T,
        System_Threading_Tasks_ValueTask,
=======
        System_Index,
        System_Range,
>>>>>>> 1932a3b6

        NextAvailable,
    }

    internal static class WellKnownTypes
    {
        /// <summary>
        /// Number of well known types in WellKnownType enum
        /// </summary>
        internal const int Count = WellKnownType.NextAvailable - WellKnownType.First;

        /// <summary>
        /// Array of names for types.
        /// The names should correspond to ids from WellKnownType enum so
        /// that we could use ids to index into the array
        /// </summary>
        /// <remarks></remarks>
        private static readonly string[] s_metadataNames = new string[]
        {
            "System.Math",
            "System.Array",
            "System.Attribute",
            "System.CLSCompliantAttribute",
            "System.Convert",
            "System.Exception",
            "System.FlagsAttribute",
            "System.FormattableString",
            "System.Guid",
            "System.IFormattable",
            "System.RuntimeTypeHandle",
            "System.RuntimeFieldHandle",
            "System.RuntimeMethodHandle",
            "System.MarshalByRefObject",
            "System.Type",
            "System.Reflection.AssemblyKeyFileAttribute",
            "System.Reflection.AssemblyKeyNameAttribute",
            "System.Reflection.MethodInfo",
            "System.Reflection.ConstructorInfo",
            "System.Reflection.MethodBase",
            "System.Reflection.FieldInfo",
            "System.Reflection.MemberInfo",
            "System.Reflection.Missing",
            "System.Runtime.CompilerServices.FormattableStringFactory",
            "System.Runtime.CompilerServices.RuntimeHelpers",
            "System.Runtime.ExceptionServices.ExceptionDispatchInfo",
            "System.Runtime.InteropServices.StructLayoutAttribute",
            "System.Runtime.InteropServices.UnknownWrapper",
            "System.Runtime.InteropServices.DispatchWrapper",
            "System.Runtime.InteropServices.CallingConvention",
            "System.Runtime.InteropServices.ClassInterfaceAttribute",
            "System.Runtime.InteropServices.ClassInterfaceType",
            "System.Runtime.InteropServices.CoClassAttribute",
            "System.Runtime.InteropServices.ComAwareEventInfo",
            "System.Runtime.InteropServices.ComEventInterfaceAttribute",
            "System.Runtime.InteropServices.ComInterfaceType",
            "System.Runtime.InteropServices.ComSourceInterfacesAttribute",
            "System.Runtime.InteropServices.ComVisibleAttribute",
            "System.Runtime.InteropServices.DispIdAttribute",
            "System.Runtime.InteropServices.GuidAttribute",
            "System.Runtime.InteropServices.InterfaceTypeAttribute",
            "System.Runtime.InteropServices.Marshal",
            "System.Runtime.InteropServices.TypeIdentifierAttribute",
            "System.Runtime.InteropServices.BestFitMappingAttribute",
            "System.Runtime.InteropServices.DefaultParameterValueAttribute",
            "System.Runtime.InteropServices.LCIDConversionAttribute",
            "System.Runtime.InteropServices.UnmanagedFunctionPointerAttribute",
            "System.Activator",
            "System.Threading.Tasks.Task",
            "System.Threading.Tasks.Task`1",
            "System.Threading.Interlocked",
            "System.Threading.Monitor",
            "System.Threading.Thread",
            "Microsoft.CSharp.RuntimeBinder.Binder",
            "Microsoft.CSharp.RuntimeBinder.CSharpArgumentInfo",
            "Microsoft.CSharp.RuntimeBinder.CSharpArgumentInfoFlags",
            "Microsoft.CSharp.RuntimeBinder.CSharpBinderFlags",
            "Microsoft.VisualBasic.CallType",
            "Microsoft.VisualBasic.Embedded",
            "Microsoft.VisualBasic.CompilerServices.Conversions",
            "Microsoft.VisualBasic.CompilerServices.Operators",
            "Microsoft.VisualBasic.CompilerServices.NewLateBinding",
            "Microsoft.VisualBasic.CompilerServices.EmbeddedOperators",
            "Microsoft.VisualBasic.CompilerServices.StandardModuleAttribute",
            "Microsoft.VisualBasic.CompilerServices.Utils",
            "Microsoft.VisualBasic.CompilerServices.LikeOperator",
            "Microsoft.VisualBasic.CompilerServices.ProjectData",
            "Microsoft.VisualBasic.CompilerServices.ObjectFlowControl",
            "Microsoft.VisualBasic.CompilerServices.ObjectFlowControl+ForLoopControl",
            "Microsoft.VisualBasic.CompilerServices.StaticLocalInitFlag",
            "Microsoft.VisualBasic.CompilerServices.StringType",
            "Microsoft.VisualBasic.CompilerServices.IncompleteInitialization",
            "Microsoft.VisualBasic.CompilerServices.Versioned",
            "Microsoft.VisualBasic.CompareMethod",
            "Microsoft.VisualBasic.Strings",
            "Microsoft.VisualBasic.ErrObject",
            "Microsoft.VisualBasic.FileSystem",
            "Microsoft.VisualBasic.ApplicationServices.ApplicationBase",
            "Microsoft.VisualBasic.ApplicationServices.WindowsFormsApplicationBase",
            "Microsoft.VisualBasic.Information",
            "Microsoft.VisualBasic.Interaction",

            "System.Func`1",
            "System.Func`2",
            "System.Func`3",
            "System.Func`4",
            "System.Func`5",
            "System.Func`6",
            "System.Func`7",
            "System.Func`8",
            "System.Func`9",
            "System.Func`10",
            "System.Func`11",
            "System.Func`12",
            "System.Func`13",
            "System.Func`14",
            "System.Func`15",
            "System.Func`16",
            "System.Func`17",
            "System.Action",
            "System.Action`1",
            "System.Action`2",
            "System.Action`3",
            "System.Action`4",
            "System.Action`5",
            "System.Action`6",
            "System.Action`7",
            "System.Action`8",
            "System.Action`9",
            "System.Action`10",
            "System.Action`11",
            "System.Action`12",
            "System.Action`13",
            "System.Action`14",
            "System.Action`15",
            "System.Action`16",

            "System.AttributeUsageAttribute",
            "System.ParamArrayAttribute",
            "System.NonSerializedAttribute",
            "System.STAThreadAttribute",
            "System.Reflection.DefaultMemberAttribute",
            "System.Runtime.CompilerServices.DateTimeConstantAttribute",
            "System.Runtime.CompilerServices.DecimalConstantAttribute",
            "System.Runtime.CompilerServices.IUnknownConstantAttribute",
            "System.Runtime.CompilerServices.IDispatchConstantAttribute",
            "System.Runtime.CompilerServices.ExtensionAttribute",
            "System.Runtime.CompilerServices.INotifyCompletion",
            "System.Runtime.CompilerServices.InternalsVisibleToAttribute",
            "System.Runtime.CompilerServices.CompilerGeneratedAttribute",
            "System.Runtime.CompilerServices.AccessedThroughPropertyAttribute",
            "System.Runtime.CompilerServices.CompilationRelaxationsAttribute",
            "System.Runtime.CompilerServices.RuntimeCompatibilityAttribute",
            "System.Runtime.CompilerServices.UnsafeValueTypeAttribute",
            "System.Runtime.CompilerServices.FixedBufferAttribute",
            "System.Runtime.CompilerServices.DynamicAttribute",
            "System.Runtime.CompilerServices.CallSiteBinder",
            "System.Runtime.CompilerServices.CallSite",
            "System.Runtime.CompilerServices.CallSite`1",

            "System.Runtime.InteropServices.WindowsRuntime.EventRegistrationToken",
            "System.Runtime.InteropServices.WindowsRuntime.EventRegistrationTokenTable`1",
            "System.Runtime.InteropServices.WindowsRuntime.WindowsRuntimeMarshal",

            "Windows.Foundation.IAsyncAction",
            "Windows.Foundation.IAsyncActionWithProgress`1",
            "Windows.Foundation.IAsyncOperation`1",
            "Windows.Foundation.IAsyncOperationWithProgress`2",

            "System.Diagnostics.Debugger",
            "System.Diagnostics.DebuggerDisplayAttribute",
            "System.Diagnostics.DebuggerNonUserCodeAttribute",
            "System.Diagnostics.DebuggerHiddenAttribute",
            "System.Diagnostics.DebuggerBrowsableAttribute",
            "System.Diagnostics.DebuggerStepThroughAttribute",
            "System.Diagnostics.DebuggerBrowsableState",
            "System.Diagnostics.DebuggableAttribute",
            "System.Diagnostics.DebuggableAttribute+DebuggingModes",

            "System.ComponentModel.DesignerSerializationVisibilityAttribute",

            "System.IEquatable`1",

            "System.Collections.IList",
            "System.Collections.ICollection",
            "System.Collections.Generic.EqualityComparer`1",
            "System.Collections.Generic.List`1",
            "System.Collections.Generic.IDictionary`2",
            "System.Collections.Generic.IReadOnlyDictionary`2",
            "System.Collections.ObjectModel.Collection`1",
            "System.Collections.ObjectModel.ReadOnlyCollection`1",
            "System.Collections.Specialized.INotifyCollectionChanged",
            "System.ComponentModel.INotifyPropertyChanged",
            "System.ComponentModel.EditorBrowsableAttribute",
            "System.ComponentModel.EditorBrowsableState",

            "System.Linq.Enumerable",
            "System.Linq.Expressions.Expression",
            "System.Linq.Expressions.Expression`1",
            "System.Linq.Expressions.ParameterExpression",
            "System.Linq.Expressions.ElementInit",
            "System.Linq.Expressions.MemberBinding",
            "System.Linq.Expressions.ExpressionType",
            "System.Linq.IQueryable",
            "System.Linq.IQueryable`1",

            "System.Xml.Linq.Extensions",
            "System.Xml.Linq.XAttribute",
            "System.Xml.Linq.XCData",
            "System.Xml.Linq.XComment",
            "System.Xml.Linq.XContainer",
            "System.Xml.Linq.XDeclaration",
            "System.Xml.Linq.XDocument",
            "System.Xml.Linq.XElement",
            "System.Xml.Linq.XName",
            "System.Xml.Linq.XNamespace",
            "System.Xml.Linq.XObject",
            "System.Xml.Linq.XProcessingInstruction",

            "System.Security.UnverifiableCodeAttribute",
            "System.Security.Permissions.SecurityAction",
            "System.Security.Permissions.SecurityAttribute",
            "System.Security.Permissions.SecurityPermissionAttribute",

            "System.NotSupportedException",

            "System.Runtime.CompilerServices.ICriticalNotifyCompletion",
            "System.Runtime.CompilerServices.IAsyncStateMachine",
            "System.Runtime.CompilerServices.AsyncVoidMethodBuilder",
            "System.Runtime.CompilerServices.AsyncTaskMethodBuilder",
            "System.Runtime.CompilerServices.AsyncTaskMethodBuilder`1",
            "System.Runtime.CompilerServices.AsyncStateMachineAttribute",
            "System.Runtime.CompilerServices.IteratorStateMachineAttribute",

            "System.Windows.Forms.Form",
            "System.Windows.Forms.Application",

            "System.Environment",

            "System.Runtime.GCLatencyMode",

            "System.IFormatProvider",

            "System.ValueTuple`1",
            "System.ValueTuple`2",
            "System.ValueTuple`3",
            "System.ValueTuple`4",
            "System.ValueTuple`5",
            "System.ValueTuple`6",

            "", // extension marker

            "System.ValueTuple`7",
            "System.ValueTuple`8",

            "System.Runtime.CompilerServices.TupleElementNamesAttribute",

            "Microsoft.CodeAnalysis.Runtime.Instrumentation",

            "System.Runtime.CompilerServices.NullableAttribute",
            "System.Runtime.CompilerServices.ReferenceAssemblyAttribute",

            "System.Runtime.CompilerServices.IsReadOnlyAttribute",
            "System.Runtime.CompilerServices.IsByRefLikeAttribute",
            "System.Runtime.InteropServices.InAttribute",
            "System.ObsoleteAttribute",
            "System.Span`1",
            "System.ReadOnlySpan`1",
            "System.Runtime.InteropServices.UnmanagedType",
            "System.Runtime.CompilerServices.IsUnmanagedAttribute",

            "Microsoft.VisualBasic.Conversion",
            "System.Runtime.CompilerServices.NonNullTypesAttribute",
            "System.AttributeTargets",
            "Microsoft.CodeAnalysis.EmbeddedAttribute",

<<<<<<< HEAD
            "System.IAsyncDisposable",
            "System.Collections.Generic.IAsyncEnumerable`1",
            "System.Collections.Generic.IAsyncEnumerator`1",
            "System.Threading.Tasks.ManualResetValueTaskSourceLogic`1",
            "System.Runtime.CompilerServices.IStrongBox`1",
            "System.Threading.Tasks.Sources.ValueTaskSourceStatus",
            "System.Threading.Tasks.Sources.ValueTaskSourceOnCompletedFlags",
            "System.Threading.Tasks.Sources.IValueTaskSource`1",
            "System.Threading.Tasks.ValueTask`1",
            "System.Threading.Tasks.ValueTask",
=======
            "System.Index",
            "System.Range",
>>>>>>> 1932a3b6
        };

        private readonly static Dictionary<string, WellKnownType> s_nameToTypeIdMap = new Dictionary<string, WellKnownType>((int)Count);

        static WellKnownTypes()
        {
            AssertEnumAndTableInSync();

            for (int i = 0; i < s_metadataNames.Length; i++)
            {
                var name = s_metadataNames[i];
                var typeId = (WellKnownType)(i + WellKnownType.First);
                s_nameToTypeIdMap.Add(name, typeId);
            }
        }

        [Conditional("DEBUG")]
        private static void AssertEnumAndTableInSync()
        {
            for (int i = 0; i < s_metadataNames.Length; i++)
            {
                var name = s_metadataNames[i];
                var typeId = (WellKnownType)(i + WellKnownType.First);

                string typeIdName;
                switch (typeId)
                {
                    case WellKnownType.First:
                        typeIdName = "System.Math";
                        break;
                    case WellKnownType.Microsoft_VisualBasic_CompilerServices_ObjectFlowControl_ForLoopControl:
                        typeIdName = "Microsoft.VisualBasic.CompilerServices.ObjectFlowControl+ForLoopControl";
                        break;
                    case WellKnownType.CSharp7Sentinel:
                        typeIdName = "System.IFormatProvider";
                        break;
                    case WellKnownType.ExtSentinel:
                        typeIdName = "";
                        break;
                    default:
                        typeIdName = typeId.ToString().Replace("__", "+").Replace('_', '.');
                        break;
                }

                int separator = name.IndexOf('`');
                if (separator >= 0)
                {
                    // Ignore type parameter qualifier for generic types.
                    name = name.Substring(0, separator);
                    typeIdName = typeIdName.Substring(0, separator);
                }

                Debug.Assert(name == typeIdName);
            }

            Debug.Assert((int)WellKnownType.ExtSentinel == 255);
            Debug.Assert((int)WellKnownType.NextAvailable <= 512);
        }

        public static bool IsWellKnownType(this WellKnownType typeId)
        {
            Debug.Assert(typeId != WellKnownType.ExtSentinel);
            return typeId >= WellKnownType.First && typeId < WellKnownType.NextAvailable;
        }

        public static bool IsValueTupleType(this WellKnownType typeId)
        {
            Debug.Assert(typeId != WellKnownType.ExtSentinel);
            return typeId >= WellKnownType.System_ValueTuple_T1 && typeId <= WellKnownType.System_ValueTuple_TRest;
        }

        public static bool IsValid(this WellKnownType typeId)
        {
            return typeId >= WellKnownType.First && typeId < WellKnownType.NextAvailable && typeId != WellKnownType.ExtSentinel;
        }

        public static string GetMetadataName(this WellKnownType id)
        {
            return s_metadataNames[(int)(id - WellKnownType.First)];
        }

        public static WellKnownType GetTypeFromMetadataName(string metadataName)
        {
            WellKnownType id;

            if (s_nameToTypeIdMap.TryGetValue(metadataName, out id))
            {
                return id;
            }

            Debug.Assert(WellKnownType.First != 0);
            return WellKnownType.Unknown;
        }

        // returns WellKnownType.Unknown if given arity isn't available:
        internal static WellKnownType GetWellKnownFunctionDelegate(int invokeArgumentCount)
        {
            Debug.Assert(invokeArgumentCount >= 0);
            return (invokeArgumentCount <= WellKnownType.System_Func_TMax - WellKnownType.System_Func_T) ?
                (WellKnownType)((int)WellKnownType.System_Func_T + invokeArgumentCount) :
                WellKnownType.Unknown;
        }

        // returns WellKnownType.Unknown if given arity isn't available:
        internal static WellKnownType GetWellKnownActionDelegate(int invokeArgumentCount)
        {
            Debug.Assert(invokeArgumentCount >= 0);

            return (invokeArgumentCount <= WellKnownType.System_Action_TMax - WellKnownType.System_Action) ?
                (WellKnownType)((int)WellKnownType.System_Action + invokeArgumentCount) :
                WellKnownType.Unknown;
        }
    }
}<|MERGE_RESOLUTION|>--- conflicted
+++ resolved
@@ -280,7 +280,9 @@
         System_AttributeTargets,
         Microsoft_CodeAnalysis_EmbeddedAttribute,
 
-<<<<<<< HEAD
+        System_Index,
+        System_Range,
+
         System_IAsyncDisposable,
         System_Collections_Generic_IAsyncEnumerable_T,
         System_Collections_Generic_IAsyncEnumerator_T,
@@ -291,10 +293,6 @@
         System_Threading_Tasks_Sources_IValueTaskSource_T,
         System_Threading_Tasks_ValueTask_T,
         System_Threading_Tasks_ValueTask,
-=======
-        System_Index,
-        System_Range,
->>>>>>> 1932a3b6
 
         NextAvailable,
     }
@@ -570,7 +568,9 @@
             "System.AttributeTargets",
             "Microsoft.CodeAnalysis.EmbeddedAttribute",
 
-<<<<<<< HEAD
+            "System.Index",
+            "System.Range",
+
             "System.IAsyncDisposable",
             "System.Collections.Generic.IAsyncEnumerable`1",
             "System.Collections.Generic.IAsyncEnumerator`1",
@@ -581,10 +581,6 @@
             "System.Threading.Tasks.Sources.IValueTaskSource`1",
             "System.Threading.Tasks.ValueTask`1",
             "System.Threading.Tasks.ValueTask",
-=======
-            "System.Index",
-            "System.Range",
->>>>>>> 1932a3b6
         };
 
         private readonly static Dictionary<string, WellKnownType> s_nameToTypeIdMap = new Dictionary<string, WellKnownType>((int)Count);
