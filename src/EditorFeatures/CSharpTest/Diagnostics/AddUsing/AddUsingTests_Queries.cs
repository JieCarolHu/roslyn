﻿// Copyright (c) Microsoft.  All Rights Reserved.  Licensed under the Apache License, Version 2.0.  See License.txt in the project root for license information.

using System.Threading.Tasks;
using Microsoft.CodeAnalysis.Editor.CSharp.UnitTests.Diagnostics;
using Microsoft.CodeAnalysis.Text;
using Roslyn.Test.Utilities;
using Xunit;

namespace Microsoft.CodeAnalysis.Editor.CSharp.UnitTests.Diagnostics.AddUsing
{
    public partial class AddUsingTests : AbstractCSharpDiagnosticProviderBasedUserDiagnosticTest
    {
<<<<<<< HEAD
        [WpfFact, Trait(Traits.Feature, Traits.Features.CodeActionsAddUsing)]
        public async Task TestSimpleQuery()
=======
        [Fact, Trait(Traits.Feature, Traits.Features.CodeActionsAddUsing)]
        public void TestSimpleQuery()
>>>>>>> 70cc7bbe
        {
            await TestAsync(
@"using System ; using System . Collections . Generic ; class Program { static void Main ( string [ ] args ) { var q = [|from x in args select x|]} } ",
@"using System ; using System . Collections . Generic ; using System . Linq ; class Program { static void Main ( string [ ] args ) { var q = from x in args select x} } ");
        }

<<<<<<< HEAD
        [WpfFact, Trait(Traits.Feature, Traits.Features.CodeActionsAddUsing)]
        public async Task TestSimpleWhere()
=======
        [Fact, Trait(Traits.Feature, Traits.Features.CodeActionsAddUsing)]
        public void TestSimpleWhere()
>>>>>>> 70cc7bbe
        {
            await TestAsync(
@"class Test { public void SimpleWhere ( ) { int [ ] numbers = { 1 , 2 , 3 } ; var lowNums = [|from n in numbers where n < 5 select n|] ; } } ",
@"using System . Linq ; class Test { public void SimpleWhere ( ) { int [ ] numbers = { 1 , 2 , 3 } ; var lowNums = from n in numbers where n < 5 select n ; } } ");
        }
    }
}<|MERGE_RESOLUTION|>--- conflicted
+++ resolved
@@ -1,4 +1,4 @@
-﻿// Copyright (c) Microsoft.  All Rights Reserved.  Licensed under the Apache License, Version 2.0.  See License.txt in the project root for license information.
+// Copyright (c) Microsoft.  All Rights Reserved.  Licensed under the Apache License, Version 2.0.  See License.txt in the project root for license information.
 
 using System.Threading.Tasks;
 using Microsoft.CodeAnalysis.Editor.CSharp.UnitTests.Diagnostics;
@@ -10,26 +10,16 @@
 {
     public partial class AddUsingTests : AbstractCSharpDiagnosticProviderBasedUserDiagnosticTest
     {
-<<<<<<< HEAD
         [WpfFact, Trait(Traits.Feature, Traits.Features.CodeActionsAddUsing)]
         public async Task TestSimpleQuery()
-=======
-        [Fact, Trait(Traits.Feature, Traits.Features.CodeActionsAddUsing)]
-        public void TestSimpleQuery()
->>>>>>> 70cc7bbe
         {
             await TestAsync(
 @"using System ; using System . Collections . Generic ; class Program { static void Main ( string [ ] args ) { var q = [|from x in args select x|]} } ",
 @"using System ; using System . Collections . Generic ; using System . Linq ; class Program { static void Main ( string [ ] args ) { var q = from x in args select x} } ");
         }
 
-<<<<<<< HEAD
         [WpfFact, Trait(Traits.Feature, Traits.Features.CodeActionsAddUsing)]
         public async Task TestSimpleWhere()
-=======
-        [Fact, Trait(Traits.Feature, Traits.Features.CodeActionsAddUsing)]
-        public void TestSimpleWhere()
->>>>>>> 70cc7bbe
         {
             await TestAsync(
 @"class Test { public void SimpleWhere ( ) { int [ ] numbers = { 1 , 2 , 3 } ; var lowNums = [|from n in numbers where n < 5 select n|] ; } } ",
