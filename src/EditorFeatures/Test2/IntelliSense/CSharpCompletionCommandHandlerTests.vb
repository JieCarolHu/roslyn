﻿' Copyright (c) Microsoft.  All Rights Reserved.  Licensed under the Apache License, Version 2.0.  See License.txt in the project root for license information.

Imports System.Collections.Immutable
Imports System.Globalization
Imports System.Threading
Imports System.Threading.Tasks
Imports Microsoft.CodeAnalysis.Completion
Imports Microsoft.CodeAnalysis.CSharp
Imports Microsoft.CodeAnalysis.Editor.CSharp.Formatting
Imports Microsoft.CodeAnalysis.Editor.UnitTests.Extensions
Imports Microsoft.CodeAnalysis.Editor.UnitTests.Utilities
Imports Microsoft.CodeAnalysis.Options
Imports Microsoft.CodeAnalysis.Tags
Imports Microsoft.CodeAnalysis.Text
Imports Microsoft.VisualStudio.Text
Imports Microsoft.VisualStudio.Text.Editor
Imports Microsoft.VisualStudio.Text.Editor.Commanding.Commands
Imports Microsoft.VisualStudio.Text.Operations
Imports Microsoft.VisualStudio.Text.Projection
Imports Microsoft.VisualStudio.Utilities
Imports Roslyn.Utilities

Namespace Microsoft.CodeAnalysis.Editor.UnitTests.IntelliSense
    <[UseExportProvider]>
    Public Class CSharpCompletionCommandHandlerTests

        Public Shared ReadOnly Property AllCompletionImplementations() As IEnumerable(Of Object())
            Get
                Return TestStateFactory.GetAllCompletionImplementations()
            End Get
        End Property

        <WorkItem(541201, "http://vstfdevdiv:8080/DevDiv2/DevDiv/_workitems/edit/541201")>
        <MemberData(NameOf(AllCompletionImplementations))>
        <WpfTheory, Trait(Traits.Feature, Traits.Features.Completion)>
        Public Async Function TabCommitsWithoutAUniqueMatch(completionImplementation As CompletionImplementation) As Task
            Using state = TestStateFactory.CreateCSharpTestState(completionImplementation,
                              <Document>
                                  $$
                              </Document>)

                state.SendTypeChars("using System.Ne")
                Await state.WaitForAsynchronousOperationsAsync()
                Await state.AssertSelectedCompletionItem(displayText:="Net", isHardSelected:=True)
                state.SendTypeChars("x")
                Await state.WaitForAsynchronousOperationsAsync()
                Await state.AssertSelectedCompletionItem(displayText:="Net", isSoftSelected:=True)
                state.SendTab()
                Await state.AssertNoCompletionSession()
                Assert.Contains("using System.Net", state.GetLineTextFromCaretPosition(), StringComparison.Ordinal)
            End Using
        End Function

        <MemberData(NameOf(AllCompletionImplementations))>
        <WpfTheory, Trait(Traits.Feature, Traits.Features.Completion)>
        Public Async Function TestAtEndOfFile(completionImplementation As CompletionImplementation) As Task
            Using state = TestStateFactory.CreateCSharpTestState(completionImplementation,
                              <Document>$$</Document>)

                state.SendTypeChars("us")
                state.SendTab()
                Await state.AssertNoCompletionSession()
                Assert.Contains("using", state.GetLineTextFromCaretPosition(), StringComparison.Ordinal)
            End Using
        End Function

        <MemberData(NameOf(AllCompletionImplementations))>
        <WpfTheory, Trait(Traits.Feature, Traits.Features.Completion)>
        Public Async Function TestNotAtStartOfExistingWord(completionImplementation As CompletionImplementation) As Task
            Using state = TestStateFactory.CreateCSharpTestState(completionImplementation,
                              <Document>$$using</Document>)

                state.SendTypeChars("u")
                Await state.AssertNoCompletionSession()
                Assert.Contains("using", state.GetLineTextFromCaretPosition(), StringComparison.Ordinal)
            End Using
        End Function

        <MemberData(NameOf(AllCompletionImplementations))>
        <WpfTheory, Trait(Traits.Feature, Traits.Features.Completion)>
        Public Async Function TestMSCorLibTypes(completionImplementation As CompletionImplementation) As Task
            Using state = TestStateFactory.CreateCSharpTestState(completionImplementation,
                              <Document>
using System;

class c : $$
                              </Document>)

                state.SendTypeChars("A")
                Await state.AssertCompletionSession()

                Assert.True(state.CompletionItemsContainsAll(displayText:={"Attribute", "Exception", "IDisposable"}))
            End Using
        End Function

        <MemberData(NameOf(AllCompletionImplementations))>
        <WpfTheory, Trait(Traits.Feature, Traits.Features.Completion)>
        Public Async Function TestFiltering1(completionImplementation As CompletionImplementation) As Task
            Using state = TestStateFactory.CreateCSharpTestState(completionImplementation,
                              <Document>
using System;
      
class c { $$
                              </Document>)

                state.SendTypeChars("Sy")
                Await state.AssertCompletionSession()

                Assert.True(state.CompletionItemsContainsAll(displayText:={"OperatingSystem", "System", "SystemException"}))
                Assert.False(state.CompletionItemsContainsAny(displayText:={"Exception", "Activator"}))
            End Using
        End Function

        ' NOTE(cyrusn): This should just be a unit test for SymbolCompletionProvider.  However, I'm
        ' just porting the integration tests to here for now.
        <MemberData(NameOf(AllCompletionImplementations))>
        <WpfTheory, Trait(Traits.Feature, Traits.Features.Completion)>
        Public Async Function TestMultipleTypes(completionImplementation As CompletionImplementation) As Task
            Using state = TestStateFactory.CreateCSharpTestState(completionImplementation,
                              <Document>
class C { $$ } struct S { } enum E { } interface I { } delegate void D();
                              </Document>)

                state.SendTypeChars("C")
                Await state.AssertCompletionSession()
                Assert.True(state.CompletionItemsContainsAll(displayText:={"C", "S", "E", "I", "D"}))
            End Using
        End Function

        ' NOTE(cyrusn): This should just be a unit test for KeywordCompletionProvider.  However, I'm
        ' just porting the integration tests to here for now.
        <MemberData(NameOf(AllCompletionImplementations))>
        <WpfTheory, Trait(Traits.Feature, Traits.Features.Completion)>
        Public Async Function TestInEmptyFile(completionImplementation As CompletionImplementation) As Task
            Using state = TestStateFactory.CreateCSharpTestState(completionImplementation,
                              <Document>
$$
                              </Document>)

                state.SendInvokeCompletionList()
                Await state.AssertCompletionSession()
                Assert.True(state.CompletionItemsContainsAll(displayText:={"abstract", "class", "namespace"}))
            End Using
        End Function

        <MemberData(NameOf(AllCompletionImplementations))>
        <WpfTheory, Trait(Traits.Feature, Traits.Features.Completion)>
        Public Async Function TestNotAfterTypingDotAfterIntegerLiteral(completionImplementation As CompletionImplementation) As Task
            Using state = TestStateFactory.CreateCSharpTestState(completionImplementation,
                              <Document>
class c { void M() { 3$$ } }
                              </Document>)

                state.SendTypeChars(".")
                Await state.AssertNoCompletionSession()
            End Using
        End Function

        <MemberData(NameOf(AllCompletionImplementations))>
        <WpfTheory, Trait(Traits.Feature, Traits.Features.Completion)>
        Public Async Function TestAfterExplicitInvokeAfterDotAfterIntegerLiteral(completionImplementation As CompletionImplementation) As Task
            Using state = TestStateFactory.CreateCSharpTestState(completionImplementation,
                              <Document>
class c { void M() { 3.$$ } }
                              </Document>)

                state.SendInvokeCompletionList()
                Await state.AssertCompletionSession()
                Assert.True(state.CompletionItemsContainsAll({"ToString"}))
            End Using
        End Function

        <MemberData(NameOf(AllCompletionImplementations))>
        <WpfTheory, Trait(Traits.Feature, Traits.Features.Completion)>
        Public Async Function TestEnterIsConsumed(completionImplementation As CompletionImplementation) As Task
            Using state = TestStateFactory.CreateCSharpTestState(completionImplementation,
                  <Document>
class Class1
{
    void Main(string[] args)
    {
        $$
    }
}</Document>)

                state.SendTypeChars("System.TimeSpan.FromMin")
                state.SendReturn()
                Await state.WaitForAsynchronousOperationsAsync()
                Assert.Equal(<text>
class Class1
{
    void Main(string[] args)
    {
        System.TimeSpan.FromMinutes
    }
}</text>.NormalizedValue, state.GetDocumentText())
            End Using
        End Function

        <MemberData(NameOf(AllCompletionImplementations))>
        <WpfTheory, Trait(Traits.Feature, Traits.Features.Completion)>
        Public Async Function TestDescription1(completionImplementation As CompletionImplementation) As Task
            Using state = TestStateFactory.CreateCSharpTestState(completionImplementation,
                  <Document><![CDATA[
using System;

/// <summary>
/// TestDocComment
/// </summary>
class TestException : Exception { }

class MyException : $$]]></Document>)

                state.SendTypeChars("Test")
                Await state.WaitForAsynchronousOperationsAsync()
                Await state.AssertSelectedCompletionItem(description:="class TestException" & vbCrLf & "TestDocComment")
            End Using
        End Function

        <MemberData(NameOf(AllCompletionImplementations))>
        <WpfTheory, Trait(Traits.Feature, Traits.Features.Completion)>
        Public Async Function TestObjectCreationPreselection1(completionImplementation As CompletionImplementation) As Task
            Using state = TestStateFactory.CreateCSharpTestState(completionImplementation,
                  <Document><![CDATA[
using System.Collections.Generic;

class C
{
    public void Goo()
    {
        List<int> list = new$$
    }
}]]></Document>)

                state.SendTypeChars(" ")
                Await state.WaitForAsynchronousOperationsAsync()
                Await state.AssertSelectedCompletionItem(displayText:="List<int>", isHardSelected:=True)
                Assert.True(state.CompletionItemsContainsAll(displayText:={"LinkedList<>", "List<>", "System"}))
                state.SendTypeChars("Li")
                Await state.WaitForAsynchronousOperationsAsync()
                Await state.AssertSelectedCompletionItem(displayText:="List<int>", isHardSelected:=True)
                Assert.True(state.CompletionItemsContainsAll(displayText:={"LinkedList<>", "List<>"}))
                Assert.False(state.CompletionItemsContainsAny(displayText:={"System"}))
                state.SendTypeChars("n")
                Await state.WaitForAsynchronousOperationsAsync()
                Await state.AssertSelectedCompletionItem(displayText:="LinkedList<>", isHardSelected:=True)
                state.SendBackspace()
                Await state.WaitForAsynchronousOperationsAsync()
                Await state.AssertSelectedCompletionItem(displayText:="List<int>", isHardSelected:=True)
                state.SendTab()
                Assert.Contains("new List<int>", state.GetLineTextFromCaretPosition(), StringComparison.Ordinal)
            End Using
        End Function

        <MemberData(NameOf(AllCompletionImplementations))>
        <WpfTheory, Trait(Traits.Feature, Traits.Features.Completion)>
        Public Async Function TestDeconstructionDeclaration(completionImplementation As CompletionImplementation) As Task
            Using state = TestStateFactory.CreateCSharpTestState(completionImplementation,
                  <Document><![CDATA[
class C
{
    public void Goo()
    {
       var ($$
    }
}]]></Document>)

                state.SendTypeChars("i")
                Await state.AssertNoCompletionSession()
            End Using
        End Function

        <MemberData(NameOf(AllCompletionImplementations))>
        <WpfTheory, Trait(Traits.Feature, Traits.Features.Completion)>
        Public Async Function TestDeconstructionDeclaration2(completionImplementation As CompletionImplementation) As Task
            Using state = TestStateFactory.CreateCSharpTestState(completionImplementation,
                  <Document><![CDATA[
class C
{
    public void Goo()
    {
       var (a, $$
    }
}]]></Document>)

                state.SendTypeChars("i")
                Await state.AssertNoCompletionSession()
            End Using
        End Function

        <MemberData(NameOf(AllCompletionImplementations))>
        <WpfTheory, Trait(Traits.Feature, Traits.Features.Completion)>
        Public Async Function TestDeconstructionDeclaration3(completionImplementation As CompletionImplementation) As Task
            Using state = TestStateFactory.CreateCSharpTestState(completionImplementation,
                  <Document><![CDATA[
class C
{
    public void Goo()
    {
       var ($$) = (1, 2);
    }
}]]></Document>)

                state.SendTypeChars("i")
                Await state.AssertNoCompletionSession()
            End Using
        End Function

        <MemberData(NameOf(AllCompletionImplementations))>
        <WpfTheory, Trait(Traits.Feature, Traits.Features.Completion)>
        Public Async Function TestParenthesizedDeconstructionDeclarationWithVar(completionImplementation As CompletionImplementation) As Task
            Using state = TestStateFactory.CreateCSharpTestState(completionImplementation,
                  <Document><![CDATA[
class Variable
{
    public void Goo()
    {
       (var a$$) = (1, 2);
    }
}]]></Document>)

                state.SendInvokeCompletionList()
                Await state.AssertSelectedCompletionItem(displayText:="as", isHardSelected:=False)
            End Using
        End Function

        <MemberData(NameOf(AllCompletionImplementations))>
        <WpfTheory, Trait(Traits.Feature, Traits.Features.Completion)>
        Public Async Function TestParenthesizedDeconstructionDeclarationWithVarAfterComma(completionImplementation As CompletionImplementation) As Task
            Using state = TestStateFactory.CreateCSharpTestState(completionImplementation,
                  <Document><![CDATA[
class Variable
{
    public void Goo()
    {
       (var a, var a$$) = (1, 2);
    }
}]]></Document>)

                state.SendInvokeCompletionList()
                Await state.AssertSelectedCompletionItem(displayText:="as", isHardSelected:=False)
            End Using
        End Function

        <MemberData(NameOf(AllCompletionImplementations))>
        <WpfTheory, Trait(Traits.Feature, Traits.Features.Completion)>
        Public Async Function TestParenthesizedVarDeconstructionDeclarationWithVar(completionImplementation As CompletionImplementation) As Task
            Using state = TestStateFactory.CreateCSharpTestState(completionImplementation,
                  <Document><![CDATA[
class Variable
{
    public void Goo()
    {
       (var a, var ($$)) = (1, 2);
    }
}]]></Document>)


                state.SendTypeChars("a")
                Await state.AssertNoCompletionSession()

                state.SendTypeChars(", a")
                Await state.AssertNoCompletionSession()
                Assert.Contains("(var a, var (a, a)) = ", state.GetLineTextFromCaretPosition(), StringComparison.Ordinal)
            End Using
        End Function

        <MemberData(NameOf(AllCompletionImplementations))>
        <WpfTheory, Trait(Traits.Feature, Traits.Features.Completion)>
        Public Async Function TestVarDeconstructionDeclarationWithVar(completionImplementation As CompletionImplementation) As Task
            Using state = TestStateFactory.CreateCSharpTestState(completionImplementation,
                  <Document><![CDATA[
class Variable
{
    public void Goo()
    {
        $$
    }
}]]></Document>)

                state.SendTypeChars("va")
                Await state.AssertSelectedCompletionItem(displayText:="var", isHardSelected:=True)

                state.SendTypeChars(" (a")
                Await state.AssertNoCompletionSession()

                state.SendTypeChars(", a")
                Await state.AssertNoCompletionSession()
                Assert.Contains("var (a, a", state.GetLineTextFromCaretPosition(), StringComparison.Ordinal)
            End Using
        End Function

        <MemberData(NameOf(AllCompletionImplementations))>
        <WpfTheory, Trait(Traits.Feature, Traits.Features.Completion)>
        Public Async Function TestParenthesizedDeconstructionDeclarationWithSymbol(completionImplementation As CompletionImplementation) As Task
            Using state = TestStateFactory.CreateCSharpTestState(completionImplementation,
                  <Document><![CDATA[
class Variable
{
    public void Goo()
    {
       ($$) = (1, 2);
    }
}]]></Document>)

                state.SendTypeChars("vari")
                Await state.AssertSelectedCompletionItem(displayText:="Variable", isHardSelected:=True)
                state.SendTypeChars(" ")
                Assert.Contains("(Variable ", state.GetLineTextFromCaretPosition(), StringComparison.Ordinal)
                Await state.AssertNoCompletionSession()

                state.SendTypeChars("x, vari")
                Await state.AssertSelectedCompletionItem(displayText:="Variable", isHardSelected:=True)
                state.SendTypeChars(" ")
                Assert.Contains("(Variable x, Variable ", state.GetLineTextFromCaretPosition(), StringComparison.Ordinal)
                Await state.AssertSelectedCompletionItem(displayText:="Variable", isHardSelected:=False)
                Assert.True(state.CompletionItemsContainsAll({"variable"}))
            End Using
        End Function

        <MemberData(NameOf(AllCompletionImplementations))>
        <WpfTheory, Trait(Traits.Feature, Traits.Features.Completion)>
        Public Async Function TestParenthesizedDeconstructionDeclarationWithInt(completionImplementation As CompletionImplementation) As Task
            Using state = TestStateFactory.CreateCSharpTestState(completionImplementation,
                  <Document><![CDATA[
class Integer
{
    public void Goo()
    {
       ($$) = (1, 2);
    }
}]]></Document>)

                state.SendTypeChars("int")
                Await state.AssertSelectedCompletionItem(displayText:="int", isHardSelected:=True)
                state.SendTypeChars(" ")
                Assert.Contains("(int ", state.GetLineTextFromCaretPosition(), StringComparison.Ordinal)
                Await state.AssertNoCompletionSession()

                state.SendTypeChars("x, int")
                Await state.AssertSelectedCompletionItem(displayText:="int", isHardSelected:=True)
                state.SendTypeChars(" ")
                Assert.Contains("(int x, int ", state.GetLineTextFromCaretPosition(), StringComparison.Ordinal)
                Await state.AssertNoCompletionSession()
            End Using
        End Function

        <MemberData(NameOf(AllCompletionImplementations))>
        <WpfTheory, Trait(Traits.Feature, Traits.Features.Completion)>
        Public Async Function TestIncompleteParenthesizedDeconstructionDeclaration(completionImplementation As CompletionImplementation) As Task
            Using state = TestStateFactory.CreateCSharpTestState(completionImplementation,
                  <Document><![CDATA[
class Variable
{
    public void Goo()
    {
       ($$
    }
}]]></Document>)

                state.SendTypeChars("va")
                Await state.AssertSelectedCompletionItem(displayText:="var", isHardSelected:=True)
                state.SendTypeChars(" ")
                Await state.AssertNoCompletionSession()

                state.SendTypeChars("a")
                Await state.AssertSelectedCompletionItem(displayText:="as", isSoftSelected:=True)

                state.SendTypeChars(", va")
                Await state.AssertSelectedCompletionItem(displayText:="var", isHardSelected:=True)
                state.SendTypeChars(" ")
                Await state.AssertNoCompletionSession()

                state.SendTypeChars("a")
                Await state.AssertSelectedCompletionItem(displayText:="as", isSoftSelected:=True)
                state.SendTypeChars(")")
                Assert.Contains("(var a, var a)", state.GetLineTextFromCaretPosition(), StringComparison.Ordinal)
                Await state.AssertNoCompletionSession()
            End Using
        End Function

        <MemberData(NameOf(AllCompletionImplementations))>
        <WpfTheory, Trait(Traits.Feature, Traits.Features.Completion)>
        Public Async Function TestIncompleteParenthesizedDeconstructionDeclaration2(completionImplementation As CompletionImplementation) As Task
            Using state = TestStateFactory.CreateCSharpTestState(completionImplementation,
                  <Document><![CDATA[
class Variable
{
    public void Goo()
    {
       ($$)
    }
}]]></Document>)

                state.SendTypeChars("va")
                Await state.AssertSelectedCompletionItem(displayText:="var", isHardSelected:=True)
                state.SendTypeChars(" ")
                Await state.AssertNoCompletionSession()

                state.SendTypeChars("a")
                Await state.AssertSelectedCompletionItem(displayText:="as", isSoftSelected:=True)

                state.SendTypeChars(", va")
                Await state.AssertSelectedCompletionItem(displayText:="var", isHardSelected:=True)
                state.SendTypeChars(" ")
                Await state.AssertNoCompletionSession()

                state.SendTypeChars("a")
                Await state.AssertSelectedCompletionItem(displayText:="as", isSoftSelected:=True)
                state.SendReturn()
                Assert.Contains("(var a, var a", state.GetLineTextFromCaretPosition(), StringComparison.Ordinal)
            End Using
        End Function

        <MemberData(NameOf(AllCompletionImplementations))>
        <WpfTheory, Trait(Traits.Feature, Traits.Features.Completion)>
        Public Async Function TestBackspaceInIncompleteParenthesizedDeconstructionDeclaration(completionImplementation As CompletionImplementation) As Task
            Using state = TestStateFactory.CreateCSharpTestState(completionImplementation,
                  <Document><![CDATA[
class Variable
{
    public void Goo()
    {
       (var as$$
    }
}]]></Document>)

                state.Workspace.Options = state.Workspace.Options.WithChangedOption(
                    CompletionOptions.TriggerOnDeletion, LanguageNames.CSharp, True)

                state.SendBackspace()
                ' This completionImplementation is hard-selected because the suggestion mode never triggers on backspace
                ' See issue https://github.com/dotnet/roslyn/issues/15302
                Await state.AssertSelectedCompletionItem(displayText:="as", isHardSelected:=True)

                state.SendTypeChars(", var as")
                state.SendBackspace()
                Await state.AssertSelectedCompletionItem(displayText:="as", isSoftSelected:=True)

                state.SendTypeChars(")")
                Await state.AssertNoCompletionSession()
                Assert.Contains("(var as, var a)", state.GetLineTextFromCaretPosition(), StringComparison.Ordinal)
            End Using
        End Function

        <MemberData(NameOf(AllCompletionImplementations))>
        <WpfTheory, Trait(Traits.Feature, Traits.Features.Completion)>
        Public Async Function TestBackspaceInParenthesizedDeconstructionDeclaration(completionImplementation As CompletionImplementation) As Task
            Using state = TestStateFactory.CreateCSharpTestState(completionImplementation,
                  <Document><![CDATA[
class Variable
{
    public void Goo()
    {
       (var as$$)
    }
}]]></Document>)

                state.Workspace.Options = state.Workspace.Options.WithChangedOption(
                    CompletionOptions.TriggerOnDeletion, LanguageNames.CSharp, True)

                state.SendBackspace()
                ' This completionImplementation is hard-selected because the suggestion mode never triggers on backspace
                ' See issue https://github.com/dotnet/roslyn/issues/15302
                Await state.AssertSelectedCompletionItem(displayText:="as", isHardSelected:=True)

                state.SendTypeChars(", var as")
                state.SendBackspace()
                Await state.AssertSelectedCompletionItem(displayText:="as", isSoftSelected:=True)

                state.SendReturn()
                Await state.AssertNoCompletionSession()
                Assert.Contains("(var as, var a", state.GetLineTextFromCaretPosition(), StringComparison.Ordinal)
            End Using
        End Function

        <MemberData(NameOf(AllCompletionImplementations))>
        <WpfTheory, Trait(Traits.Feature, Traits.Features.Completion)>
        <WorkItem(17256, "https://github.com/dotnet/roslyn/issues/17256")>
        Public Async Function TestThrowExpression(completionImplementation As CompletionImplementation) As Task
            Using state = TestStateFactory.CreateCSharpTestState(completionImplementation,
                  <Document><![CDATA[
using System;
class C
{
    public object Goo()
    {
        return null ?? throw new$$
    }
}]]></Document>)

                state.SendTypeChars(" ")
                Await state.AssertSelectedCompletionItem(displayText:="Exception", isHardSelected:=True)
            End Using
        End Function

        <MemberData(NameOf(AllCompletionImplementations))>
        <WpfTheory, Trait(Traits.Feature, Traits.Features.Completion)>
        <WorkItem(17256, "https://github.com/dotnet/roslyn/issues/17256")>
        Public Async Function TestThrowStatement(completionImplementation As CompletionImplementation) As Task
            Using state = TestStateFactory.CreateCSharpTestState(completionImplementation,
                  <Document><![CDATA[
using System;
class C
{
    public object Goo()
    {
        throw new$$
    }
}]]></Document>)

                state.SendTypeChars(" ")
                Await state.AssertSelectedCompletionItem(displayText:="Exception", isHardSelected:=True)
            End Using
        End Function

        <MemberData(NameOf(AllCompletionImplementations))>
        <WpfTheory>
        Public Async Function TestNonTrailingNamedArgumentInCSharp7_1(completionImplementation As CompletionImplementation) As Task
            Using state = TestStateFactory.CreateTestStateFromWorkspace(completionImplementation,
                 <Workspace>
                     <Project Language="C#" LanguageVersion="CSharp7_1" CommonReferences="true" AssemblyName="CSProj">
                         <Document FilePath="C.cs">
class C
{
    public void M()
    {
        int better = 2;
        M(a: 1, $$)
    }
    public void M(int a, int bar, int c) { }
}
                         </Document>
                     </Project>
                 </Workspace>)

                state.SendTypeChars("b")
                Await state.AssertSelectedCompletionItem(displayText:="bar:", isHardSelected:=True)
                state.SendTypeChars("e")
                Await state.AssertSelectedCompletionItem(displayText:="bar:", isSoftSelected:=True)
            End Using
        End Function

        <MemberData(NameOf(AllCompletionImplementations))>
        <WpfTheory>
        Public Async Function TestNonTrailingNamedArgumentInCSharp7_2(completionImplementation As CompletionImplementation) As Task
            Using state = TestStateFactory.CreateTestStateFromWorkspace(completionImplementation,
                 <Workspace>
                     <Project Language="C#" LanguageVersion="CSharp7_2" CommonReferences="true" AssemblyName="CSProj">
                         <Document FilePath="C.cs">
class C
{
    public void M()
    {
        int better = 2;
        M(a: 1, $$)
    }
    public void M(int a, int bar, int c) { }
}
                         </Document>
                     </Project>
                 </Workspace>)

                state.SendTypeChars("b")
                Await state.AssertSelectedCompletionItem(displayText:="better", isHardSelected:=True)
                state.SendTypeChars("a")
                Await state.AssertSelectedCompletionItem(displayText:="bar:", isHardSelected:=True)
                state.SendBackspace()
                Await state.AssertSelectedCompletionItem(displayText:="better", isHardSelected:=True)
                state.SendTypeChars(", ")
                Assert.Contains("M(a: 1, better,", state.GetLineTextFromCaretPosition(), StringComparison.Ordinal)
            End Using
        End Function

        <MemberData(NameOf(AllCompletionImplementations))>
        <WpfTheory, Trait(Traits.Feature, Traits.Features.Completion)>
        <WorkItem(4677, "https://github.com/dotnet/roslyn/issues/4677")>
        Public Async Function TestDefaultSwitchLabel(completionImplementation As CompletionImplementation) As Task
            Using state = TestStateFactory.CreateCSharpTestState(completionImplementation,
                  <Document><![CDATA[
class C
{
    public void M(object o)
    {
        switch (o)
        {
            default:
                goto $$
        }
    }
}]]></Document>)

                state.SendTypeChars("d")
                Await state.AssertSelectedCompletionItem(displayText:="default", isHardSelected:=True)
                state.SendTypeChars(";")
                Assert.Contains("goto default;", state.GetLineTextFromCaretPosition(), StringComparison.Ordinal)
            End Using
        End Function

        <MemberData(NameOf(AllCompletionImplementations))>
        <WpfTheory, Trait(Traits.Feature, Traits.Features.Completion)>
        <WorkItem(4677, "https://github.com/dotnet/roslyn/issues/4677")>
        Public Async Function TestGotoOrdinaryLabel(completionImplementation As CompletionImplementation) As Task
            Using state = TestStateFactory.CreateCSharpTestState(completionImplementation,
                  <Document><![CDATA[
class C
{
    public void M(object o)
    {
label1:
        goto $$
    }
}]]></Document>)

                state.SendTypeChars("l")
                Await state.AssertSelectedCompletionItem(displayText:="label1", isHardSelected:=True)
                state.SendTypeChars(";")
                Assert.Contains("goto label1;", state.GetLineTextFromCaretPosition(), StringComparison.Ordinal)
            End Using
        End Function

        <MemberData(NameOf(AllCompletionImplementations))>
        <WpfTheory, Trait(Traits.Feature, Traits.Features.Completion)>
        <WorkItem(4677, "https://github.com/dotnet/roslyn/issues/4677")>
        Public Async Function TestEscapedDefaultLabel(completionImplementation As CompletionImplementation) As Task
            Using state = TestStateFactory.CreateCSharpTestState(completionImplementation,
                  <Document><![CDATA[
class C
{
    public void M(object o)
    {
@default:
        goto $$
    }
}]]></Document>)

                state.SendTypeChars("d")
                Await state.AssertSelectedCompletionItem(displayText:="@default", isHardSelected:=True)
                state.SendTypeChars(";")
                Assert.Contains("goto @default;", state.GetLineTextFromCaretPosition(), StringComparison.Ordinal)
            End Using
        End Function

        <MemberData(NameOf(AllCompletionImplementations))>
        <WpfTheory, Trait(Traits.Feature, Traits.Features.Completion)>
        <WorkItem(4677, "https://github.com/dotnet/roslyn/issues/4677")>
        Public Async Function TestEscapedDefaultLabel2(completionImplementation As CompletionImplementation) As Task
            Using state = TestStateFactory.CreateCSharpTestState(completionImplementation,
                  <Document><![CDATA[
class C
{
    public void M(object o)
    {
        switch (o)
        {
            default:
@default:
                goto $$
        }
    }
}]]></Document>)

                state.SendTypeChars("d")
                Await state.AssertSelectedCompletionItem(displayText:="default", isHardSelected:=True)
                state.SendTypeChars(";")
                Assert.Contains("goto default;", state.GetLineTextFromCaretPosition(), StringComparison.Ordinal)
            End Using
        End Function

        <MemberData(NameOf(AllCompletionImplementations))>
        <WpfTheory, Trait(Traits.Feature, Traits.Features.Completion)>
        <WorkItem(4677, "https://github.com/dotnet/roslyn/issues/4677")>
        Public Async Function TestEscapedDefaultLabelWithoutSwitch(completionImplementation As CompletionImplementation) As Task
            Using state = TestStateFactory.CreateCSharpTestState(completionImplementation,
                  <Document><![CDATA[
class C
{
    public void M(object o)
    {
@default:
        goto $$
    }
}]]></Document>)

                state.SendTypeChars("d")
                Await state.AssertSelectedCompletionItem(displayText:="@default", isHardSelected:=True)
                state.SendTypeChars(";")
                Assert.Contains("goto @default;", state.GetLineTextFromCaretPosition(), StringComparison.Ordinal)
            End Using
        End Function

        <MemberData(NameOf(AllCompletionImplementations))>
        <WpfTheory, Trait(Traits.Feature, Traits.Features.Completion)>
        <WorkItem(24432, "https://github.com/dotnet/roslyn/issues/24432")>
        Public Async Function TestArrayInitialization(completionImplementation As CompletionImplementation) As Task
            Using state = TestStateFactory.CreateCSharpTestState(completionImplementation,
                  <Document><![CDATA[
class Class
{
    public void M()
    {
        Class[] x = $$
    }
}]]></Document>)

                state.SendTypeChars("new ")
                Await state.AssertSelectedCompletionItem(displayText:="Class", isSoftSelected:=True)
                state.SendTypeChars("C")
                Await state.AssertSelectedCompletionItem(displayText:="Class", isHardSelected:=True)
                state.SendTypeChars("[")
                Assert.Contains("Class[] x = new Class[", state.GetLineTextFromCaretPosition(), StringComparison.Ordinal)
                state.SendTypeChars("] {")
                Assert.Contains("Class[] x = new Class[] {", state.GetLineTextFromCaretPosition(), StringComparison.Ordinal)
            End Using
        End Function

        <MemberData(NameOf(AllCompletionImplementations))>
        <WpfTheory, Trait(Traits.Feature, Traits.Features.Completion)>
        <WorkItem(24432, "https://github.com/dotnet/roslyn/issues/24432")>
        Public Async Function TestImplicitArrayInitialization(completionImplementation As CompletionImplementation) As Task
            Using state = TestStateFactory.CreateCSharpTestState(completionImplementation,
                  <Document><![CDATA[
class Class
{
    public void M()
    {
        Class[] x = $$
    }
}]]></Document>)

                state.SendTypeChars("n")
                Await state.AssertSelectedCompletionItem(displayText:="nameof", isHardSelected:=True)
                state.SendTypeChars("e")
                Await state.AssertSelectedCompletionItem(displayText:="new", isHardSelected:=True)
                state.SendTypeChars(" ")
                Await state.AssertSelectedCompletionItem(displayText:="Class", isSoftSelected:=True)
                state.SendTypeChars("[")
                Assert.Contains("Class[] x = new [", state.GetLineTextFromCaretPosition(), StringComparison.Ordinal)
                state.SendTypeChars("] {")
                Assert.Contains("Class[] x = new [] {", state.GetLineTextFromCaretPosition(), StringComparison.Ordinal)
            End Using
        End Function

        <MemberData(NameOf(AllCompletionImplementations))>
        <WpfTheory, Trait(Traits.Feature, Traits.Features.Completion)>
        <WorkItem(24432, "https://github.com/dotnet/roslyn/issues/24432")>
        Public Async Function TestImplicitArrayInitialization2(completionImplementation As CompletionImplementation) As Task
            Using state = TestStateFactory.CreateCSharpTestState(completionImplementation,
                  <Document><![CDATA[
class Class
{
    public void M()
    {
        Class[] x = $$
    }
}]]></Document>)

                state.SendTypeChars("ne")
                Await state.AssertSelectedCompletionItem(displayText:="new", isHardSelected:=True)
                state.SendTypeChars("[")
                Assert.Contains("Class[] x = new[", state.GetLineTextFromCaretPosition(), StringComparison.Ordinal)
            End Using
        End Function

        <MemberData(NameOf(AllCompletionImplementations))>
        <WpfTheory, Trait(Traits.Feature, Traits.Features.Completion)>
        <WorkItem(24432, "https://github.com/dotnet/roslyn/issues/24432")>
        Public Async Function TestImplicitArrayInitialization3(completionImplementation As CompletionImplementation) As Task
            Using state = TestStateFactory.CreateCSharpTestState(completionImplementation,
                  <Document><![CDATA[
class Class
{
    public void M()
    {
        Class[] x = $$
    }
}]]></Document>)

                state.SendTypeChars("ne")
                Await state.AssertSelectedCompletionItem(displayText:="new", isHardSelected:=True)
                state.SendTypeChars(" ")
                Await state.AssertSelectedCompletionItem(displayText:="Class", isSoftSelected:=True)
                Assert.Contains("Class[] x = new ", state.GetLineTextFromCaretPosition(), StringComparison.Ordinal)
                state.SendTypeChars("[")
                Assert.Contains("Class[] x = new [", state.GetLineTextFromCaretPosition(), StringComparison.Ordinal)
            End Using
        End Function

        <MemberData(NameOf(AllCompletionImplementations))>
        <WpfTheory, Trait(Traits.Feature, Traits.Features.Completion)>
        <WorkItem(24432, "https://github.com/dotnet/roslyn/issues/24432")>
        Public Async Function TestImplicitArrayInitialization4(completionImplementation As CompletionImplementation) As Task
            Using state = TestStateFactory.CreateCSharpTestState(completionImplementation,
                  <Document><![CDATA[
class Class
{
    public void M()
    {
        Class[] x =$$
    }
}]]></Document>)

                state.SendTypeChars(" ")
                Await state.AssertNoCompletionSession()
                state.SendTypeChars("{")
                Assert.Contains("Class[] x = {", state.GetLineTextFromCaretPosition(), StringComparison.Ordinal)
            End Using
        End Function

        <MemberData(NameOf(AllCompletionImplementations))>
        <WpfTheory, Trait(Traits.Feature, Traits.Features.Completion)>
        <WorkItem(24432, "https://github.com/dotnet/roslyn/issues/24432")>
        Public Async Function TestImplicitArrayInitialization_WithTab(completionImplementation As CompletionImplementation) As Task
            Using state = TestStateFactory.CreateCSharpTestState(completionImplementation,
                  <Document><![CDATA[
class Class
{
    public void M()
    {
        Class[] x = $$
    }
}]]></Document>)

                state.SendTypeChars("ne")
                Await state.AssertSelectedCompletionItem(displayText:="new", isHardSelected:=True)
                state.SendTypeChars(" ")
                Await state.AssertSelectedCompletionItem(displayText:="Class", isSoftSelected:=True)
                Assert.Contains("Class[] x = new ", state.GetLineTextFromCaretPosition(), StringComparison.Ordinal)
                state.SendTab()
                Assert.Contains("Class[] x = new Class", state.GetLineTextFromCaretPosition(), StringComparison.Ordinal)
            End Using
        End Function

        <MemberData(NameOf(AllCompletionImplementations))>
        <WpfTheory, Trait(Traits.Feature, Traits.Features.Completion)>
        <WorkItem(24432, "https://github.com/dotnet/roslyn/issues/24432")>
        Public Async Function TestTypelessImplicitArrayInitialization(completionImplementation As CompletionImplementation) As Task
            Using state = TestStateFactory.CreateCSharpTestState(completionImplementation,
                  <Document><![CDATA[
class Class
{
    public void M()
    {
        var x = $$
    }
}]]></Document>)

                state.SendTypeChars("ne")
                Await state.AssertSelectedCompletionItem(displayText:="new", isHardSelected:=True)
                state.SendTypeChars(" ")
                Await state.AssertNoCompletionSession()
                state.SendTypeChars("[")
                Assert.Contains("var x = new [", state.GetLineTextFromCaretPosition(), StringComparison.Ordinal)
                state.SendTypeChars("] {")
                Assert.Contains("var x = new [] {", state.GetLineTextFromCaretPosition(), StringComparison.Ordinal)
            End Using
        End Function

        <MemberData(NameOf(AllCompletionImplementations))>
        <WpfTheory, Trait(Traits.Feature, Traits.Features.Completion)>
        <WorkItem(24432, "https://github.com/dotnet/roslyn/issues/24432")>
        Public Async Function TestTypelessImplicitArrayInitialization2(completionImplementation As CompletionImplementation) As Task
            Using state = TestStateFactory.CreateCSharpTestState(completionImplementation,
                  <Document><![CDATA[
class Class
{
    public void M()
    {
        var x = $$
    }
}]]></Document>)

                state.SendTypeChars("ne")
                Await state.AssertSelectedCompletionItem(displayText:="new", isHardSelected:=True)
                state.SendTypeChars("[")
                Assert.Contains("var x = new[", state.GetLineTextFromCaretPosition(), StringComparison.Ordinal)
            End Using
        End Function

        <MemberData(NameOf(AllCompletionImplementations))>
        <WpfTheory, Trait(Traits.Feature, Traits.Features.Completion)>
        <WorkItem(24432, "https://github.com/dotnet/roslyn/issues/24432")>
        Public Async Function TestTypelessImplicitArrayInitialization3(completionImplementation As CompletionImplementation) As Task
            Using state = TestStateFactory.CreateCSharpTestState(completionImplementation,
                  <Document><![CDATA[
class Class
{
    public void M()
    {
        var x = $$
    }
}]]></Document>)

                state.SendTypeChars("ne")
                Await state.AssertSelectedCompletionItem(displayText:="new", isHardSelected:=True)
                state.SendTypeChars(" ")
                Assert.Contains("var x = new ", state.GetLineTextFromCaretPosition(), StringComparison.Ordinal)
                state.SendTypeChars("[")
                Assert.Contains("var x = new [", state.GetLineTextFromCaretPosition(), StringComparison.Ordinal)
            End Using
        End Function

        <MemberData(NameOf(AllCompletionImplementations))>
        <WpfTheory, Trait(Traits.Feature, Traits.Features.Completion)>
        <WorkItem(13527, "https://github.com/dotnet/roslyn/issues/13527")>
        Public Async Function TestSymbolInTupleLiteral(completionImplementation As CompletionImplementation) As Task
            Using state = TestStateFactory.CreateCSharpTestState(completionImplementation,
                  <Document><![CDATA[
class C
{
    public void Fo()
    {
        ($$)
    }
}]]></Document>)

                state.SendTypeChars("F")
                Await state.AssertSelectedCompletionItem(displayText:="Fo", isHardSelected:=True)
                state.SendTypeChars(":")
                Assert.Contains("(F:", state.GetLineTextFromCaretPosition(), StringComparison.Ordinal)
            End Using
        End Function

        <MemberData(NameOf(AllCompletionImplementations))>
        <WpfTheory, Trait(Traits.Feature, Traits.Features.Completion)>
        <WorkItem(13527, "https://github.com/dotnet/roslyn/issues/13527")>
        Public Async Function TestSymbolInTupleLiteralAfterComma(completionImplementation As CompletionImplementation) As Task
            Using state = TestStateFactory.CreateCSharpTestState(completionImplementation,
                  <Document><![CDATA[
class C
{
    public void Fo()
    {
        (x, $$)
    }
}]]></Document>)

                state.SendTypeChars("F")
                Await state.AssertSelectedCompletionItem(displayText:="Fo", isHardSelected:=True)
                state.SendTypeChars(":")
                Assert.Contains("(x, F:", state.GetLineTextFromCaretPosition(), StringComparison.Ordinal)
            End Using
        End Function

        <MemberData(NameOf(AllCompletionImplementations))>
        <WpfTheory, Trait(Traits.Feature, Traits.Features.Completion)>
        <WorkItem(19335, "https://github.com/dotnet/roslyn/issues/19335")>
        Public Async Function ColonInTupleNameInTupleLiteral(completionImplementation As CompletionImplementation) As Task
            Using state = TestStateFactory.CreateCSharpTestState(completionImplementation,
                  <Document><![CDATA[
class C
{
    public void M()
    {
        (int first, int second) t = ($$
    }
}]]></Document>)

                state.SendTypeChars("fi")
                Await state.AssertSelectedCompletionItem(displayText:="first:", isHardSelected:=True)
                Assert.Equal("first", state.GetSelectedItem().FilterText)
                state.SendTypeChars(":")
                Assert.Contains("(first:", state.GetLineTextFromCaretPosition(), StringComparison.Ordinal)
            End Using
        End Function

        <MemberData(NameOf(AllCompletionImplementations))>
        <WpfTheory, Trait(Traits.Feature, Traits.Features.Completion)>
        <WorkItem(19335, "https://github.com/dotnet/roslyn/issues/19335")>
        Public Async Function ColonInExactTupleNameInTupleLiteral(completionImplementation As CompletionImplementation) As Task
            Using state = TestStateFactory.CreateCSharpTestState(completionImplementation,
                  <Document><![CDATA[
class C
{
    public void M()
    {
        (int first, int second) t = ($$
    }
}]]></Document>)

                state.SendTypeChars("first")
                Await state.AssertSelectedCompletionItem(displayText:="first:", isHardSelected:=True)
                Assert.Equal("first", state.GetSelectedItem().FilterText)
                state.SendTypeChars(":")
                Assert.Contains("(first:", state.GetLineTextFromCaretPosition(), StringComparison.Ordinal)
            End Using
        End Function

        <MemberData(NameOf(AllCompletionImplementations))>
        <WpfTheory, Trait(Traits.Feature, Traits.Features.Completion)>
        <WorkItem(19335, "https://github.com/dotnet/roslyn/issues/19335")>
        Public Async Function ColonInTupleNameInTupleLiteralAfterComma(completionImplementation As CompletionImplementation) As Task
            Using state = TestStateFactory.CreateCSharpTestState(completionImplementation,
                  <Document><![CDATA[
class C
{
    public void M()
    {
        (int first, int second) t = (0, $$
    }
}]]></Document>)

                state.SendTypeChars("se")
                Await state.AssertSelectedCompletionItem(displayText:="second:", isHardSelected:=True)
                Assert.Equal("second", state.GetSelectedItem().FilterText)
                state.SendTypeChars(":")
                Assert.Contains("(0, second:", state.GetLineTextFromCaretPosition(), StringComparison.Ordinal)
            End Using
        End Function

        <MemberData(NameOf(AllCompletionImplementations))>
        <WpfTheory, Trait(Traits.Feature, Traits.Features.Completion)>
        <WorkItem(19335, "https://github.com/dotnet/roslyn/issues/19335")>
        Public Async Function TabInTupleNameInTupleLiteral(completionImplementation As CompletionImplementation) As Task
            Using state = TestStateFactory.CreateCSharpTestState(completionImplementation,
                  <Document><![CDATA[
class C
{
    public void M()
    {
        (int first, int second) t = ($$
    }
}]]></Document>)

                state.SendTypeChars("fi")
                Await state.AssertSelectedCompletionItem(displayText:="first:", isHardSelected:=True)
                Assert.Equal("first", state.GetSelectedItem().FilterText)
                state.SendTab()
                state.SendTypeChars(":")
                state.SendTypeChars("0")
                Assert.Contains("(first:0", state.GetLineTextFromCaretPosition(), StringComparison.Ordinal)
            End Using
        End Function

        <MemberData(NameOf(AllCompletionImplementations))>
        <WpfTheory, Trait(Traits.Feature, Traits.Features.Completion)>
        <WorkItem(19335, "https://github.com/dotnet/roslyn/issues/19335")>
        Public Async Function TabInExactTupleNameInTupleLiteral(completionImplementation As CompletionImplementation) As Task
            Using state = TestStateFactory.CreateCSharpTestState(completionImplementation,
                  <Document><![CDATA[
class C
{
    public void M()
    {
        (int first, int second) t = ($$
    }
}]]></Document>)

                state.SendTypeChars("first")
                Await state.AssertSelectedCompletionItem(displayText:="first:", isHardSelected:=True)
                Assert.Equal("first", state.GetSelectedItem().FilterText)
                state.SendTab()
                state.SendTypeChars(":")
                state.SendTypeChars("0")
                Assert.Contains("(first:0", state.GetLineTextFromCaretPosition(), StringComparison.Ordinal)
            End Using
        End Function

        <MemberData(NameOf(AllCompletionImplementations))>
        <WpfTheory, Trait(Traits.Feature, Traits.Features.Completion)>
        <WorkItem(19335, "https://github.com/dotnet/roslyn/issues/19335")>
        Public Async Function TabInTupleNameInTupleLiteralAfterComma(completionImplementation As CompletionImplementation) As Task
            Using state = TestStateFactory.CreateCSharpTestState(completionImplementation,
                  <Document><![CDATA[
class C
{
    public void M()
    {
        (int first, int second) t = (0, $$
    }
}]]></Document>)

                state.SendTypeChars("se")
                Await state.AssertSelectedCompletionItem(displayText:="second:", isHardSelected:=True)
                Assert.Equal("second", state.GetSelectedItem().FilterText)
                state.SendTab()
                state.SendTypeChars(":")
                state.SendTypeChars("1")
                Assert.Contains("(0, second:1", state.GetLineTextFromCaretPosition(), StringComparison.Ordinal)
            End Using
        End Function

        <MemberData(NameOf(AllCompletionImplementations))>
        <WpfTheory, Trait(Traits.Feature, Traits.Features.Completion)>
        <WorkItem(13527, "https://github.com/dotnet/roslyn/issues/13527")>
        Public Async Function TestKeywordInTupleLiteral(completionImplementation As CompletionImplementation) As Task
            Using state = TestStateFactory.CreateCSharpTestState(completionImplementation,
                  <Document><![CDATA[
class C
{
    public void Goo()
    {
        ($$)
    }
}]]></Document>)

                state.SendTypeChars("d")
                Await state.AssertSelectedCompletionItem(displayText:="decimal", isHardSelected:=True)
                state.SendTypeChars(":")
                Assert.Contains("(d:", state.GetLineTextFromCaretPosition(), StringComparison.Ordinal)
            End Using
        End Function

        <MemberData(NameOf(AllCompletionImplementations))>
        <WpfTheory, Trait(Traits.Feature, Traits.Features.Completion)>
        <WorkItem(13527, "https://github.com/dotnet/roslyn/issues/13527")>
        Public Async Function TestTupleType(completionImplementation As CompletionImplementation) As Task
            Using state = TestStateFactory.CreateCSharpTestState(completionImplementation,
                  <Document><![CDATA[
class C
{
    public void Goo()
    {
        ($$)
    }
}]]></Document>)

                state.SendTypeChars("d")
                Await state.AssertSelectedCompletionItem(displayText:="decimal", isHardSelected:=True)
                state.SendTypeChars(" ")
                Assert.Contains("(decimal ", state.GetLineTextFromCaretPosition(), StringComparison.Ordinal)
            End Using
        End Function

        <MemberData(NameOf(AllCompletionImplementations))>
        <WpfTheory, Trait(Traits.Feature, Traits.Features.Completion)>
        <WorkItem(13527, "https://github.com/dotnet/roslyn/issues/13527")>
        Public Async Function TestDefaultKeyword(completionImplementation As CompletionImplementation) As Task
            Using state = TestStateFactory.CreateCSharpTestState(completionImplementation,
                  <Document><![CDATA[
class C
{
    public void Goo()
    {
        switch(true)
        {
            $$
        }
    }
}]]></Document>)

                state.SendTypeChars("def")
                Await state.AssertSelectedCompletionItem(displayText:="default", isHardSelected:=True)
                state.SendTypeChars(":")
                Assert.Contains("default:", state.GetLineTextFromCaretPosition(), StringComparison.Ordinal)
            End Using
        End Function

        <MemberData(NameOf(AllCompletionImplementations))>
        <WpfTheory, Trait(Traits.Feature, Traits.Features.Completion)>
        <WorkItem(13527, "https://github.com/dotnet/roslyn/issues/13527")>
        Public Async Function TestParenthesizedExpression(completionImplementation As CompletionImplementation) As Task
            Using state = TestStateFactory.CreateCSharpTestState(completionImplementation,
                  <Document><![CDATA[
class C
{
    public void Fo()
    {
        ($$)
    }
}]]></Document>)

                state.SendTypeChars("F")
                Await state.AssertSelectedCompletionItem(displayText:="Fo", isHardSelected:=True)
                state.SendTypeChars(".")
                Assert.Contains("(Fo.", state.GetLineTextFromCaretPosition(), StringComparison.Ordinal)
            End Using
        End Function

        <MemberData(NameOf(AllCompletionImplementations))>
        <WpfTheory, Trait(Traits.Feature, Traits.Features.Completion)>
        <WorkItem(13527, "https://github.com/dotnet/roslyn/issues/13527")>
        Public Async Function TestInvocationExpression(completionImplementation As CompletionImplementation) As Task
            Using state = TestStateFactory.CreateCSharpTestState(completionImplementation,
                  <Document><![CDATA[
class C
{
    public void Goo(int Alice)
    {
        Goo($$)
    }
}]]></Document>)

                state.SendTypeChars("A")
                Await state.AssertSelectedCompletionItem(displayText:="Alice", isHardSelected:=True)
                state.SendTypeChars(":")
                Assert.Contains("Goo(Alice:", state.GetLineTextFromCaretPosition(), StringComparison.Ordinal)
            End Using
        End Function

        <MemberData(NameOf(AllCompletionImplementations))>
        <WpfTheory, Trait(Traits.Feature, Traits.Features.Completion)>
        <WorkItem(13527, "https://github.com/dotnet/roslyn/issues/13527")>
        Public Async Function TestInvocationExpressionAfterComma(completionImplementation As CompletionImplementation) As Task
            Using state = TestStateFactory.CreateCSharpTestState(completionImplementation,
                  <Document><![CDATA[
class C
{
    public void Goo(int Alice, int Bob)
    {
        Goo(1, $$)
    }
}]]></Document>)

                state.SendTypeChars("B")
                Await state.AssertSelectedCompletionItem(displayText:="Bob", isHardSelected:=True)
                state.SendTypeChars(":")
                Assert.Contains("Goo(1, Bob:", state.GetLineTextFromCaretPosition(), StringComparison.Ordinal)
            End Using
        End Function

        <MemberData(NameOf(AllCompletionImplementations))>
        <WpfTheory, Trait(Traits.Feature, Traits.Features.Completion)>
        <WorkItem(13527, "https://github.com/dotnet/roslyn/issues/13527")>
        Public Async Function TestCaseLabel(completionImplementation As CompletionImplementation) As Task
            Using state = TestStateFactory.CreateCSharpTestState(completionImplementation,
                  <Document><![CDATA[
class C
{
    public void Fo()
    {
        switch (1)
        {
            case $$
        }
    }
}]]></Document>)

                state.SendTypeChars("F")
                Await state.WaitForAsynchronousOperationsAsync()
                Await state.AssertSelectedCompletionItem(displayText:="Fo", isHardSelected:=True)
                state.SendTypeChars(":")
                Assert.Contains("case Fo:", state.GetLineTextFromCaretPosition(), StringComparison.Ordinal)
            End Using
        End Function

        <MemberData(NameOf(AllCompletionImplementations))>
        <WpfTheory, Trait(Traits.Feature, Traits.Features.Completion)>
        <WorkItem(543268, "http://vstfdevdiv:8080/DevDiv2/DevDiv/_workitems/edit/543268")>
        Public Async Function TestTypePreselection1(completionImplementation As CompletionImplementation) As Task
            Using state = TestStateFactory.CreateCSharpTestState(completionImplementation,
                  <Document><![CDATA[
partial class C
{
}
partial class C
{
    $$
}]]></Document>)

                state.SendTypeChars("C")
                Await state.WaitForAsynchronousOperationsAsync()
                Await state.AssertSelectedCompletionItem(displayText:="C", isHardSelected:=True)
                state.SendTypeChars(" ")
                Await state.AssertCompletionSession()
            End Using
        End Function

        <WorkItem(543519, "http://vstfdevdiv:8080/DevDiv2/DevDiv/_workitems/edit/543519")>
        <MemberData(NameOf(AllCompletionImplementations))>
        <WpfTheory, Trait(Traits.Feature, Traits.Features.Completion)>
        Public Async Function TestNewPreselectionAfterVar(completionImplementation As CompletionImplementation) As Task
            Using state = TestStateFactory.CreateCSharpTestState(completionImplementation,
                  <Document><![CDATA[
class C
{
    void M()
    {
        var c = $$
    }
}]]></Document>)

                state.SendTypeChars("new ")
                Await state.AssertNoCompletionSession()
            End Using
        End Function

        <WorkItem(543559, "http://vstfdevdiv:8080/DevDiv2/DevDiv/_workitems/edit/543559")>
        <WorkItem(543561, "http://vstfdevdiv:8080/DevDiv2/DevDiv/_workitems/edit/543561")>
        <MemberData(NameOf(AllCompletionImplementations))>
        <WpfTheory, Trait(Traits.Feature, Traits.Features.Completion)>
        Public Async Function TestEscapedIdentifiers(completionImplementation As CompletionImplementation) As Task
            Using state = TestStateFactory.CreateCSharpTestState(completionImplementation,
                  <Document><![CDATA[
class @return
{
    void goo()
    {
        $$
    }
}
]]></Document>)

                state.SendTypeChars("@")
                Await state.AssertNoCompletionSession()
                state.SendTypeChars("r")
                Await state.WaitForAsynchronousOperationsAsync()
                Await state.AssertSelectedCompletionItem(displayText:="@return", isHardSelected:=True)
                state.SendTab()
                Assert.Contains("@return", state.GetLineTextFromCaretPosition(), StringComparison.Ordinal)
            End Using
        End Function

        <WorkItem(543771, "http://vstfdevdiv:8080/DevDiv2/DevDiv/_workitems/edit/543771")>
        <MemberData(NameOf(AllCompletionImplementations))>
        <WpfTheory, Trait(Traits.Feature, Traits.Features.Completion)>
        Public Async Function TestCommitUniqueItem1(completionImplementation As CompletionImplementation) As Task
            Using state = TestStateFactory.CreateCSharpTestState(completionImplementation,
                  <Document><![CDATA[
using System;
 
class Program
{
    static void Main(string[] args)
    {
        Console.WriteL$$();
    }
}]]></Document>)

                state.SendCommitUniqueCompletionListItem()
                Await state.AssertNoCompletionSession()
                Assert.Contains("WriteLine()", state.GetLineTextFromCaretPosition(), StringComparison.Ordinal)
            End Using
        End Function

        <WorkItem(543771, "http://vstfdevdiv:8080/DevDiv2/DevDiv/_workitems/edit/543771")>
        <MemberData(NameOf(AllCompletionImplementations))>
        <WpfTheory, Trait(Traits.Feature, Traits.Features.Completion)>
        Public Async Function TestCommitUniqueItem2(completionImplementation As CompletionImplementation) As Task
            Using state = TestStateFactory.CreateCSharpTestState(completionImplementation,
                  <Document><![CDATA[
using System;
 
class Program
{
    static void Main(string[] args)
    {
        Console.WriteL$$ine();
    }
}]]></Document>)

                state.SendCommitUniqueCompletionListItem()
                Await state.AssertNoCompletionSession()
            End Using
        End Function

        <MemberData(NameOf(AllCompletionImplementations))>
        <WpfTheory, Trait(Traits.Feature, Traits.Features.Completion)>
        Public Async Function CommitForUsingDirective1(completionImplementation As CompletionImplementation) As Task
            Using state = TestStateFactory.CreateCSharpTestState(completionImplementation,
                              <Document>
                                  $$
                              </Document>)

                state.SendTypeChars("using Sys")
                Await state.WaitForAsynchronousOperationsAsync()
                Await state.AssertSelectedCompletionItem(displayText:="System", isHardSelected:=True)
                state.SendTypeChars("(")
                Await state.AssertNoCompletionSession()
                Assert.Contains("using Sys(", state.GetLineTextFromCaretPosition(), StringComparison.Ordinal)
            End Using
        End Function

        <MemberData(NameOf(AllCompletionImplementations))>
        <WpfTheory, Trait(Traits.Feature, Traits.Features.Completion)>
        Public Async Function CommitForUsingDirective2(completionImplementation As CompletionImplementation) As Task
            Using state = TestStateFactory.CreateCSharpTestState(completionImplementation,
                              <Document>
                                  $$
                              </Document>)

                state.SendTypeChars("using Sys")
                Await state.WaitForAsynchronousOperationsAsync()
                Await state.AssertSelectedCompletionItem(displayText:="System", isHardSelected:=True)
                state.SendTypeChars(".")
                Await state.AssertCompletionSession()
                Assert.Contains("using System.", state.GetLineTextFromCaretPosition(), StringComparison.Ordinal)
            End Using
        End Function

        <MemberData(NameOf(AllCompletionImplementations))>
        <WpfTheory, Trait(Traits.Feature, Traits.Features.Completion)>
        Public Async Function CommitForUsingDirective3(completionImplementation As CompletionImplementation) As Task
            Using state = TestStateFactory.CreateCSharpTestState(completionImplementation,
                              <Document>
                                  $$
                              </Document>, extraExportedTypes:={GetType(CSharpEditorFormattingService)}.ToList())

                state.SendTypeChars("using Sys")
                Await state.WaitForAsynchronousOperationsAsync()
                Await state.AssertSelectedCompletionItem(displayText:="System", isHardSelected:=True)
                state.SendTypeChars(";")
                Await state.AssertNoCompletionSession()
                state.AssertMatchesTextStartingAtLine(1, "using System;")
            End Using
        End Function

        <MemberData(NameOf(AllCompletionImplementations))>
        <WpfTheory, Trait(Traits.Feature, Traits.Features.Completion)>
        Public Async Function CommitForUsingDirective4(completionImplementation As CompletionImplementation) As Task
            Using state = TestStateFactory.CreateCSharpTestState(completionImplementation,
                            <Document>
                                $$
                            </Document>)

                state.SendTypeChars("using Sys")
                Await state.WaitForAsynchronousOperationsAsync()
                Await state.AssertSelectedCompletionItem(displayText:="System", isHardSelected:=True)
                state.SendTypeChars(" ")
                Await state.AssertNoCompletionSession()
                Assert.Contains("using Sys ", state.GetLineTextFromCaretPosition(), StringComparison.Ordinal)
            End Using
        End Function

        <MemberData(NameOf(AllCompletionImplementations))>
        <WpfTheory, Trait(Traits.Feature, Traits.Features.Completion)>
        Public Async Function KeywordsIncludedInObjectCreationCompletion(completionImplementation As CompletionImplementation) As Task
            Using state = TestStateFactory.CreateCSharpTestState(completionImplementation,
                              <Document>
class C
{
    void Goo()
    {
        string s = new$$
    }
}
                              </Document>)

                state.SendTypeChars(" ")
                Await state.WaitForAsynchronousOperationsAsync()
                Await state.AssertSelectedCompletionItem(displayText:="string", isHardSelected:=True)
                Assert.True(state.GetCompletionItems().Any(Function(c) c.DisplayText = "int"))
            End Using
        End Function

        <WorkItem(544293, "http://vstfdevdiv:8080/DevDiv2/DevDiv/_workitems/edit/544293")>
        <WpfFact, Trait(Traits.Feature, Traits.Features.Completion)>
<<<<<<< HEAD
        Public Async Function NoKeywordsOrSymbolsAfterNamedParameter() As Task
            Using state = TestState.CreateTestStateFromWorkspace(
                 <Workspace>
                     <Project Language="C#" LanguageVersion="CSharp7_1" CommonReferences="true" AssemblyName="CSProj">
                         <Document>
=======
        Public Async Function NoKeywordsOrSymbolsAfterNamedParameterWithCSharp7() As Task
            Using state = TestState.CreateTestStateFromWorkspace(
                        <Workspace>
                            <Project Language="C#" CommonReferences="true" LanguageVersion="7">
                                <Document>
>>>>>>> 4c065fae
class Goo
{
    void Test()
    {
        object m = null;
        Method(obj:m, $$
    }
 
    void Method(object obj, int num = 23, string str = "")
    {
    }
}
<<<<<<< HEAD
                         </Document>
                     </Project>
                 </Workspace>)
=======
                              </Document>
                            </Project>
                        </Workspace>)

                state.SendTypeChars("a")
                Await state.AssertCompletionSession()
                Assert.True(state.GetCompletionItems().Any(Function(i) i.DisplayText = "num:"))
                Assert.False(state.GetCompletionItems().Any(Function(i) i.DisplayText = "System"))
                Assert.False(state.GetCompletionItems().Any(Function(c) c.DisplayText = "int"))
            End Using
        End Function

        <WpfFact(Skip:="https://github.com/dotnet/roslyn/pull/29820"), Trait(Traits.Feature, Traits.Features.Completion)>
        Public Async Function KeywordsOrSymbolsAfterNamedParameter() As Task
            Using state = TestState.CreateCSharpTestState(
                                <Document>
class Goo
{
    void Test()
    {
        object m = null;
        Method(obj:m, $$
    }

    void Method(object obj, int num = 23, string str = "")
    {
    }
}
                              </Document>)
>>>>>>> 4c065fae

                state.SendTypeChars("a")
                Await state.AssertCompletionSession()
                Assert.True(state.CurrentCompletionPresenterSession.CompletionItems.Any(Function(i) i.DisplayText = "num:"))
                Assert.True(state.CurrentCompletionPresenterSession.CompletionItems.Any(Function(i) i.DisplayText = "System"))
                Assert.True(state.CurrentCompletionPresenterSession.CompletionItems.Any(Function(c) c.DisplayText = "int"))
            End Using
        End Function

        <WorkItem(544017, "http://vstfdevdiv:8080/DevDiv2/DevDiv/_workitems/edit/544017")>
        <MemberData(NameOf(AllCompletionImplementations))>
        <WpfTheory, Trait(Traits.Feature, Traits.Features.Completion)>
        Public Async Function EnumCompletionTriggeredOnSpace(completionImplementation As CompletionImplementation) As Task
            Using state = TestStateFactory.CreateCSharpTestState(completionImplementation,
                              <Document>
enum Numeros { Uno, Dos }
class Goo
{
    void Bar(int a, Numeros n) { }
    void Baz()
    {
        Bar(0$$
    }
}
                              </Document>)

                state.SendTypeChars(", ")
                Await state.WaitForAsynchronousOperationsAsync()
                Await state.AssertSelectedCompletionItem(displayText:="Numeros", isHardSelected:=True)
                Assert.Equal(1, state.GetCompletionItems().Where(Function(c) c.DisplayText = "Numeros").Count())
            End Using
        End Function

        <WorkItem(479078, "http://vstfdevdiv:8080/DevDiv2/DevDiv/_workitems/edit/479078")>
        <MemberData(NameOf(AllCompletionImplementations))>
        <WpfTheory, Trait(Traits.Feature, Traits.Features.Completion)>
        Public Async Function EnumCompletionTriggeredOnSpaceForNullables(completionImplementation As CompletionImplementation) As Task
            Using state = TestStateFactory.CreateCSharpTestState(completionImplementation,
                              <Document>
enum Numeros { Uno, Dos }
class Goo
{
    void Bar(int a, Numeros? n) { }
    void Baz()
    {
        Bar(0$$
    }
}
                              </Document>)

                state.SendTypeChars(", ")
                Await state.WaitForAsynchronousOperationsAsync()
                Await state.AssertSelectedCompletionItem(displayText:="Numeros", isHardSelected:=True)
                Assert.Equal(1, state.GetCompletionItems().Where(Function(c) c.DisplayText = "Numeros").Count())
            End Using
        End Function

        <MemberData(NameOf(AllCompletionImplementations))>
        <WpfTheory, Trait(Traits.Feature, Traits.Features.Completion)>
        Public Async Function EnumCompletionTriggeredOnDot(completionImplementation As CompletionImplementation) As Task
            Using state = TestStateFactory.CreateCSharpTestState(completionImplementation,
                <Document>
enum Numeros { Uno, Dos }
class Goo
{
    void Bar()
    {
        Numeros num = $$
    }
}
                </Document>)

                state.SendTypeChars("Nu.")
                Await state.WaitForAsynchronousOperationsAsync()
                Assert.Contains("Numeros num = Numeros.", state.GetLineTextFromCaretPosition(), StringComparison.Ordinal)
            End Using
        End Function

        <MemberData(NameOf(AllCompletionImplementations))>
        <WpfTheory, Trait(Traits.Feature, Traits.Features.Completion)>
        Public Async Function EnumCompletionNotTriggeredOnPlusCommitCharacter(completionImplementation As CompletionImplementation) As Task
            Await EnumCompletionNotTriggeredOn("+"c, completionImplementation)
        End Function

        <MemberData(NameOf(AllCompletionImplementations))>
        <WpfTheory, Trait(Traits.Feature, Traits.Features.Completion)>
        Public Async Function EnumCompletionNotTriggeredOnLeftBraceCommitCharacter(completionImplementation As CompletionImplementation) As Task
            Await EnumCompletionNotTriggeredOn("{"c, completionImplementation)
        End Function

        <MemberData(NameOf(AllCompletionImplementations))>
        <WpfTheory, Trait(Traits.Feature, Traits.Features.Completion)>
        Public Async Function EnumCompletionNotTriggeredOnSpaceCommitCharacter(completionImplementation As CompletionImplementation) As Task
            Await EnumCompletionNotTriggeredOn(" "c, completionImplementation)
        End Function

        <MemberData(NameOf(AllCompletionImplementations))>
        <WpfTheory, Trait(Traits.Feature, Traits.Features.Completion)>
        Public Async Function EnumCompletionNotTriggeredOnSemicolonCommitCharacter(completionImplementation As CompletionImplementation) As Task
            Await EnumCompletionNotTriggeredOn(";"c, completionImplementation)
        End Function

        Private Async Function EnumCompletionNotTriggeredOn(c As Char, completionImplementation As CompletionImplementation) As Task
            Using state = TestStateFactory.CreateCSharpTestState(completionImplementation,
                <Document>
enum Numeros { Uno, Dos }
class Goo
{
    void Bar()
    {
        Numeros num = $$
    }
}
                </Document>)

                state.SendTypeChars("Nu")
                Await state.WaitForAsynchronousOperationsAsync()
                Await state.AssertSelectedCompletionItem(displayText:="Numeros", isHardSelected:=True)
                state.SendTypeChars(c.ToString())
                Await state.WaitForAsynchronousOperationsAsync()
                Assert.NotEqual("Numberos", state.GetSelectedItemOpt()?.DisplayText)
                Assert.Contains(String.Format("Numeros num = Nu{0}", c), state.GetLineTextFromCaretPosition(), StringComparison.Ordinal)
            End Using
        End Function

        <WorkItem(544296, "http://vstfdevdiv:8080/DevDiv2/DevDiv/_workitems/edit/544296")>
        <MemberData(NameOf(AllCompletionImplementations))>
        <WpfTheory, Trait(Traits.Feature, Traits.Features.Completion)>
        Public Async Function TestVerbatimNamedIdentifierFiltering(completionImplementation As CompletionImplementation) As Task
            Using state = TestStateFactory.CreateCSharpTestState(completionImplementation,
                              <Document>
class Program
{
    void Goo(int @int)
    {
        Goo($$
    }
}
                              </Document>)

                state.SendTypeChars("i")
                Await state.AssertCompletionSession()
                Assert.True(state.GetCompletionItems().Any(Function(i) i.DisplayText = "@int:"))
                state.SendTypeChars("n")
                Await state.WaitForAsynchronousOperationsAsync()
                Assert.True(state.GetCompletionItems().Any(Function(i) i.DisplayText = "@int:"))
                state.SendTypeChars("t")
                Await state.WaitForAsynchronousOperationsAsync()
                Assert.True(state.GetCompletionItems().Any(Function(i) i.DisplayText = "@int:"))
            End Using
        End Function

        <WorkItem(543687, "http://vstfdevdiv:8080/DevDiv2/DevDiv/_workitems/edit/543687")>
        <MemberData(NameOf(AllCompletionImplementations))>
        <WpfTheory, Trait(Traits.Feature, Traits.Features.Completion)>
        Public Async Function TestNoPreselectInInvalidObjectCreationLocation(completionImplementation As CompletionImplementation) As Task
            Using state = TestStateFactory.CreateCSharpTestState(completionImplementation,
                              <Document><![CDATA[
using System;

class Program
{
    void Test()
    {
        $$
    }
}

class Bar { }

class Goo<T> : IGoo<T>
{
}

interface IGoo<T>
{
}]]>
                              </Document>)

                state.SendTypeChars("IGoo<Bar> a = new ")
                Await state.AssertNoCompletionSession()
            End Using
        End Function

        <WorkItem(544925, "http://vstfdevdiv:8080/DevDiv2/DevDiv/_workitems/edit/544925")>
        <MemberData(NameOf(AllCompletionImplementations))>
        <WpfTheory, Trait(Traits.Feature, Traits.Features.Completion)>
        Public Async Function TestQualifiedEnumSelection(completionImplementation As CompletionImplementation) As Task
            Using state = TestStateFactory.CreateCSharpTestState(completionImplementation,
                              <Document>
using System;
 
class Program
{
    void Main()
    {
        Environment.GetFolderPath$$
    }
}
                              </Document>)

                state.SendTypeChars("(")
                state.SendTab()
                Await state.WaitForAsynchronousOperationsAsync()
                Assert.Contains("Environment.SpecialFolder", state.GetLineTextFromCaretPosition(), StringComparison.Ordinal)
            End Using
        End Function

        <WorkItem(545070, "http://vstfdevdiv:8080/DevDiv2/DevDiv/_workitems/edit/545070")>
        <MemberData(NameOf(AllCompletionImplementations))>
        <WpfTheory, Trait(Traits.Feature, Traits.Features.Completion)>
        Public Async Function TestTextChangeSpanWithAtCharacter(completionImplementation As CompletionImplementation) As Task
            Using state = TestStateFactory.CreateCSharpTestState(completionImplementation,
                              <Document>
public class @event
{
    $$@event()
    {
    }
}
                              </Document>)

                state.SendTypeChars("public ")
                Await state.AssertNoCompletionSession()
                Assert.Contains("public @event", state.GetLineTextFromCaretPosition(), StringComparison.Ordinal)
            End Using
        End Function

        <MemberData(NameOf(AllCompletionImplementations))>
        <WpfTheory, Trait(Traits.Feature, Traits.Features.Completion)>
        Public Async Function TestDoNotInsertColonSoThatUserCanCompleteOutAVariableNameThatDoesNotCurrentlyExist_IE_TheCyrusCase(completionImplementation As CompletionImplementation) As Task
            Using state = TestStateFactory.CreateCSharpTestState(completionImplementation,
                              <Document>
using System.Threading;

class Program
{
    static void Main(string[] args)
    {
        Goo($$)
    }

    void Goo(CancellationToken cancellationToken)
    {
    }
}
                              </Document>)

                state.SendTypeChars("can")
                state.SendTab()
                Await state.AssertNoCompletionSession()
                Assert.Contains("Goo(cancellationToken)", state.GetLineTextFromCaretPosition(), StringComparison.Ordinal)
            End Using
        End Function

#If False Then
    <Scenario Name="Verify correct intellisense selection on ENTER">
      <SetEditorText>
        <![CDATA[class Class1
{
    void Main(string[] args)
    {
        //
    }
}]]>
      </SetEditorText>
      <PlaceCursor Marker="//" />
      <SendKeys>var a = System.TimeSpan.FromMin{ENTER}{(}</SendKeys>
      <VerifyEditorContainsText>
        <![CDATA[class Class1
{
    void Main(string[] args)
    {
        var a = System.TimeSpan.FromMinutes(
    }
}]]>        
      </VerifyEditorContainsText>
    </Scenario>
#End If

        <WorkItem(544940, "http://vstfdevdiv:8080/DevDiv2/DevDiv/_workitems/edit/544940")>
        <MemberData(NameOf(AllCompletionImplementations))>
        <WpfTheory, Trait(Traits.Feature, Traits.Features.Completion)>
        Public Async Function AttributeNamedPropertyCompletionCommitWithTab(completionImplementation As CompletionImplementation) As Task
            Using state = TestStateFactory.CreateCSharpTestState(completionImplementation,
                            <Document>
class MyAttribute : System.Attribute
{
    public string Name { get; set; }
}

[MyAttribute($$
public class Goo
{
}
                            </Document>)
                state.SendTypeChars("Nam")
                state.SendTab()
                Await state.AssertNoCompletionSession()
                Assert.Equal("[MyAttribute(Name =", state.GetLineTextFromCaretPosition())
            End Using
        End Function

        <WorkItem(544940, "http://vstfdevdiv:8080/DevDiv2/DevDiv/_workitems/edit/544940")>
        <MemberData(NameOf(AllCompletionImplementations))>
        <WpfTheory, Trait(Traits.Feature, Traits.Features.Completion)>
        Public Async Function AttributeNamedPropertyCompletionCommitWithEquals(completionImplementation As CompletionImplementation) As Task
            Using state = TestStateFactory.CreateCSharpTestState(completionImplementation,
                            <Document>
class MyAttribute : System.Attribute
{
    public string Name { get; set; }
}

[MyAttribute($$
public class Goo
{
}
                            </Document>)
                state.SendTypeChars("Nam=")
                Await state.AssertNoCompletionSession()
                Assert.Equal("[MyAttribute(Name =", state.GetLineTextFromCaretPosition())
            End Using
        End Function

        <WorkItem(544940, "http://vstfdevdiv:8080/DevDiv2/DevDiv/_workitems/edit/544940")>
        <MemberData(NameOf(AllCompletionImplementations))>
        <WpfTheory, Trait(Traits.Feature, Traits.Features.Completion)>
        Public Async Function AttributeNamedPropertyCompletionCommitWithSpace(completionImplementation As CompletionImplementation) As Task
            Using state = TestStateFactory.CreateCSharpTestState(completionImplementation,
                            <Document>
class MyAttribute : System.Attribute
{
    public string Name { get; set; }
}

[MyAttribute($$
public class Goo
{
}
                            </Document>)
                state.SendTypeChars("Nam ")
                Await state.AssertNoCompletionSession()
                Assert.Equal("[MyAttribute(Name ", state.GetLineTextFromCaretPosition())
            End Using
        End Function

        <WorkItem(545590, "http://vstfdevdiv:8080/DevDiv2/DevDiv/_workitems/edit/545590")>
        <MemberData(NameOf(AllCompletionImplementations))>
        <WpfTheory, Trait(Traits.Feature, Traits.Features.Completion)>
        Public Async Function TestOverrideDefaultParameter(completionImplementation As CompletionImplementation) As Task
            Using state = TestStateFactory.CreateCSharpTestState(completionImplementation,
                <Document><![CDATA[
class C
{
    public virtual void Goo<S>(S x = default(S))
    {
    }
}

class D : C
{
    override $$
}
            ]]></Document>)
                state.SendTypeChars(" Goo")
                state.SendTab()
                Await state.AssertNoCompletionSession()
                Assert.Contains("public override void Goo<S>(S x = default)", state.SubjectBuffer.CurrentSnapshot.GetText(), StringComparison.Ordinal)
            End Using
        End Function

        <WorkItem(545664, "http://vstfdevdiv:8080/DevDiv2/DevDiv/_workitems/edit/545664")>
        <MemberData(NameOf(AllCompletionImplementations))>
        <WpfTheory, Trait(Traits.Feature, Traits.Features.Completion)>
        Public Async Function TestArrayAfterOptionalParameter(completionImplementation As CompletionImplementation) As Task
            Using state = TestStateFactory.CreateCSharpTestState(completionImplementation,
                <Document><![CDATA[
class A
{
    public virtual void Goo(int x = 0, int[] y = null) { }
}

class B : A
{
public override void Goo(int x = 0, params int[] y) { }
}

class C : B
{
    override$$
}
            ]]></Document>)
                state.SendTypeChars(" Goo")
                state.SendTab()
                Await state.AssertNoCompletionSession()
                Assert.Contains("    public override void Goo(int x = 0, int[] y = null)", state.SubjectBuffer.CurrentSnapshot.GetText(), StringComparison.Ordinal)
            End Using
        End Function

        <WorkItem(545967, "http://vstfdevdiv:8080/DevDiv2/DevDiv/_workitems/edit/545967")>
        <MemberData(NameOf(AllCompletionImplementations))>
        <WpfTheory, Trait(Traits.Feature, Traits.Features.Completion)>
        Public Async Function TestVirtualSpaces(completionImplementation As CompletionImplementation) As Task
            Using state = TestStateFactory.CreateCSharpTestState(completionImplementation,
                <Document><![CDATA[
class C
{
    public string P { get; set; }
    void M()
    {
        var v = new C
        {$$
        };
    }
}
            ]]></Document>)
                state.SendReturn()
                Assert.True(state.TextView.Caret.InVirtualSpace)
                Assert.Equal(12, state.TextView.Caret.Position.VirtualSpaces)
                state.SendInvokeCompletionList()
                Await state.AssertCompletionSession()
                Await state.AssertSelectedCompletionItem("P", isSoftSelected:=True)
                state.SendDownKey()
                Await state.WaitForAsynchronousOperationsAsync()
                Await state.AssertSelectedCompletionItem("P", isHardSelected:=True)
                state.SendTab()
                Await state.WaitForAsynchronousOperationsAsync()
                Assert.Equal("            P", state.GetLineFromCurrentCaretPosition().GetText())

                Dim bufferPosition = state.TextView.Caret.Position.BufferPosition
                Assert.Equal(13, bufferPosition.Position - bufferPosition.GetContainingLine().Start.Position)
                Assert.False(state.TextView.Caret.InVirtualSpace)
            End Using
        End Function

        <WorkItem(546561, "http://vstfdevdiv:8080/DevDiv2/DevDiv/_workitems/edit/546561")>
        <MemberData(NameOf(AllCompletionImplementations))>
        <WpfTheory, Trait(Traits.Feature, Traits.Features.Completion)>
        Public Async Function TestNamedParameterAgainstMRU(completionImplementation As CompletionImplementation) As Task
            Using state = TestStateFactory.CreateCSharpTestState(completionImplementation,
                <Document><![CDATA[
class Program
{
    void Goo(string s) { }

    static void Main()
    {
        $$
    }
}
            ]]></Document>)
                ' prime the MRU
                state.SendTypeChars("string")
                state.SendTab()
                Await state.AssertNoCompletionSession()

                ' Delete what we just wrote.
                state.SendBackspace()
                state.SendBackspace()
                state.SendBackspace()
                state.SendBackspace()
                state.SendBackspace()
                state.SendBackspace()
                state.SendEscape()
                Await state.AssertNoCompletionSession()

                ' ensure we still select the named param even though 'string' is in the MRU.
                state.SendTypeChars("Goo(s")
                Await state.WaitForAsynchronousOperationsAsync()
                Await state.AssertSelectedCompletionItem("s:")
            End Using
        End Function

        <WorkItem(546403, "http://vstfdevdiv:8080/DevDiv2/DevDiv/_workitems/edit/546403")>
        <MemberData(NameOf(AllCompletionImplementations))>
        <WpfTheory, Trait(Traits.Feature, Traits.Features.Completion)>
        Public Async Function TestMissingOnObjectCreationAfterVar1(completionImplementation As CompletionImplementation) As Task
            Using state = TestStateFactory.CreateCSharpTestState(completionImplementation,
                <Document><![CDATA[
class A
{
    void Goo()
    {
        var v = new$$
    }
}
            ]]></Document>)
                state.SendTypeChars(" ")
                Await state.AssertNoCompletionSession()
            End Using
        End Function

        <WorkItem(546403, "http://vstfdevdiv:8080/DevDiv2/DevDiv/_workitems/edit/546403")>
        <MemberData(NameOf(AllCompletionImplementations))>
        <WpfTheory, Trait(Traits.Feature, Traits.Features.Completion)>
        Public Async Function TestMissingOnObjectCreationAfterVar2(completionImplementation As CompletionImplementation) As Task
            Using state = TestStateFactory.CreateCSharpTestState(completionImplementation,
                <Document><![CDATA[
class A
{
    void Goo()
    {
        var v = new $$
    }
}
            ]]></Document>)
                state.SendTypeChars("X")
                Await state.AssertCompletionSession()
                Assert.False(state.GetCompletionItems().Any(Function(i) i.DisplayText = "X"))
            End Using
        End Function

        <WorkItem(546917, "http://vstfdevdiv:8080/DevDiv2/DevDiv/_workitems/edit/546917")>
        <MemberData(NameOf(AllCompletionImplementations))>
        <WpfTheory, Trait(Traits.Feature, Traits.Features.Completion)>
        Public Async Function TestEnumInSwitch(completionImplementation As CompletionImplementation) As Task
            Using state = TestStateFactory.CreateCSharpTestState(completionImplementation,
                <Document><![CDATA[
enum Numeros
{
}
class C
{
    void M()
    {
        Numeros n;
        switch (n)
        {
            case$$
        }
    }
}
            ]]></Document>)
                state.SendTypeChars(" ")
                Await state.WaitForAsynchronousOperationsAsync()
                Await state.AssertSelectedCompletionItem(displayText:="Numeros")
            End Using
        End Function

        <WorkItem(547016, "http://vstfdevdiv:8080/DevDiv2/DevDiv/_workitems/edit/547016")>
        <MemberData(NameOf(AllCompletionImplementations))>
        <WpfTheory, Trait(Traits.Feature, Traits.Features.Completion)>
        Public Async Function TestAmbiguityInLocalDeclaration(completionImplementation As CompletionImplementation) As Task
            Using state = TestStateFactory.CreateCSharpTestState(completionImplementation,
                <Document><![CDATA[
class C
{
    public int W;
    public C()
    {
        $$
        W = 0;
    }
}

            ]]></Document>)
                state.SendTypeChars("w")
                Await state.WaitForAsynchronousOperationsAsync()
                Await state.AssertSelectedCompletionItem(displayText:="W")
            End Using
        End Function

        <WorkItem(530835, "http://vstfdevdiv:8080/DevDiv2/DevDiv/_workitems/edit/530835")>
        <MemberData(NameOf(AllCompletionImplementations))>
        <WpfTheory, Trait(Traits.Feature, Traits.Features.Completion)>
        Public Async Function TestCompletionFilterSpanCaretBoundary(completionImplementation As CompletionImplementation) As Task
            Using state = TestStateFactory.CreateCSharpTestState(completionImplementation,
                <Document><![CDATA[
class C
{
    public void Method()
    {
        $$
    }
}
            ]]></Document>)
                state.SendTypeChars("Met")
                Await state.WaitForAsynchronousOperationsAsync()
                Await state.AssertSelectedCompletionItem(displayText:="Method")
                state.SendLeftKey()
                state.SendLeftKey()
                state.SendLeftKey()
                state.SendTypeChars("new")
                Await state.WaitForAsynchronousOperationsAsync()
                Await state.AssertSelectedCompletionItem(displayText:="Method", isSoftSelected:=True)
            End Using
        End Function

        <WorkItem(5487, "https://github.com/dotnet/roslyn/issues/5487")>
        <MemberData(NameOf(AllCompletionImplementations))>
        <WpfTheory, Trait(Traits.Feature, Traits.Features.Completion)>
        Public Async Function TestCommitCharTypedAtTheBeginingOfTheFilterSpan(completionImplementation As CompletionImplementation) As Task
            Using state = TestStateFactory.CreateCSharpTestState(completionImplementation,
                  <Document><![CDATA[
class C
{
    public bool Method()
    {
        if ($$
    }
}
            ]]></Document>)

                state.SendTypeChars("Met")
                Await state.AssertCompletionSession()
                state.SendLeftKey()
                state.SendLeftKey()
                state.SendLeftKey()
                Await state.AssertSelectedCompletionItem(isSoftSelected:=True)
                state.SendTypeChars("!")
                Await state.AssertNoCompletionSession()
                Await state.WaitForAsynchronousOperationsAsync()
                Assert.Equal("if (!Met", state.GetLineTextFromCaretPosition().Trim())
                Assert.Equal("M", state.GetCaretPoint().BufferPosition.GetChar())
            End Using
        End Function

        <WorkItem(622957, "http://vstfdevdiv:8080/DevDiv2/DevDiv/_workitems/edit/622957")>
        <MemberData(NameOf(AllCompletionImplementations))>
        <WpfTheory, Trait(Traits.Feature, Traits.Features.Completion)>
        Public Async Function TestBangFiltersInDocComment(completionImplementation As CompletionImplementation) As Task
            Using state = TestStateFactory.CreateCSharpTestState(completionImplementation,
                  <Document><![CDATA[
using System;

/// $$
/// TestDocComment
/// </summary>
class TestException : Exception { }
]]></Document>)

                state.SendTypeChars("<")
                Await state.AssertCompletionSession()
                state.SendTypeChars("!")
                Await state.AssertCompletionSession()
                Await state.AssertSelectedCompletionItem("!--")
            End Using
        End Function

        <MemberData(NameOf(AllCompletionImplementations))>
        <WpfTheory, Trait(Traits.Feature, Traits.Features.Completion)>
        Public Async Function InvokeCompletionDoesNotFilter(completionImplementation As CompletionImplementation) As Task
            Using state = TestStateFactory.CreateCSharpTestState(completionImplementation,
                <Document><![CDATA[
using System;
class C
{
    public void Method()
    {
        string$$
    }
}
            ]]></Document>)
                state.SendInvokeCompletionList()
                Await state.WaitForAsynchronousOperationsAsync()
                Await state.AssertSelectedCompletionItem("string")
                state.CompletionItemsContainsAll({"integer", "Method"})
            End Using
        End Function

        <MemberData(NameOf(AllCompletionImplementations))>
        <WpfTheory, Trait(Traits.Feature, Traits.Features.Completion)>
        Public Async Function InvokeBeforeWordDoesNotSelect(completionImplementation As CompletionImplementation) As Task
            Using state = TestStateFactory.CreateCSharpTestState(completionImplementation,
                <Document><![CDATA[
using System;
class C
{
    public void Method()
    {
        $$string
    }
}
            ]]></Document>)
                state.SendInvokeCompletionList()
                Await state.WaitForAsynchronousOperationsAsync()
                Await state.AssertSelectedCompletionItem("AccessViolationException")
                state.CompletionItemsContainsAll({"integer", "Method"})
            End Using
        End Function

        <MemberData(NameOf(AllCompletionImplementations))>
        <WpfTheory, Trait(Traits.Feature, Traits.Features.Completion)>
        Public Async Function InvokeCompletionSelectsWithoutRegardToCaretPosition(completionImplementation As CompletionImplementation) As Task
            Using state = TestStateFactory.CreateCSharpTestState(completionImplementation,
                <Document><![CDATA[
using System;
class C
{
    public void Method()
    {
        s$$tring
    }
}
            ]]></Document>)
                state.SendInvokeCompletionList()
                Await state.WaitForAsynchronousOperationsAsync()
                Await state.AssertSelectedCompletionItem("string")
                state.CompletionItemsContainsAll({"integer", "Method"})
            End Using
        End Function

        <MemberData(NameOf(AllCompletionImplementations))>
        <WpfTheory, Trait(Traits.Feature, Traits.Features.Completion)>
        Public Async Function TabAfterQuestionMark(completionImplementation As CompletionImplementation) As Task
            Using state = TestStateFactory.CreateCSharpTestState(completionImplementation,
                <Document><![CDATA[
using System;
class C
{
    public void Method()
    {
        ?$$
    }
}
            ]]></Document>)
                state.SendTab()
                Await state.WaitForAsynchronousOperationsAsync()
                Assert.Equal(state.GetLineTextFromCaretPosition(), "        ?" + vbTab)
            End Using
        End Function

        <WorkItem(657658, "http://vstfdevdiv:8080/DevDiv2/DevDiv/_workitems/edit/657658")>
        <MemberData(NameOf(AllCompletionImplementations))>
        <WpfTheory, Trait(Traits.Feature, Traits.Features.Completion)>
        Public Async Function PreselectionIgnoresBrackets(completionImplementation As CompletionImplementation) As Task
            Using state = TestStateFactory.CreateCSharpTestState(completionImplementation,
                  <Document><![CDATA[
using System;
using System.Collections.Generic;
using System.Linq;
using System.Threading.Tasks;
 
class Program
{
    $$
 
    static void Main(string[] args)
    {
      
    }
}]]></Document>)

                state.SendTypeChars("static void F<T>(int a, Func<T, int> b) { }")
                state.SendEscape()

                state.TextView.Caret.MoveTo(New VisualStudio.Text.SnapshotPoint(state.SubjectBuffer.CurrentSnapshot, 220))

                state.SendTypeChars("F")
                Await state.AssertCompletionSession()
                Await state.AssertSelectedCompletionItem("F<>")
            End Using
        End Function

        <WorkItem(672474, "http://vstfdevdiv:8080/DevDiv2/DevDiv/_workitems/edit/672474")>
        <MemberData(NameOf(AllCompletionImplementations))>
        <WpfTheory, Trait(Traits.Feature, Traits.Features.Completion)>
        Public Async Function TestInvokeSnippetCommandDismissesCompletion(completionImplementation As CompletionImplementation) As Task
            Using state = TestStateFactory.CreateCSharpTestState(completionImplementation,
                              <Document>$$</Document>)

                state.SendTypeChars("us")
                Await state.AssertCompletionSession()
                state.SendInsertSnippetCommand()
                Await state.AssertNoCompletionSession()
            End Using
        End Function

        <WorkItem(672474, "http://vstfdevdiv:8080/DevDiv2/DevDiv/_workitems/edit/672474")>
        <MemberData(NameOf(AllCompletionImplementations))>
        <WpfTheory, Trait(Traits.Feature, Traits.Features.Completion)>
        Public Async Function TestSurroundWithCommandDismissesCompletion(completionImplementation As CompletionImplementation) As Task
            Using state = TestStateFactory.CreateCSharpTestState(completionImplementation,
                              <Document>$$</Document>)

                state.SendTypeChars("us")
                Await state.AssertCompletionSession()
                state.SendSurroundWithCommand()
                Await state.AssertNoCompletionSession()
            End Using
        End Function

        <WorkItem(737239, "http://vstfdevdiv:8080/DevDiv2/DevDiv/_workitems/edit/737239")>
        <MemberData(NameOf(AllCompletionImplementations))>
        <WpfTheory, Trait(Traits.Feature, Traits.Features.Completion)>
        Public Async Function LetEditorHandleOpenParen(completionImplementation As CompletionImplementation) As Task
            Dim expected = <Document><![CDATA[
using System;
using System.Collections.Generic;
using System.Linq;
using System.Threading.Tasks;

class Program
{
    static void Main(string[] args)
    {
        List<int> x = new List<int>(
    }
}]]></Document>.Value.Replace(vbLf, vbCrLf)

            Using state = TestStateFactory.CreateCSharpTestState(completionImplementation, <Document><![CDATA[
using System;
using System.Collections.Generic;
using System.Linq;
using System.Threading.Tasks;

class Program
{
    static void Main(string[] args)
    {
        List<int> x = new$$
    }
}]]></Document>)


                state.SendTypeChars(" ")
                Await state.AssertCompletionSession()
                Await state.AssertSelectedCompletionItem("List<int>")
                state.SendTypeChars("(")
                Await state.WaitForAsynchronousOperationsAsync()
                Assert.Equal(expected, state.GetDocumentText())
            End Using
        End Function

        <WorkItem(785637, "http://vstfdevdiv:8080/DevDiv2/DevDiv/_workitems/edit/785637")>
        <MemberData(NameOf(AllCompletionImplementations))>
        <WpfTheory, Trait(Traits.Feature, Traits.Features.Completion)>
        Public Async Function CommitMovesCaretToWordEnd(completionImplementation As CompletionImplementation) As Task
            Using state = TestStateFactory.CreateCSharpTestState(completionImplementation,
                <Document><![CDATA[
using System;
class C
{
    public void Main()
    {
        M$$ain
    }
}
            ]]></Document>)
                state.SendCommitUniqueCompletionListItem()
                Await state.WaitForAsynchronousOperationsAsync()
                Assert.Equal(state.GetLineFromCurrentCaretPosition().End, state.GetCaretPoint().BufferPosition)
            End Using
        End Function

        <WorkItem(775370, "http://vstfdevdiv:8080/DevDiv2/DevDiv/_workitems/edit/775370")>
        <MemberData(NameOf(AllCompletionImplementations))>
        <WpfTheory, Trait(Traits.Feature, Traits.Features.Completion)>
        Public Async Function MatchingConsidersAtSign(completionImplementation As CompletionImplementation) As Task
            Using state = TestStateFactory.CreateCSharpTestState(completionImplementation,
                <Document><![CDATA[
using System;
class C
{
    public void Main()
    {
        $$
    }
}
            ]]></Document>)
                state.SendTypeChars("var @this = ""goo""")
                state.SendReturn()
                state.SendTypeChars("string str = this.ToString();")
                state.SendReturn()
                state.SendTypeChars("str = @th")

                Await state.WaitForAsynchronousOperationsAsync()
                Await state.AssertSelectedCompletionItem("@this")
            End Using
        End Function

        <WorkItem(865089, "http://vstfdevdiv:8080/DevDiv2/DevDiv/_workitems/edit/865089")>
        <MemberData(NameOf(AllCompletionImplementations))>
        <WpfTheory, Trait(Traits.Feature, Traits.Features.Completion)>
        Public Async Function AttributeFilterTextRemovesAttributeSuffix(completionImplementation As CompletionImplementation) As Task
            Using state = TestStateFactory.CreateCSharpTestState(completionImplementation,
                <Document><![CDATA[
[$$]
class AtAttribute : System.Attribute { }]]></Document>)
                state.SendTypeChars("At")
                Await state.WaitForAsynchronousOperationsAsync()
                Await state.AssertSelectedCompletionItem("At")
                Assert.Equal("At", state.GetSelectedItem().FilterText)
            End Using
        End Function

        <WorkItem(852578, "http://vstfdevdiv:8080/DevDiv2/DevDiv/_workitems/edit/852578")>
        <MemberData(NameOf(AllCompletionImplementations))>
        <WpfTheory, Trait(Traits.Feature, Traits.Features.Completion)>
        Public Async Function PreselectExceptionOverSnippet(completionImplementation As CompletionImplementation) As Task
            Using state = TestStateFactory.CreateCSharpTestState(completionImplementation,
                <Document><![CDATA[
using System;
class C
{
    Exception goo() {
        return new $$
    }
}]]></Document>)
                state.SendTypeChars(" ")
                Await state.WaitForAsynchronousOperationsAsync()
                Await state.AssertSelectedCompletionItem("Exception")
            End Using
        End Function

        <WorkItem(868286, "http://vstfdevdiv:8080/DevDiv2/DevDiv/_workitems/edit/868286")>
        <MemberData(NameOf(AllCompletionImplementations))>
        <WpfTheory, Trait(Traits.Feature, Traits.Features.Completion)>
        Public Async Function CommitNameAfterAlias(completionImplementation As CompletionImplementation) As Task
            Using state = TestStateFactory.CreateCSharpTestState(completionImplementation,
                <Document><![CDATA[
using goo = System$$]]></Document>)
                state.SendTypeChars(".act<")
                Await state.WaitForAsynchronousOperationsAsync()
                state.AssertMatchesTextStartingAtLine(1, "using goo = System.Action<")
            End Using
        End Function

        <MemberData(NameOf(AllCompletionImplementations))>
        <WpfTheory, Trait(Traits.Feature, Traits.Features.Completion)>
        Public Async Function TestCompletionInLinkedFiles(completionImplementation As CompletionImplementation) As Task
            Using state = TestStateFactory.CreateTestStateFromWorkspace(completionImplementation,
                <Workspace>
                    <Project Language="C#" CommonReferences="true" AssemblyName="CSProj" PreprocessorSymbols="Thing2">
                        <Document FilePath="C.cs">
class C
{
    void M()
    {
        $$
    }

#if Thing1
    void Thing1() { }
#elif Thing2
    void Thing2() { }
#endif
}
                              </Document>
                    </Project>
                    <Project Language="C#" CommonReferences="true" PreprocessorSymbols="Thing1">
                        <Document IsLinkFile="true" LinkAssemblyName="CSProj" LinkFilePath="C.cs"/>
                    </Project>
                </Workspace>)

                Dim documents = state.Workspace.Documents
                Dim linkDocument = documents.Single(Function(d) d.IsLinkFile)
                state.SendTypeChars("Thing1")
                Await state.WaitForAsynchronousOperationsAsync()
                Await state.AssertSelectedCompletionItem("Thing1")
                state.SendBackspace()
                state.SendBackspace()
                state.SendBackspace()
                state.SendBackspace()
                state.SendBackspace()
                state.SendBackspace()
                state.SendEscape()
                state.Workspace.SetDocumentContext(linkDocument.Id)
                state.SendTypeChars("Thing1")
                Await state.WaitForAsynchronousOperationsAsync()
                Await state.AssertSelectedCompletionItem("Thing1")
                Assert.True(state.CurrentCompletionPresenterSession.SelectedItem.Tags.Contains(WellKnownTags.Warning))
                state.SendBackspace()
                state.SendBackspace()
                state.SendBackspace()
                state.SendBackspace()
                state.SendBackspace()
                state.SendBackspace()
                state.SendTypeChars("M")
                Await state.WaitForAsynchronousOperationsAsync()
                Await state.AssertSelectedCompletionItem("M")
                Assert.False(state.CurrentCompletionPresenterSession.SelectedItem.Tags.Contains(WellKnownTags.Warning))
            End Using
        End Function

        <WorkItem(951726, "http://vstfdevdiv:8080/DevDiv2/DevDiv/_workitems/edit/951726")>
        <MemberData(NameOf(AllCompletionImplementations))>
        <WpfTheory, Trait(Traits.Feature, Traits.Features.Completion)>
        Public Async Function DismissUponSave(completionImplementation As CompletionImplementation) As Task
            Using state = TestStateFactory.CreateCSharpTestState(completionImplementation,
                <Document><![CDATA[
class C
{
    $$
}]]></Document>)
                state.SendTypeChars("voi")
                Await state.WaitForAsynchronousOperationsAsync()
                Await state.AssertSelectedCompletionItem("void")
                state.SendSave()
                Await state.AssertNoCompletionSession()
                state.AssertMatchesTextStartingAtLine(3, "    voi")
            End Using
        End Function

        <WorkItem(930254, "http://vstfdevdiv:8080/DevDiv2/DevDiv/_workitems/edit/930254")>
        <MemberData(NameOf(AllCompletionImplementations))>
        <WpfTheory, Trait(Traits.Feature, Traits.Features.Completion)>
        Public Async Function NoCompletionWithBoxSelection(completionImplementation As CompletionImplementation) As Task
            Using state = TestStateFactory.CreateCSharpTestState(completionImplementation,
                <Document><![CDATA[
class C
{
    {|Selection:$$int x;|}
    {|Selection:int y;|}
}]]></Document>)
                state.SendInvokeCompletionList()
                Await state.AssertNoCompletionSession()
                state.SendTypeChars("goo")
                Await state.AssertNoCompletionSession()
            End Using
        End Function

        <WorkItem(839555, "http://vstfdevdiv:8080/DevDiv2/DevDiv/_workitems/edit/839555")>
        <MemberData(NameOf(AllCompletionImplementations))>
        <WpfTheory, Trait(Traits.Feature, Traits.Features.Completion)>
        Public Async Function TriggeredOnHash(completionImplementation As CompletionImplementation) As Task
            Using state = TestStateFactory.CreateCSharpTestState(completionImplementation,
                <Document><![CDATA[
$$]]></Document>)
                state.SendTypeChars("#")
                Await state.AssertCompletionSession()
            End Using
        End Function

        <WorkItem(771761, "http://vstfdevdiv:8080/DevDiv2/DevDiv/_workitems/edit/771761")>
        <MemberData(NameOf(AllCompletionImplementations))>
        <WpfTheory, Trait(Traits.Feature, Traits.Features.Completion)>
        Public Async Function RegionCompletionCommitTriggersFormatting_1(completionImplementation As CompletionImplementation) As Task
            Using state = TestStateFactory.CreateCSharpTestState(completionImplementation,
                <Document><![CDATA[
class C
{
    $$
}]]></Document>)
                state.SendTypeChars("#reg")
                Await state.WaitForAsynchronousOperationsAsync()
                Await state.AssertSelectedCompletionItem("region")
                state.SendReturn()
                Await state.WaitForAsynchronousOperationsAsync()
                state.AssertMatchesTextStartingAtLine(3, "    #region")
            End Using
        End Function

        <WorkItem(771761, "http://vstfdevdiv:8080/DevDiv2/DevDiv/_workitems/edit/771761")>
        <MemberData(NameOf(AllCompletionImplementations))>
        <WpfTheory, Trait(Traits.Feature, Traits.Features.Completion)>
        Public Async Function RegionCompletionCommitTriggersFormatting_2(completionImplementation As CompletionImplementation) As Task
            Using state = TestStateFactory.CreateCSharpTestState(completionImplementation,
                <Document><![CDATA[
class C
{
    $$
}]]></Document>)
                state.SendTypeChars("#reg")
                Await state.WaitForAsynchronousOperationsAsync()
                Await state.AssertSelectedCompletionItem("region")
                state.SendTypeChars(" ")
                Await state.WaitForAsynchronousOperationsAsync()
                state.AssertMatchesTextStartingAtLine(3, "    #region ")
            End Using
        End Function

        <WorkItem(771761, "http://vstfdevdiv:8080/DevDiv2/DevDiv/_workitems/edit/771761")>
        <MemberData(NameOf(AllCompletionImplementations))>
        <WpfTheory, Trait(Traits.Feature, Traits.Features.Completion)>
        Public Async Function EndRegionCompletionCommitTriggersFormatting_2(completionImplementation As CompletionImplementation) As Task
            Using state = TestStateFactory.CreateCSharpTestState(completionImplementation,
                <Document><![CDATA[
class C
{
    #region NameIt
    $$
}]]></Document>)
                state.SendTypeChars("#endreg")
                Await state.WaitForAsynchronousOperationsAsync()
                Await state.AssertSelectedCompletionItem("endregion")
                state.SendReturn()
                Await state.WaitForAsynchronousOperationsAsync()
                state.AssertMatchesTextStartingAtLine(4, "    #endregion ")
            End Using
        End Function

        Private Class SlowProvider
            Inherits CommonCompletionProvider

            Public checkpoint As Checkpoint = New Checkpoint()

            Public Overrides Async Function ProvideCompletionsAsync(context As CompletionContext) As Task
                Await checkpoint.Task.ConfigureAwait(False)
            End Function

            Friend Overrides Function IsInsertionTrigger(text As SourceText, characterPosition As Integer, options As OptionSet) As Boolean
                Return True
            End Function
        End Class

        <WorkItem(1015893, "http://vstfdevdiv:8080/DevDiv2/DevDiv/_workitems/edit/1015893")>
        <MemberData(NameOf(AllCompletionImplementations))>
        <WpfTheory, Trait(Traits.Feature, Traits.Features.Completion)>
        Public Async Function BackspaceDismissesIfComputationIsIncomplete(completionImplementation As CompletionImplementation) As Task
            Dim slowProvider = New SlowProvider()
            Using state = TestStateFactory.CreateCSharpTestState(completionImplementation,
                <Document><![CDATA[
class C
{
    void goo()
    {
        goo($$
    }
}]]></Document>, {slowProvider})

                state.SendTypeChars("f")
                state.SendBackspace()

                ' Send a backspace that goes beyond the session's applicable span
                ' before the model computation has finished. Then, allow the 
                ' computation to complete. There should still be no session.
                state.SendBackspace()
                slowProvider.checkpoint.Release()
                Await state.AssertNoCompletionSession()
            End Using
        End Function

        <WorkItem(1065600, "http://vstfdevdiv:8080/DevDiv2/DevDiv/_workitems/edit/1065600")>
        <MemberData(NameOf(AllCompletionImplementations))>
        <WpfTheory, Trait(Traits.Feature, Traits.Features.Completion)>
        Public Async Function CommitUniqueItemWithBoxSelection(completionImplementation As CompletionImplementation) As Task
            Using state = TestStateFactory.CreateCSharpTestState(completionImplementation,
                <Document><![CDATA[
class C
{
    void goo(int x)
    {
       [|$$ |]
    }
}]]></Document>)
                state.SendReturn()
                state.TextView.Selection.Mode = VisualStudio.Text.Editor.TextSelectionMode.Box
                state.SendCommitUniqueCompletionListItem()
                Await state.AssertNoCompletionSession()
            End Using
        End Function

        <WorkItem(1594, "https://github.com/dotnet/roslyn/issues/1594")>
        <MemberData(NameOf(AllCompletionImplementations))>
        <WpfTheory, Trait(Traits.Feature, Traits.Features.Completion)>
        Public Async Function NoPreselectionOnSpaceWhenAbuttingWord(completionImplementation As CompletionImplementation) As Task
            Using state = TestStateFactory.CreateCSharpTestState(completionImplementation,
                <Document><![CDATA[
class Program
{
    void Main()
    {
        Program p = new $$Program();
    }
}]]></Document>)
                state.SendTypeChars(" ")
                Await state.AssertNoCompletionSession()
            End Using
        End Function

        <WorkItem(1594, "https://github.com/dotnet/roslyn/issues/1594")>
        <MemberData(NameOf(AllCompletionImplementations))>
        <WpfTheory, Trait(Traits.Feature, Traits.Features.Completion)>
        Public Async Function SpacePreselectionAtEndOfFile(completionImplementation As CompletionImplementation) As Task
            Using state = TestStateFactory.CreateCSharpTestState(completionImplementation,
                <Document><![CDATA[
class Program
{
    void Main()
    {
        Program p = new $$]]></Document>)
                state.SendTypeChars(" ")
                Await state.AssertCompletionSession()
            End Using
        End Function

        <WorkItem(1659, "https://github.com/dotnet/roslyn/issues/1659")>
        <MemberData(NameOf(AllCompletionImplementations))>
        <WpfTheory, Trait(Traits.Feature, Traits.Features.Completion)>
        Public Async Function DismissOnSelectAllCommand(completionImplementation As CompletionImplementation) As Task
            Using state = TestStateFactory.CreateCSharpTestState(completionImplementation,
                <Document><![CDATA[
class C
{
    void goo(int x)
    {
        $$]]></Document>)
                ' Note: the caret is at the file, so the Select All command's movement
                ' of the caret to the end of the selection isn't responsible for 
                ' dismissing the session.
                state.SendInvokeCompletionList()
                Await state.AssertCompletionSession()
                state.SendSelectAll()
                Await state.AssertNoCompletionSession()
            End Using
        End Function

        <WorkItem(588, "https://github.com/dotnet/roslyn/issues/588")>
        <MemberData(NameOf(AllCompletionImplementations))>
        <WpfTheory, Trait(Traits.Feature, Traits.Features.Completion)>
        Public Async Function CompletionCommitAndFormatAreSeparateUndoTransactions(completionImplementation As CompletionImplementation) As Task
            Using state = TestStateFactory.CreateCSharpTestState(completionImplementation,
                <Document><![CDATA[
class C
{
    void goo(int x)
    {
        int doodle;
$$]]></Document>, extraExportedTypes:={GetType(CSharpEditorFormattingService)}.ToList())
                state.SendTypeChars("doo;")
                Await state.WaitForAsynchronousOperationsAsync()
                state.AssertMatchesTextStartingAtLine(6, "        doodle;")
                state.SendUndo()
                Await state.WaitForAsynchronousOperationsAsync()
                state.AssertMatchesTextStartingAtLine(6, "doo;")
            End Using
        End Function

        <WorkItem(4978, "https://github.com/dotnet/roslyn/issues/4978")>
        <MemberData(NameOf(AllCompletionImplementations))>
        <WpfTheory, Trait(Traits.Feature, Traits.Features.Completion)>
        Public Async Function SessionNotStartedWhenCaretNotMappableIntoSubjectBuffer(completionImplementation As CompletionImplementation) As Task
            ' In inline diff view, typing delete next to a "deletion",
            ' can cause our CommandChain to be called with a subjectbuffer
            ' and TextView such that the textView's caret can't be mapped
            ' into our subject buffer. 
            '
            ' To test this, we create a projection buffer with 2 source 
            ' spans: one of "text" content type and one based on a C#
            ' buffer. We create a TextView with that projection as 
            ' its buffer, setting the caret such that it maps only
            ' into the "text" buffer. We then call the completionImplementation
            ' command handlers with commandargs based on that TextView
            ' but with the C# buffer as the SubjectBuffer.

            Using state = TestStateFactory.CreateCSharpTestState(completionImplementation,
                <Document><![CDATA[
class C
{
    void goo(int x)
    {$$
        /********/
        int doodle;
        }
}]]></Document>, extraExportedTypes:={GetType(CSharpEditorFormattingService)}.ToList())

                Dim textBufferFactoryService = state.GetExportedValue(Of ITextBufferFactoryService)()
                Dim contentTypeService = state.GetExportedValue(Of IContentTypeRegistryService)()
                Dim contentType = contentTypeService.GetContentType(ContentTypeNames.CSharpContentType)
                Dim textViewFactory = state.GetExportedValue(Of ITextEditorFactoryService)()
                Dim editorOperationsFactory = state.GetExportedValue(Of IEditorOperationsFactoryService)()

                Dim otherBuffer = textBufferFactoryService.CreateTextBuffer("text", contentType)
                Dim otherExposedSpan = otherBuffer.CurrentSnapshot.CreateTrackingSpan(0, 4, SpanTrackingMode.EdgeExclusive, TrackingFidelityMode.Forward)

                Dim subjectBufferExposedSpan = state.SubjectBuffer.CurrentSnapshot.CreateTrackingSpan(0, state.SubjectBuffer.CurrentSnapshot.Length, SpanTrackingMode.EdgeExclusive, TrackingFidelityMode.Forward)

                Dim projectionBufferFactory = state.GetExportedValue(Of IProjectionBufferFactoryService)()
                Dim projection = projectionBufferFactory.CreateProjectionBuffer(Nothing, New Object() {otherExposedSpan, subjectBufferExposedSpan}.ToList(), ProjectionBufferOptions.None)

                Using disposableView As DisposableTextView = textViewFactory.CreateDisposableTextView(projection)
                    disposableView.TextView.Caret.MoveTo(New SnapshotPoint(disposableView.TextView.TextBuffer.CurrentSnapshot, 0))

                    Dim editorOperations = editorOperationsFactory.GetEditorOperations(disposableView.TextView)
                    state.GetCompletionCommandHandler.ExecuteCommand(New DeleteKeyCommandArgs(disposableView.TextView, state.SubjectBuffer), Sub() editorOperations.Delete(), TestCommandExecutionContext.Create())

                    Await state.AssertNoCompletionSession()
                End Using
            End Using
        End Function

        <WorkItem(588, "https://github.com/dotnet/roslyn/issues/588")>
        <MemberData(NameOf(AllCompletionImplementations))>
        <WpfTheory, Trait(Traits.Feature, Traits.Features.Completion)>
        Public Async Function TestMatchWithTurkishIWorkaround1(completionImplementation As CompletionImplementation) As Task
            Using New CultureContext(New CultureInfo("tr-TR", useUserOverride:=False))
                Using state = TestStateFactory.CreateCSharpTestState(completionImplementation,
                               <Document><![CDATA[
        class C
        {
            void goo(int x)
            {
                string.$$]]></Document>, extraExportedTypes:={GetType(CSharpEditorFormattingService)}.ToList())
                    state.SendTypeChars("is")
                    Await state.WaitForAsynchronousOperationsAsync()
                    Await state.AssertSelectedCompletionItem("IsInterned")
                End Using
            End Using

        End Function

        <WorkItem(588, "https://github.com/dotnet/roslyn/issues/588")>
        <MemberData(NameOf(AllCompletionImplementations))>
        <WpfTheory, Trait(Traits.Feature, Traits.Features.Completion)>
        Public Async Function TestMatchWithTurkishIWorkaround2(completionImplementation As CompletionImplementation) As Task
            Using New CultureContext(New CultureInfo("tr-TR", useUserOverride:=False))
                Using state = TestStateFactory.CreateCSharpTestState(completionImplementation,
                               <Document><![CDATA[
        class C
        {
            void goo(int x)
            {
                string.$$]]></Document>, extraExportedTypes:={GetType(CSharpEditorFormattingService)}.ToList())
                    state.SendTypeChars("ı")
                    Await state.WaitForAsynchronousOperationsAsync()
                    Await state.AssertSelectedCompletionItem()
                End Using
            End Using

        End Function

        <MemberData(NameOf(AllCompletionImplementations))>
        <WpfTheory, Trait(Traits.Feature, Traits.Features.Completion)>
        Public Async Function TargetTypePreselection1(completionImplementation As CompletionImplementation) As Task
            Using state = TestStateFactory.CreateCSharpTestState(completionImplementation,
                           <Document><![CDATA[
using System.Threading;
class Program
{
    void Cancel(int x, CancellationToken cancellationToken)
    {
        Cancel(x + 1, cancellationToken: $$)
    }
}]]></Document>, extraExportedTypes:={GetType(CSharpEditorFormattingService)}.ToList())
                state.SendInvokeCompletionList()
                Await state.WaitForAsynchronousOperationsAsync().ConfigureAwait(True)
                Await state.AssertSelectedCompletionItem("cancellationToken", isHardSelected:=True).ConfigureAwait(True)
            End Using
        End Function

        <MemberData(NameOf(AllCompletionImplementations))>
        <WpfTheory, Trait(Traits.Feature, Traits.Features.Completion)>
        Public Async Function TargetTypePreselection2(completionImplementation As CompletionImplementation) As Task
            Using state = TestStateFactory.CreateCSharpTestState(completionImplementation,
                           <Document><![CDATA[
class Program
{
    static void Main(string[] args)
    {
        int aaz = 0;
        args = $$
    }
}]]></Document>, extraExportedTypes:={GetType(CSharpEditorFormattingService)}.ToList())
                state.SendTypeChars("a")
                Await state.WaitForAsynchronousOperationsAsync().ConfigureAwait(True)
                Await state.AssertSelectedCompletionItem("args", isHardSelected:=True).ConfigureAwait(True)
            End Using
        End Function

        <MemberData(NameOf(AllCompletionImplementations))>
        <WpfTheory, Trait(Traits.Feature, Traits.Features.Completion)>
        Public Async Function TargetTypePreselection_DoesNotOverrideEnumPreselection(completionImplementation As CompletionImplementation) As Task
            Using state = TestStateFactory.CreateCSharpTestState(completionImplementation,
                           <Document><![CDATA[
enum E
{

}

class Program
{
    static void Main(string[] args)
    {
        E e;
        e = $$
    }
}]]></Document>, extraExportedTypes:={GetType(CSharpEditorFormattingService)}.ToList())
                state.SendInvokeCompletionList()
                Await state.WaitForAsynchronousOperationsAsync().ConfigureAwait(True)
                Await state.AssertSelectedCompletionItem("E", isHardSelected:=True).ConfigureAwait(True)
            End Using
        End Function

        <MemberData(NameOf(AllCompletionImplementations))>
        <WpfTheory, Trait(Traits.Feature, Traits.Features.Completion)>
        Public Async Function TargetTypePreselection_DoesNotOverrideEnumPreselection2(completionImplementation As CompletionImplementation) As Task
            Using state = TestStateFactory.CreateCSharpTestState(completionImplementation,
                           <Document><![CDATA[
enum E
{
    A
}

class Program
{
    static void Main(string[] args)
    {
        E e = E.A;
        if (e == $$
    }
}]]></Document>, extraExportedTypes:={GetType(CSharpEditorFormattingService)}.ToList())
                state.SendInvokeCompletionList()
                Await state.WaitForAsynchronousOperationsAsync().ConfigureAwait(True)
                Await state.AssertSelectedCompletionItem("E", isHardSelected:=True).ConfigureAwait(True)
            End Using
        End Function

        <MemberData(NameOf(AllCompletionImplementations))>
        <WpfTheory, Trait(Traits.Feature, Traits.Features.Completion)>
        Public Async Function TargetTypePreselection3(completionImplementation As CompletionImplementation) As Task
            Using state = TestStateFactory.CreateCSharpTestState(completionImplementation,
                           <Document><![CDATA[
class D {}

class Program
{
    static void Main(string[] args)
    {
       int cw = 7;
       D cx = new D();
       D cx2 = $$
    }
}]]></Document>, extraExportedTypes:={GetType(CSharpEditorFormattingService)}.ToList())
                state.SendTypeChars("c")
                Await state.WaitForAsynchronousOperationsAsync().ConfigureAwait(True)
                Await state.AssertSelectedCompletionItem("cx", isHardSelected:=True).ConfigureAwait(True)
            End Using
        End Function

        <MemberData(NameOf(AllCompletionImplementations))>
        <WpfTheory, Trait(Traits.Feature, Traits.Features.Completion)>
        Public Async Function TargetTypePreselectionLocalsOverType(completionImplementation As CompletionImplementation) As Task
            Using state = TestStateFactory.CreateCSharpTestState(completionImplementation,
                           <Document><![CDATA[
class A {}

class Program
{
    static void Main(string[] args)
    {
       A cx = new A();
       A cx2 = $$
    }
}]]></Document>, extraExportedTypes:={GetType(CSharpEditorFormattingService)}.ToList())
                state.SendTypeChars("c")
                Await state.WaitForAsynchronousOperationsAsync().ConfigureAwait(True)
                Await state.AssertSelectedCompletionItem("cx", isHardSelected:=True).ConfigureAwait(True)
            End Using
        End Function

        <MemberData(NameOf(AllCompletionImplementations))>
        <WpfTheory, Trait(Traits.Feature, Traits.Features.Completion)>
        Public Async Function TargetTypePreselectionParameterOverMethod(completionImplementation As CompletionImplementation) As Task
            Using state = TestStateFactory.CreateCSharpTestState(completionImplementation,
                           <Document><![CDATA[
class Program
{
    bool f;

    void goo(bool x) { }

    void Main(string[] args) 
    {
        goo($$) // Not "Equals"
    }
}]]></Document>, extraExportedTypes:={GetType(CSharpEditorFormattingService)}.ToList())
                state.SendInvokeCompletionList()
                Await state.WaitForAsynchronousOperationsAsync().ConfigureAwait(True)
                Await state.AssertSelectedCompletionItem("f", isHardSelected:=True).ConfigureAwait(True)
            End Using
        End Function

        <MemberData(NameOf(AllCompletionImplementations))>
        <WpfTheory(Skip:="https://github.com/dotnet/roslyn/issues/6942"), Trait(Traits.Feature, Traits.Features.Completion)>
        Public Async Function TargetTypePreselectionConvertibility1(completionImplementation As CompletionImplementation) As Task
            Using state = TestStateFactory.CreateCSharpTestState(completionImplementation,
                           <Document><![CDATA[
abstract class C {}
class D : C {}
class Program
{
    static void Main(string[] args)
    {
       D cx = new D();
       C cx2 = $$
    }
}]]></Document>, extraExportedTypes:={GetType(CSharpEditorFormattingService)}.ToList())
                state.SendTypeChars("c")
                Await state.WaitForAsynchronousOperationsAsync().ConfigureAwait(True)
                Await state.AssertSelectedCompletionItem("cx", isHardSelected:=True).ConfigureAwait(True)
            End Using
        End Function

        <MemberData(NameOf(AllCompletionImplementations))>
        <WpfTheory, Trait(Traits.Feature, Traits.Features.Completion)>
        Public Async Function TargetTypePreselectionLocalOverProperty(completionImplementation As CompletionImplementation) As Task
            Using state = TestStateFactory.CreateCSharpTestState(completionImplementation,
                           <Document><![CDATA[
class Program
{
    public int aaa { get; }

     void Main(string[] args)
    {
        int aaq;

        int y = a$$
    }
}]]></Document>, extraExportedTypes:={GetType(CSharpEditorFormattingService)}.ToList())
                state.SendInvokeCompletionList()
                Await state.WaitForAsynchronousOperationsAsync().ConfigureAwait(True)
                Await state.AssertSelectedCompletionItem("aaq", isHardSelected:=True).ConfigureAwait(True)
            End Using
        End Function

        <MemberData(NameOf(AllCompletionImplementations))>
        <WpfTheory, Trait(Traits.Feature, Traits.Features.Completion)>
        <WorkItem(12254, "https://github.com/dotnet/roslyn/issues/12254")>
        Public Async Function TestGenericCallOnTypeContainingAnonymousType(completionImplementation As CompletionImplementation) As Task
            Using state = TestStateFactory.CreateCSharpTestState(completionImplementation,
                           <Document><![CDATA[
using System.Linq;

class Program
{
    static void Main(string[] args)
    {
        new[] { new { x = 1 } }.ToArr$$
    }
}]]></Document>, extraExportedTypes:={GetType(CSharpEditorFormattingService)}.ToList())

                state.SendInvokeCompletionList()
                state.SendTypeChars("(")

                Await state.WaitForAsynchronousOperationsAsync().ConfigureAwait(True)
                state.AssertMatchesTextStartingAtLine(7, "new[] { new { x = 1 } }.ToArray(")
            End Using
        End Function

        <MemberData(NameOf(AllCompletionImplementations))>
        <WpfTheory, Trait(Traits.Feature, Traits.Features.Completion)>
        Public Async Function TargetTypePreselectionSetterValuey(completionImplementation As CompletionImplementation) As Task
            Using state = TestStateFactory.CreateCSharpTestState(completionImplementation,
                           <Document><![CDATA[
class Program
{
    int _x;
    int X
    {
        set
        {
            _x = $$
        }
    }
}]]></Document>, extraExportedTypes:={GetType(CSharpEditorFormattingService)}.ToList())
                state.SendInvokeCompletionList()
                Await state.WaitForAsynchronousOperationsAsync().ConfigureAwait(True)
                Await state.AssertSelectedCompletionItem("value", isHardSelected:=True).ConfigureAwait(True)
            End Using
        End Function

        <MemberData(NameOf(AllCompletionImplementations))>
        <WpfTheory, Trait(Traits.Feature, Traits.Features.Completion)>
        <WorkItem(12530, "https://github.com/dotnet/roslyn/issues/12530")>
        Public Async Function TestAnonymousTypeDescription(completionImplementation As CompletionImplementation) As Task
            Using state = TestStateFactory.CreateCSharpTestState(completionImplementation,
                           <Document><![CDATA[
using System.Linq;

class Program
{
    static void Main(string[] args)
    {
        new[] { new { x = 1 } }.ToArr$$
    }
}]]></Document>, extraExportedTypes:={GetType(CSharpEditorFormattingService)}.ToList())
                state.SendInvokeCompletionList()
                Await state.WaitForAsynchronousOperationsAsync()
                Await state.AssertSelectedCompletionItem(description:=
$"({ CSharpFeaturesResources.extension }) 'a[] System.Collections.Generic.IEnumerable<'a>.ToArray<'a>()

{ FeaturesResources.Anonymous_Types_colon }
    'a { FeaturesResources.is_ } new {{ int x }}")
            End Using
        End Function

        <MemberData(NameOf(AllCompletionImplementations))>
        <WpfTheory, Trait(Traits.Feature, Traits.Features.Completion)>
        Public Async Function TestRecursiveGenericSymbolKey(completionImplementation As CompletionImplementation) As Task
            Using state = TestStateFactory.CreateCSharpTestState(completionImplementation,
                           <Document><![CDATA[
using System.Collections.Generic;

class Program
{
    static void ReplaceInList<T>(List<T> list, T oldItem, T newItem)
    {
        $$
    }
}]]></Document>, extraExportedTypes:={GetType(CSharpEditorFormattingService)}.ToList())

                state.SendTypeChars("list")
                state.SendTypeChars(".")
                Await state.AssertCompletionSession()
                state.SendTypeChars("Add")

                Await state.AssertSelectedCompletionItem("Add", description:="void List<T>.Add(T item)")
            End Using
        End Function

        <MemberData(NameOf(AllCompletionImplementations))>
        <WpfTheory, Trait(Traits.Feature, Traits.Features.Completion)>
        Public Async Function TestCommitNamedParameterWithColon(completionImplementation As CompletionImplementation) As Task
            Using state = TestStateFactory.CreateCSharpTestState(completionImplementation,
                           <Document><![CDATA[
using System.Collections.Generic;

class Program
{
    static void Main(int args)
    {
        Main(args$$
    }
}]]></Document>, extraExportedTypes:={GetType(CSharpEditorFormattingService)}.ToList())

                state.SendInvokeCompletionList()
                state.SendTypeChars(":")
                Await state.AssertNoCompletionSession()
                Assert.Contains("args:", state.GetLineTextFromCaretPosition())
            End Using
        End Function

        <WorkItem(13481, "https://github.com/dotnet/roslyn/issues/13481")>
        <MemberData(NameOf(AllCompletionImplementations))>
        <WpfTheory, Trait(Traits.Feature, Traits.Features.Completion)>
        Public Async Function TestBackspaceSelection1(completionImplementation As CompletionImplementation) As Task
            Using state = TestStateFactory.CreateCSharpTestState(completionImplementation,
                <Document><![CDATA[
using System;

class Program
{
    static void Main()
    {
        DateTimeOffset$$
    }
}
            ]]></Document>)
                state.Workspace.Options = state.Workspace.Options.WithChangedOption(
                    CompletionOptions.TriggerOnDeletion, LanguageNames.CSharp, True)

                For Each c In "Offset"
                    state.SendBackspace()
                    Await state.WaitForAsynchronousOperationsAsync()
                Next

                Await state.AssertCompletionSession()
                Await state.AssertSelectedCompletionItem("DateTime")
            End Using
        End Function

        <WorkItem(13481, "https://github.com/dotnet/roslyn/issues/13481")>
        <MemberData(NameOf(AllCompletionImplementations))>
        <WpfTheory, Trait(Traits.Feature, Traits.Features.Completion)>
        Public Async Function TestBackspaceSelection2(completionImplementation As CompletionImplementation) As Task
            Using state = TestStateFactory.CreateCSharpTestState(completionImplementation,
                <Document><![CDATA[
using System;

class Program
{
    static void Main()
    {
        DateTimeOffset.$$
    }
}
            ]]></Document>)
                state.Workspace.Options = state.Workspace.Options.WithChangedOption(
                    CompletionOptions.TriggerOnDeletion, LanguageNames.CSharp, True)

                For Each c In "Offset."
                    state.SendBackspace()
                    Await state.WaitForAsynchronousOperationsAsync()
                Next

                Await state.AssertCompletionSession()
                Await state.AssertSelectedCompletionItem("DateTime")
            End Using
        End Function

        <WorkItem(14465, "https://github.com/dotnet/roslyn/issues/14465")>
        <MemberData(NameOf(AllCompletionImplementations))>
        <WpfTheory, Trait(Traits.Feature, Traits.Features.Completion)>
        Public Async Function TypingNumberShouldNotDismiss1(completionImplementation As CompletionImplementation) As Task
            Using state = TestStateFactory.CreateCSharpTestState(completionImplementation,
                <Document><![CDATA[
class C
{
    void Moo1()
    {
        new C()$$
    }
}
            ]]></Document>)

                state.SendTypeChars(".")
                Await state.AssertCompletionSession()
                state.SendTypeChars("1")
                Await state.AssertSelectedCompletionItem("Moo1")
            End Using
        End Function

        <WorkItem(14085, "https://github.com/dotnet/roslyn/issues/14085")>
        <MemberData(NameOf(AllCompletionImplementations))>
        <WpfTheory, Trait(Traits.Feature, Traits.Features.Completion)>
        Public Async Function TargetTypingDoesNotOverrideExactMatch(completionImplementation As CompletionImplementation) As Task
            Using state = TestStateFactory.CreateCSharpTestState(completionImplementation,
                <Document><![CDATA[
using System.IO;
class C
{
    void Moo1()
    {
        string path = $$
    }
}
            ]]></Document>)

                state.SendTypeChars("Path")
                Await state.AssertCompletionSession()
                Await state.AssertSelectedCompletionItem("Path")
            End Using
        End Function

        <WorkItem(14085, "https://github.com/dotnet/roslyn/issues/14085")>
        <MemberData(NameOf(AllCompletionImplementations))>
        <WpfTheory, Trait(Traits.Feature, Traits.Features.Completion)>
        Public Async Function MRUOverTargetTyping(completionImplementation As CompletionImplementation) As Task
            Using state = TestStateFactory.CreateCSharpTestState(completionImplementation,
                <Document><![CDATA[
using System.IO;
using System.Threading.Tasks;
class C
{
    async Task Moo()
    {
        await Moo().$$
    }
}
            ]]></Document>)

                state.SendTypeChars("Configure")
                state.SendTab()
                For i = 1 To "ConfigureAwait".Length
                    state.SendBackspace()
                Next
                state.SendInvokeCompletionList()
                Await state.AssertCompletionSession()
                Await state.AssertSelectedCompletionItem("ConfigureAwait")
            End Using
        End Function

        <MemberData(NameOf(AllCompletionImplementations))>
        <WpfTheory, Trait(Traits.Feature, Traits.Features.Completion)>
        Public Async Function MovingCaretToStartSoftSelects(completionImplementation As CompletionImplementation) As Task
            Using state = TestStateFactory.CreateCSharpTestState(completionImplementation,
                              <Document>
using System;

class C
{
    void M()
    {
        $$
    }
}
                              </Document>)

                state.SendTypeChars("Conso")
                Await state.WaitForAsynchronousOperationsAsync()
                Await state.AssertSelectedCompletionItem(displayText:="Console", isHardSelected:=True)
                For Each ch In "Conso"
                    state.SendLeftKey()
                Next

                Await state.AssertSelectedCompletionItem(displayText:="Console", isHardSelected:=False)

                state.SendRightKey()
                Await state.AssertSelectedCompletionItem(displayText:="Console", isHardSelected:=True)
            End Using
        End Function

        <MemberData(NameOf(AllCompletionImplementations))>
        <WpfTheory, Trait(Traits.Feature, Traits.Features.Completion)>
        Public Async Function TestNoBlockOnCompletionItems1(completionImplementation As CompletionImplementation) As Task
            Dim tcs = New TaskCompletionSource(Of Boolean)
            Using state = TestStateFactory.CreateCSharpTestState(completionImplementation,
                              <Document>
                                  using $$
                              </Document>, {New TaskControlledCompletionProvider(tcs.Task)})

                state.Workspace.Options = state.Workspace.Options.WithChangedOption(
                    CompletionOptions.BlockForCompletionItems, LanguageNames.CSharp, False)

                state.SendTypeChars("Sys.")
                Await state.WaitForAsynchronousOperationsAsync()
                Await state.AssertNoCompletionSession()
                Assert.Contains("Sys.", state.GetLineTextFromCaretPosition())

                tcs.SetResult(True)
            End Using
        End Function

        <MemberData(NameOf(AllCompletionImplementations))>
        <WpfTheory, Trait(Traits.Feature, Traits.Features.Completion)>
        Public Async Function TestNoBlockOnCompletionItems2(completionImplementation As CompletionImplementation) As Task
            Using state = TestStateFactory.CreateCSharpTestState(completionImplementation,
                              <Document>
                                  using $$
                              </Document>, {New TaskControlledCompletionProvider(Task.FromResult(True))})

                state.Workspace.Options = state.Workspace.Options.WithChangedOption(
                    CompletionOptions.BlockForCompletionItems, LanguageNames.CSharp, False)

                state.SendTypeChars("Sys")
                Await state.WaitForAsynchronousOperationsAsync()
                Await state.AssertCompletionSession()
                state.SendTypeChars(".")
                Assert.Contains("System.", state.GetLineTextFromCaretPosition())
            End Using
        End Function

        <MemberData(NameOf(AllCompletionImplementations))>
        <WpfTheory, Trait(Traits.Feature, Traits.Features.Completion)>
        Public Async Function TestNoBlockOnCompletionItems4(completionImplementation As CompletionImplementation) As Task
            Dim tcs = New TaskCompletionSource(Of Boolean)
            Using state = TestStateFactory.CreateCSharpTestState(completionImplementation,
                              <Document>
                                  using $$
                              </Document>, {New TaskControlledCompletionProvider(tcs.Task)})

                state.Workspace.Options = state.Workspace.Options.WithChangedOption(
                    CompletionOptions.BlockForCompletionItems, LanguageNames.CSharp, False)

                state.SendTypeChars("Sys")
                state.SendCommitUniqueCompletionListItem()
                Await Task.Delay(250)
                Await state.AssertNoCompletionSession(block:=False)
                Assert.Contains("Sys", state.GetLineTextFromCaretPosition())
                Assert.DoesNotContain("System", state.GetLineTextFromCaretPosition())

                tcs.SetResult(True)

                Await state.WaitForAsynchronousOperationsAsync()
                Await state.AssertNoCompletionSession()
                Assert.Contains("System", state.GetLineTextFromCaretPosition())
            End Using
        End Function

        <MemberData(NameOf(AllCompletionImplementations))>
        <WpfTheory, Trait(Traits.Feature, Traits.Features.Completion)>
        Public Async Function TestNoBlockOnCompletionItems3(completionImplementation As CompletionImplementation) As Task
            Dim tcs = New TaskCompletionSource(Of Boolean)
            Using state = TestStateFactory.CreateCSharpTestState(completionImplementation,
                              <Document>
                                  using $$
                              </Document>, {New TaskControlledCompletionProvider(tcs.Task)})

                state.Workspace.Options = state.Workspace.Options.WithChangedOption(
                    CompletionOptions.BlockForCompletionItems, LanguageNames.CSharp, False)

                state.SendTypeChars("Sys")
                state.SendCommitUniqueCompletionListItem()
                Await Task.Delay(250)
                Await state.AssertNoCompletionSession(block:=False)
                Assert.Contains("Sys", state.GetLineTextFromCaretPosition())
                Assert.DoesNotContain("System", state.GetLineTextFromCaretPosition())

                state.SendTypeChars("a")

                tcs.SetResult(True)

                Await state.WaitForAsynchronousOperationsAsync()
                Await state.AssertCompletionSession()
                Assert.Contains("Sysa", state.GetLineTextFromCaretPosition())
            End Using
        End Function

        Private Class TaskControlledCompletionProvider
            Inherits CompletionProvider

            Private ReadOnly _task As Task

            Public Sub New(task As Task)
                _task = task
            End Sub

            Public Overrides Function ProvideCompletionsAsync(context As CompletionContext) As Task
                Return _task
            End Function
        End Class

        <MemberData(NameOf(AllCompletionImplementations))>
        <WpfTheory, Trait(Traits.Feature, Traits.Features.Completion)>
        Public Async Function Filters_EmptyList1(completionImplementation As CompletionImplementation) As Task
            Using state = TestStateFactory.CreateCSharpTestState(completionImplementation,
                <Document><![CDATA[
using System.IO;
using System.Threading.Tasks;
class C
{
    async Task Moo()
    {
        var x = asd$$
    }
}
            ]]></Document>)

                state.SendInvokeCompletionList()
                Await state.WaitForAsynchronousOperationsAsync()
                Dim filters = state.GetCompletionItemFilters()
                Dim dict = New Dictionary(Of CompletionItemFilter, Boolean)
                For Each f In filters
                    dict(f) = False
                Next

                dict(CompletionItemFilter.InterfaceFilter) = True

                Dim args = New CompletionItemFilterStateChangedEventArgs(dict.ToImmutableDictionary())
                state.RaiseFiltersChanged(args)
                Await state.WaitForAsynchronousOperationsAsync()
                Assert.Null(state.GetSelectedItem())

            End Using
        End Function

        <MemberData(NameOf(AllCompletionImplementations))>
        <WpfTheory, Trait(Traits.Feature, Traits.Features.Completion)>
        Public Async Function Filters_EmptyList2(completionImplementation As CompletionImplementation) As Task
            Using state = TestStateFactory.CreateCSharpTestState(completionImplementation,
                <Document><![CDATA[
using System.IO;
using System.Threading.Tasks;
class C
{
    async Task Moo()
    {
        var x = asd$$
    }
}
            ]]></Document>)

                state.SendInvokeCompletionList()
                Await state.WaitForAsynchronousOperationsAsync()
                Dim filters = state.GetCompletionItemFilters()
                Dim dict = New Dictionary(Of CompletionItemFilter, Boolean)
                For Each f In filters
                    dict(f) = False
                Next

                dict(CompletionItemFilter.InterfaceFilter) = True

                Dim args = New CompletionItemFilterStateChangedEventArgs(dict.ToImmutableDictionary())
                state.RaiseFiltersChanged(args)
                Await state.WaitForAsynchronousOperationsAsync()
                Assert.Null(state.GetSelectedItem())
                state.SendTab()
                Await state.AssertNoCompletionSession()

            End Using
        End Function

        <MemberData(NameOf(AllCompletionImplementations))>
        <WpfTheory, Trait(Traits.Feature, Traits.Features.Completion)>
        Public Async Function Filters_EmptyList3(completionImplementation As CompletionImplementation) As Task
            Using state = TestStateFactory.CreateCSharpTestState(completionImplementation,
                <Document><![CDATA[
using System.IO;
using System.Threading.Tasks;
class C
{
    async Task Moo()
    {
        var x = asd$$
    }
}
            ]]></Document>)

                state.SendInvokeCompletionList()
                Await state.WaitForAsynchronousOperationsAsync()
                Dim filters = state.GetCompletionItemFilters()
                Dim dict = New Dictionary(Of CompletionItemFilter, Boolean)
                For Each f In filters
                    dict(f) = False
                Next

                dict(CompletionItemFilter.InterfaceFilter) = True

                Dim args = New CompletionItemFilterStateChangedEventArgs(dict.ToImmutableDictionary())
                state.RaiseFiltersChanged(args)
                Await state.WaitForAsynchronousOperationsAsync()
                Assert.Null(state.GetSelectedItem())
                state.SendReturn()
                Await state.AssertNoCompletionSession()

            End Using
        End Function

        <MemberData(NameOf(AllCompletionImplementations))>
        <WpfTheory, Trait(Traits.Feature, Traits.Features.Completion)>
        Public Async Function Filters_EmptyList4(completionImplementation As CompletionImplementation) As Task
            Using state = TestStateFactory.CreateCSharpTestState(completionImplementation,
                <Document><![CDATA[
using System.IO;
using System.Threading.Tasks;
class C
{
    async Task Moo()
    {
        var x = asd$$
    }
}
            ]]></Document>)

                state.SendInvokeCompletionList()
                Await state.WaitForAsynchronousOperationsAsync()
                Dim filters = state.GetCompletionItemFilters()
                Dim dict = New Dictionary(Of CompletionItemFilter, Boolean)
                For Each f In filters
                    dict(f) = False
                Next

                dict(CompletionItemFilter.InterfaceFilter) = True

                Dim args = New CompletionItemFilterStateChangedEventArgs(dict.ToImmutableDictionary())
                state.RaiseFiltersChanged(args)
                Await state.WaitForAsynchronousOperationsAsync()
                Assert.Null(state.GetSelectedItem())
                state.SendTypeChars(".")
                Await state.AssertNoCompletionSession()
            End Using
        End Function

        <MemberData(NameOf(AllCompletionImplementations))>
        <WpfTheory, Trait(Traits.Feature, Traits.Features.Completion)>
        <WorkItem(15881, "https://github.com/dotnet/roslyn/issues/15881")>
        Public Async Function CompletionAfterDotBeforeAwaitTask(completionImplementation As CompletionImplementation) As Task
            Using state = TestStateFactory.CreateCSharpTestState(completionImplementation,
                <Document><![CDATA[
using System.Threading.Tasks;

class C
{
    async Task Moo()
    {
        Task.$$
        await Task.Delay(50);
    }
}
            ]]></Document>)

                state.SendInvokeCompletionList()
                Await state.AssertCompletionSession()
            End Using
        End Function

        <WorkItem(14704, "https://github.com/dotnet/roslyn/issues/14704")>
        <MemberData(NameOf(AllCompletionImplementations))>
        <WpfTheory, Trait(Traits.Feature, Traits.Features.Completion)>
        Public Async Function BackspaceTriggerSubstringMatching(completionImplementation As CompletionImplementation) As Task
            Using state = TestStateFactory.CreateCSharpTestState(completionImplementation,
                              <Document>
using System;
class Program
{
    static void Main(string[] args)
    {
        if (Environment$$
    }
}
                              </Document>)

                Dim key = New OptionKey(CompletionOptions.TriggerOnDeletion, LanguageNames.CSharp)
                state.Workspace.Options = state.Workspace.Options.WithChangedOption(key, True)

                state.SendBackspace()
                Await state.AssertSelectedCompletionItem(displayText:="Environment", isHardSelected:=True)
            End Using
        End Function

        <WorkItem(16236, "https://github.com/dotnet/roslyn/issues/16236")>
        <MemberData(NameOf(AllCompletionImplementations))>
        <WpfTheory, Trait(Traits.Feature, Traits.Features.Completion)>
        Public Async Function AttributeNamedParameterEqualsItemCommittedOnSpace(completionImplementation As CompletionImplementation) As Task
            Using state = TestStateFactory.CreateCSharpTestState(completionImplementation,
                              <Document>
[A($$)]
class AAttribute: Attribute
{
    public string Skip { get; set; }
} </Document>)
                state.SendTypeChars("Skip")
                Await state.AssertCompletionSession()
                state.SendTypeChars(" ")
                Await state.AssertNoCompletionSession()
                Assert.Equal("[A(Skip )]", state.GetLineTextFromCaretPosition())
            End Using
        End Function

        <WorkItem(362890, "https://devdiv.visualstudio.com/DevDiv/_workitems?id=362890")>
        <MemberData(NameOf(AllCompletionImplementations))>
        <WpfTheory, Trait(Traits.Feature, Traits.Features.Completion)>
        Public Async Function TestFilteringAfterSimpleInvokeShowsAllItemsMatchingFilter(completionImplementation As CompletionImplementation) As Task
            Using state = TestStateFactory.CreateCSharpTestState(completionImplementation,
                <Document><![CDATA[

enum Color
{
    Red,
    Green,
    Blue
}

class C
{
    void M()
    {
        Color.Re$$d
    }
}
            ]]></Document>)

                state.SendInvokeCompletionList()
                Await state.AssertSelectedCompletionItem("Red")
                state.CompletionItemsContainsAll(displayText:={"Red", "Green", "Blue", "Equals"})

                Dim filters = state.GetCompletionItemFilters()
                Dim dict = New Dictionary(Of CompletionItemFilter, Boolean)
                For Each f In filters
                    dict(f) = False
                Next

                dict(CompletionItemFilter.EnumFilter) = True

                Dim args = New CompletionItemFilterStateChangedEventArgs(dict.ToImmutableDictionary())
                state.RaiseFiltersChanged(args)
                Await state.AssertSelectedCompletionItem("Red")
                state.CompletionItemsContainsAll(displayText:={"Red", "Green", "Blue"})
                Assert.False(state.GetCompletionItems().Any(Function(i) i.DisplayText = "Equals"))

                For Each f In filters
                    dict(f) = False
                Next

                args = New CompletionItemFilterStateChangedEventArgs(dict.ToImmutableDictionary())
                state.RaiseFiltersChanged(args)
                Await state.AssertSelectedCompletionItem("Red")
                state.CompletionItemsContainsAll(displayText:={"Red", "Green", "Blue", "Equals"})

            End Using
        End Function

        <WorkItem(16236, "https://github.com/dotnet/roslyn/issues/16236")>
        <MemberData(NameOf(AllCompletionImplementations))>
        <WpfTheory, Trait(Traits.Feature, Traits.Features.Completion)>
        Public Async Function NameCompletionSorting(completionImplementation As CompletionImplementation) As Task
            Using state = TestStateFactory.CreateCSharpTestState(completionImplementation,
                              <Document>
interface ISyntaxFactsService {}
class C
{
    void M()
    {
        ISyntaxFactsService $$
    }
} </Document>)
                state.SendInvokeCompletionList()
                Await state.AssertCompletionSession()

                Dim expectedOrder =
                    {
                        "syntaxFactsService",
                        "syntaxFacts",
                        "factsService",
                        "syntax",
                        "service"
                    }

                state.AssertItemsInOrder(expectedOrder)
            End Using
        End Function

        <MemberData(NameOf(AllCompletionImplementations))>
        <WpfTheory, Trait(Traits.Feature, Traits.Features.Completion)>
        Public Sub TestLargeChangeBrokenUpIntoSmallTextChanges(completionImplementation As CompletionImplementation)
            Dim provider = New MultipleChangeCompletionProvider()

            Using state = TestStateFactory.CreateCSharpTestState(completionImplementation,
                <Document><![CDATA[
using System;
class C
{
    void goo() {
        return $$
    }
}]]></Document>, {provider})

                Dim testDocument = state.Workspace.Documents(0)
                Dim textBuffer = testDocument.TextBuffer

                Dim snapshotBeforeCommit = textBuffer.CurrentSnapshot
                provider.SetInfo(snapshotBeforeCommit.GetText(), testDocument.CursorPosition.Value)

                ' First send a space to trigger out special completionImplementation provider.
                state.SendInvokeCompletionList()
                state.SendTab()

                ' Verify that we see the entire change
                Dim finalText = textBuffer.CurrentSnapshot.GetText()
                Assert.Equal(
"using NewUsing;
using System;
class C
{
    void goo() {
        return InsertedItem
    }
}", finalText)

                ' This should have happened as two text changes to the buffer.
                Dim changes = snapshotBeforeCommit.Version.Changes
                Assert.Equal(2, changes.Count)

                Dim actualChanges = changes.ToArray()
                Dim firstChange = actualChanges(0)
                Assert.Equal(New Span(0, 0), firstChange.OldSpan)
                Assert.Equal("using NewUsing;", firstChange.NewText)

                Dim secondChange = actualChanges(1)
                Assert.Equal(New Span(testDocument.CursorPosition.Value, 0), secondChange.OldSpan)
                Assert.Equal("InsertedItem", secondChange.NewText)

                ' Make sure new edits happen after the text that was inserted.
                state.SendTypeChars("1")

                finalText = textBuffer.CurrentSnapshot.GetText()
                Assert.Equal(
"using NewUsing;
using System;
class C
{
    void goo() {
        return InsertedItem1
    }
}", finalText)
            End Using
        End Sub

        <MemberData(NameOf(AllCompletionImplementations))>
        <WpfTheory, Trait(Traits.Feature, Traits.Features.Completion)>
        Public Sub TestLargeChangeBrokenUpIntoSmallTextChanges2(completionImplementation As CompletionImplementation)
            Dim provider = New MultipleChangeCompletionProvider()

            Using state = TestStateFactory.CreateCSharpTestState(completionImplementation,
                <Document><![CDATA[
using System;
class C
{
    void goo() {
        return Custom$$
    }
}]]></Document>, {provider})

                Dim testDocument = state.Workspace.Documents(0)
                Dim textBuffer = testDocument.TextBuffer

                Dim snapshotBeforeCommit = textBuffer.CurrentSnapshot
                provider.SetInfo(snapshotBeforeCommit.GetText(), testDocument.CursorPosition.Value)

                ' First send a space to trigger out special completionImplementation provider.
                state.SendInvokeCompletionList()
                state.SendTab()

                ' Verify that we see the entire change
                Dim finalText = textBuffer.CurrentSnapshot.GetText()
                Assert.Equal(
"using NewUsing;
using System;
class C
{
    void goo() {
        return InsertedItem
    }
}", finalText)

                ' This should have happened as two text changes to the buffer.
                Dim changes = snapshotBeforeCommit.Version.Changes
                Assert.Equal(2, changes.Count)

                Dim actualChanges = changes.ToArray()
                Dim firstChange = actualChanges(0)
                Assert.Equal(New Span(0, 0), firstChange.OldSpan)
                Assert.Equal("using NewUsing;", firstChange.NewText)

                Dim secondChange = actualChanges(1)
                Assert.Equal(New Span(testDocument.CursorPosition.Value - "Custom".Length, "Custom".Length), secondChange.OldSpan)
                Assert.Equal("InsertedItem", secondChange.NewText)

                ' Make sure new edits happen after the text that was inserted.
                state.SendTypeChars("1")

                finalText = textBuffer.CurrentSnapshot.GetText()
                Assert.Equal(
"using NewUsing;
using System;
class C
{
    void goo() {
        return InsertedItem1
    }
}", finalText)
            End Using
        End Sub

        <WorkItem(296512, "https://devdiv.visualstudio.com/DevDiv/_workitems?id=296512")>
        <MemberData(NameOf(AllCompletionImplementations))>
        <WpfTheory, Trait(Traits.Feature, Traits.Features.Completion)>
        Public Async Function TestRegionDirectiveIndentation(completionImplementation As CompletionImplementation) As Task
            Using state = TestStateFactory.CreateCSharpTestState(completionImplementation,
                              <Document>
class C
{
    $$
}
                              </Document>, includeFormatCommandHandler:=True)

                state.SendTypeChars("#")
                Await state.WaitForAsynchronousOperationsAsync()

                Assert.Equal("#", state.GetLineFromCurrentCaretPosition().GetText())
                Await state.AssertNoCompletionSession()
                state.SendTypeChars("reg")
                Await state.AssertSelectedCompletionItem(displayText:="region")
                state.SendReturn()
                Await state.AssertNoCompletionSession()
                Assert.Equal("    #region", state.GetLineFromCurrentCaretPosition().GetText())
                Assert.Equal(state.GetLineFromCurrentCaretPosition().End, state.GetCaretPoint().BufferPosition)

                state.SendReturn()
                Assert.Equal("", state.GetLineFromCurrentCaretPosition().GetText())
                state.SendTypeChars("#")
                Await state.WaitForAsynchronousOperationsAsync()

                Assert.Equal("#", state.GetLineFromCurrentCaretPosition().GetText())
                Await state.AssertNoCompletionSession()
                state.SendTypeChars("endr")
                Await state.AssertSelectedCompletionItem(displayText:="endregion")
                state.SendReturn()
                Await state.AssertNoCompletionSession()
                Assert.Equal("    #endregion", state.GetLineFromCurrentCaretPosition().GetText())
                Assert.Equal(state.GetLineFromCurrentCaretPosition().End, state.GetCaretPoint().BufferPosition)

            End Using
        End Function

        <MemberData(NameOf(AllCompletionImplementations))>
        <WpfTheory, Trait(Traits.Feature, Traits.Features.Completion)>
        Public Async Function AfterIdentifierInCaseLabel(completionImplementation As CompletionImplementation) As Task
            Using state = TestStateFactory.CreateCSharpTestState(completionImplementation,
                              <Document>
class C
{
    void M()
    {
        switch (true)
        {
            case identifier $$
        }
    }
}
                              </Document>)

                state.SendTypeChars("w")
                Await state.AssertSelectedCompletionItem(displayText:="when", isHardSelected:=False)

                state.SendBackspace()
                state.SendTypeChars("i")
                Await state.AssertSelectedCompletionItem(displayText:="identifier", isHardSelected:=False)

            End Using
        End Function

        <MemberData(NameOf(AllCompletionImplementations))>
        <WpfTheory, Trait(Traits.Feature, Traits.Features.Completion)>
        Public Async Function AfterIdentifierInCaseLabel_ColorColor(completionImplementation As CompletionImplementation) As Task
            Using state = TestStateFactory.CreateCSharpTestState(completionImplementation,
                              <Document>
class identifier { }
class C
{
    const identifier identifier = null;
    void M()
    {
        switch (true)
        {
            case identifier $$
        }
    }
}
                              </Document>)

                state.SendTypeChars("w")
                Await state.AssertSelectedCompletionItem(displayText:="when", isHardSelected:=False)

                state.SendBackspace()
                state.SendTypeChars("i")
                Await state.AssertSelectedCompletionItem(displayText:="identifier", isHardSelected:=False)

            End Using
        End Function

        <MemberData(NameOf(AllCompletionImplementations))>
        <WpfTheory, Trait(Traits.Feature, Traits.Features.Completion)>
        Public Async Function AfterIdentifierInCaseLabel_ClassNameOnly(completionImplementation As CompletionImplementation) As Task
            Using state = TestStateFactory.CreateCSharpTestState(completionImplementation,
                              <Document>
class identifier { }
class C
{
    void M()
    {
        switch (true)
        {
            case identifier $$
        }
    }
}
                              </Document>)

                state.SendTypeChars("w")
                Await state.AssertSelectedCompletionItem(displayText:="identifier", isHardSelected:=False)

                state.SendBackspace()
                state.SendTypeChars("i")
                Await state.AssertSelectedCompletionItem(displayText:="identifier", isHardSelected:=False)

            End Using
        End Function

        <MemberData(NameOf(AllCompletionImplementations))>
        <WpfTheory, Trait(Traits.Feature, Traits.Features.Completion)>
        Public Async Function AfterDoubleIdentifierInCaseLabel(completionImplementation As CompletionImplementation) As Task
            Using state = TestStateFactory.CreateCSharpTestState(completionImplementation,
                              <Document>
class C
{
    void M()
    {
        switch (true)
        {
            case identifier identifier $$
        }
    }
}
                              </Document>)

                state.SendTypeChars("w")
                Await state.AssertSelectedCompletionItem(displayText:="when", isHardSelected:=True)

            End Using
        End Function

        Private Class MultipleChangeCompletionProvider
            Inherits CompletionProvider

            Private _text As String
            Private _caretPosition As Integer

            Public Sub SetInfo(text As String, caretPosition As Integer)
                _text = text
                _caretPosition = caretPosition
            End Sub

            Public Overrides Function ProvideCompletionsAsync(context As CompletionContext) As Task
                context.AddItem(CompletionItem.Create(
                    "CustomItem",
                    rules:=CompletionItemRules.Default.WithMatchPriority(1000)))
                Return Task.CompletedTask
            End Function

            Public Overrides Function ShouldTriggerCompletion(text As SourceText, caretPosition As Integer, trigger As CompletionTrigger, options As OptionSet) As Boolean
                Return True
            End Function

            Public Overrides Function GetChangeAsync(document As Document, item As CompletionItem, commitKey As Char?, cancellationToken As CancellationToken) As Task(Of CompletionChange)
                Dim newText =
"using NewUsing;
using System;
class C
{
    void goo() {
        return InsertedItem"

                Dim change = CompletionChange.Create(
                    New TextChange(New TextSpan(0, _caretPosition), newText))
                Return Task.FromResult(change)
            End Function

            <WorkItem(15348, "https://github.com/dotnet/roslyn/issues/15348")>
            <MemberData(NameOf(AllCompletionImplementations))>
            <WpfTheory, Trait(Traits.Feature, Traits.Features.Completion)>
            Public Async Function TestAfterCasePatternSwitchLabel(completionImplementation As CompletionImplementation) As Task
                Using state = TestStateFactory.CreateCSharpTestState(completionImplementation,
                              <Document>
class C
{
    void M()
    {
        object o = 1;
        switch(o)
        {
            case int i:
                $$
                break;
        }
    }
}
                              </Document>)

                    state.SendTypeChars("this")
                    Await state.AssertSelectedCompletionItem(displayText:="this", isHardSelected:=True)
                End Using
            End Function
        End Class
    End Class
End Namespace<|MERGE_RESOLUTION|>--- conflicted
+++ resolved
@@ -1535,19 +1535,11 @@
 
         <WorkItem(544293, "http://vstfdevdiv:8080/DevDiv2/DevDiv/_workitems/edit/544293")>
         <WpfFact, Trait(Traits.Feature, Traits.Features.Completion)>
-<<<<<<< HEAD
-        Public Async Function NoKeywordsOrSymbolsAfterNamedParameter() As Task
-            Using state = TestState.CreateTestStateFromWorkspace(
-                 <Workspace>
-                     <Project Language="C#" LanguageVersion="CSharp7_1" CommonReferences="true" AssemblyName="CSProj">
-                         <Document>
-=======
         Public Async Function NoKeywordsOrSymbolsAfterNamedParameterWithCSharp7() As Task
             Using state = TestState.CreateTestStateFromWorkspace(
                         <Workspace>
                             <Project Language="C#" CommonReferences="true" LanguageVersion="7">
                                 <Document>
->>>>>>> 4c065fae
 class Goo
 {
     void Test()
@@ -1560,11 +1552,6 @@
     {
     }
 }
-<<<<<<< HEAD
-                         </Document>
-                     </Project>
-                 </Workspace>)
-=======
                               </Document>
                             </Project>
                         </Workspace>)
@@ -1593,8 +1580,9 @@
     {
     }
 }
-                              </Document>)
->>>>>>> 4c065fae
+                         </Document>
+                     </Project>
+                 </Workspace>)
 
                 state.SendTypeChars("a")
                 Await state.AssertCompletionSession()
