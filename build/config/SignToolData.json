--- conflicted
+++ resolved
@@ -236,11 +236,8 @@
     "System.Security.Principal.dll",
     "System.Security.Principal.Windows.dll",
     "System.Text.Encoding.CodePages.dll",
-<<<<<<< HEAD
-=======
     "System.Threading.dll",
     "System.Threading.Overlapped.dll",
->>>>>>> cd432133
     "System.Threading.Tasks.Extensions.dll",
     "System.Threading.Thread.dll",
     "System.ValueTuple.dll",
