--- conflicted
+++ resolved
@@ -52,13 +52,9 @@
         "Dlls\\CodeStyleFixes\\*\\Microsoft.CodeAnalysis.CodeStyle.Fixes.resources.dll",
         "Dlls\\Diagnostics\\Roslyn.Hosting.Diagnostics.dll",
         "Dlls\\EditorFeatures\\Microsoft.CodeAnalysis.EditorFeatures.dll",
-<<<<<<< HEAD
-        "Dlls\\EditorFeatures.Wpf\\Microsoft.CodeAnalysis.EditorFeatures.Wpf.dll",
-=======
         "Dlls\\EditorFeatures\\*\\Microsoft.CodeAnalysis.EditorFeatures.resources.dll",
         "Dlls\\EditorFeatures.Wpf\\Microsoft.CodeAnalysis.EditorFeatures.Wpf.dll",
         "Dlls\\EditorFeatures.Wpf\\*\\Microsoft.CodeAnalysis.EditorFeatures.Wpf.dll",
->>>>>>> 147178c3
         "Dlls\\Features\\Microsoft.CodeAnalysis.Features.dll",
         "Dlls\\Features\\*\\Microsoft.CodeAnalysis.Features.resources.dll",
         "Dlls\\InteractiveEditorFeatures\\Microsoft.CodeAnalysis.InteractiveEditorFeatures.dll",
