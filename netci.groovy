--- conflicted
+++ resolved
@@ -1,11 +1,7 @@
 // Groovy Script: http://www.groovy-lang.org/syntax.html
 // Jenkins DSL: https://github.com/jenkinsci/job-dsl-plugin/wiki
 
-<<<<<<< HEAD
-import jobs.generation.Utilities;
-=======
 import jobs.generation.*;
->>>>>>> dd21101d
 
 // The input project name (e.g. dotnet/corefx)
 def projectName = GithubProject
@@ -46,11 +42,6 @@
 }
 
 static void addRoslynJob(def myJob, String jobName, String branchName, Boolean isPr, String triggerPhraseExtra, Boolean triggerPhraseOnly = false) {
-<<<<<<< HEAD
-  def includePattern = "Binaries/**/*.pdb,Binaries/**/*.xml,Binaries/**/*.log,Binaries/**/*.dmp,Binaries/**/*.zip,Binaries/**/*.png,Binaries/**/*.xml"
-  def excludePattern = "Binaries/Obj/**,Binaries/Bootstrap/**,Binaries/**/nuget*.zip"
-  Utilities.addArchival(myJob, includePattern, excludePattern)
-=======
   def archiveSettings = new ArchivalSettings()
   archiveSettings.addFiles('Binaries/**/*.pdb')
   archiveSettings.addFiles('Binaries/**/*.xml')
@@ -66,7 +57,6 @@
   archiveSettings.setArchiveOnFailure()
   archiveSettings.setFailIfNothingArchived()
   Utilities.addArchival(myJob, archiveSettings)
->>>>>>> dd21101d
 
   // Create the standard job.  This will setup parameter, SCM, timeout, etc ...
   def projectName = 'dotnet/roslyn'
@@ -116,7 +106,6 @@
       Utilities.setMachineAffinity(myJob, 'Windows_NT', 'latest-or-auto')
       Utilities.addXUnitDotNETResults(myJob, '**/xUnitResults/*.xml')
       addRoslynJob(myJob, jobName, branchName, isPr, triggerPhraseExtra, triggerPhraseOnly)
-<<<<<<< HEAD
     }
   }
 }
@@ -128,40 +117,9 @@
     description("Linux tests")
     steps {
       shell("./cibuild.sh --nocache --debug")
-=======
->>>>>>> dd21101d
-    }
-  }
-}
-
-<<<<<<< HEAD
-  def triggerPhraseOnly = false
-  def triggerPhraseExtra = ""
-  Utilities.setMachineAffinity(myJob, 'Ubuntu14.04', 'latest-or-auto')
-  Utilities.addXUnitDotNETResults(myJob, '**/xUnitResults/*.xml')
-  addRoslynJob(myJob, jobName, branchName, isPr, triggerPhraseExtra, triggerPhraseOnly)
-}
-
-// Mac
-commitPullList.each { isPr -> 
-  def jobName = Utilities.getFullJobName(projectName, "mac_debug", isPr)
-  def myJob = job(jobName) {
-    description("Mac tests")
-    label('mac-roslyn')
-=======
-// Linux
-commitPullList.each { isPr -> 
-  def jobName = Utilities.getFullJobName(projectName, "linux_debug", isPr)
-  def myJob = job(jobName) {
-    description("Linux tests")
->>>>>>> dd21101d
-    steps {
-      shell("./cibuild.sh --nocache --debug")
     }
   }
 
-<<<<<<< HEAD
-=======
   def triggerPhraseOnly = false
   def triggerPhraseExtra = ""
   Utilities.setMachineAffinity(myJob, 'Ubuntu14.04', 'latest-or-auto')
@@ -180,7 +138,6 @@
     }
   }
 
->>>>>>> dd21101d
   def triggerPhraseOnly = true
   def triggerPhraseExtra = ""
   Utilities.addXUnitDotNETResults(myJob, '**/xUnitResults/*.xml')
@@ -202,11 +159,7 @@
   }
  
   def triggerPhraseOnly = true
-<<<<<<< HEAD
-  def triggerPhraseExtra = ""
-=======
   def triggerPhraseExtra = "determinism"
->>>>>>> dd21101d
   Utilities.setMachineAffinity(myJob, 'Windows_NT', 'latest-or-auto')
   addRoslynJob(myJob, jobName, branchName, isPr, triggerPhraseExtra, triggerPhraseOnly)
 }